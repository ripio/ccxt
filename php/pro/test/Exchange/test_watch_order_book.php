<?php

function print_orderbook($orderbook, $symbol) {
    $id = isset($orderbook['nonce']) ? $orderbook['nonce'] : $orderbook['datetime'];
    echo $orderbook['datetime'], ' ', $id, ' ', $symbol, ' ',
        count($orderbook['asks']), ' asks ', json_encode($orderbook['asks'][0]), ' ',
        count($orderbook['bids']), ' bids ', json_encode($orderbook['bids'][0]), "\n";
}

function test_watch_order_book($exchange, $symbol) {

    echo __FUNCTION__ . "\n";

    $method = 'watchOrderBook';

    // we have to skip some exchanges here due to the frequency of trading
    $skipped_exchanges = array(
        'cex', // requires authentication for watch_order_book
        'ripio',
        'gopax', // requires authentication for watch_order_book
<<<<<<< HEAD
        'woo'
=======
        'luno', // requires authentication for watch_order_book
>>>>>>> 2b60e2f4
    );

    if (in_array($exchange->id, $skipped_exchanges)) {

        echo $exchange->id, ' ', $method, "() test skipped\n";
        return;
    }

    if (!(array_key_exists($method, $exchange->has) && $exchange->has[$method])) {
        echo $exchange->id, ' ', $method, "() is not supported or not implemented yet\n";
        return;
    }

    $now = $exchange->milliseconds();
    $ends = $now + 10000;
    while ($now < $ends) {
        try {
            $result = yield $exchange->watch_order_book($symbol);
            print_orderbook($result, $symbol);
        } catch (Exception $e) {
            if (!($e instanceof \ccxt\NetworkError)) {
                throw $e;
            }
        }
        $now = $exchange->milliseconds();
    }
}<|MERGE_RESOLUTION|>--- conflicted
+++ resolved
@@ -18,11 +18,8 @@
         'cex', // requires authentication for watch_order_book
         'ripio',
         'gopax', // requires authentication for watch_order_book
-<<<<<<< HEAD
-        'woo'
-=======
+        'woo',
         'luno', // requires authentication for watch_order_book
->>>>>>> 2b60e2f4
     );
 
     if (in_array($exchange->id, $skipped_exchanges)) {
