<?php

/*

MIT License

Copyright (c) 2017 CCXT

Permission is hereby granted, free of charge, to any person obtaining a copy
of this software and associated documentation files (the "Software"), to deal
in the Software without restriction, including without limitation the rights
to use, copy, modify, merge, publish, distribute, sublicense, and/or sell
copies of the Software, and to permit persons to whom the Software is
furnished to do so, subject to the following conditions:

The above copyright notice and this permission notice shall be included in all
copies or substantial portions of the Software.

THE SOFTWARE IS PROVIDED "AS IS", WITHOUT WARRANTY OF ANY KIND, EXPRESS OR
IMPLIED, INCLUDING BUT NOT LIMITED TO THE WARRANTIES OF MERCHANTABILITY,
FITNESS FOR A PARTICULAR PURPOSE AND NONINFRINGEMENT. IN NO EVENT SHALL THE
AUTHORS OR COPYRIGHT HOLDERS BE LIABLE FOR ANY CLAIM, DAMAGES OR OTHER
LIABILITY, WHETHER IN AN ACTION OF CONTRACT, TORT OR OTHERWISE, ARISING FROM,
OUT OF OR IN CONNECTION WITH THE SOFTWARE OR THE USE OR OTHER DEALINGS IN THE
SOFTWARE.

*/

//-----------------------------------------------------------------------------

namespace ccxt;

use kornrunner\Keccak;
use Elliptic\EC;
use Elliptic\EdDSA;
use BN\BN;
use Exception;

$version = '1.86.43';

// rounding mode
const TRUNCATE = 0;
const ROUND = 1;
const ROUND_UP = 2;
const ROUND_DOWN = 3;

// digits counting mode
const DECIMAL_PLACES = 0;
const SIGNIFICANT_DIGITS = 1;
const TICK_SIZE = 2;

// padding mode
const NO_PADDING = 0;
const PAD_WITH_ZERO = 1;

class Exchange {

    const VERSION = '1.86.43';

    private static $base58_alphabet = '123456789ABCDEFGHJKLMNPQRSTUVWXYZabcdefghijkmnopqrstuvwxyz';
    private static $base58_encoder = null;
    private static $base58_decoder = null;

    public static $exchanges = array(
        'aax',
        'ascendex',
        'bequant',
        'bibox',
        'bigone',
        'binance',
        'binancecoinm',
        'binanceus',
        'binanceusdm',
        'bit2c',
        'bitbank',
        'bitbay',
        'bitbns',
        'bitcoincom',
        'bitfinex',
        'bitfinex2',
        'bitflyer',
        'bitforex',
        'bitget',
        'bithumb',
        'bitmart',
        'bitmex',
        'bitopro',
        'bitpanda',
        'bitrue',
        'bitso',
        'bitstamp',
        'bitstamp1',
        'bittrex',
        'bitvavo',
        'bkex',
        'bl3p',
        'blockchaincom',
        'btcalpha',
        'btcbox',
        'btcmarkets',
        'btctradeua',
        'btcturk',
        'buda',
        'bw',
        'bybit',
        'bytetrade',
        'cdax',
        'cex',
        'coinbase',
        'coinbaseprime',
        'coinbasepro',
        'coincheck',
        'coinex',
        'coinfalcon',
        'coinflex',
        'coinmate',
        'coinone',
        'coinspot',
        'crex24',
        'cryptocom',
        'currencycom',
        'delta',
        'deribit',
        'digifinex',
        'eqonex',
        'exmo',
        'flowbtc',
        'fmfwio',
        'ftx',
        'ftxus',
        'gateio',
        'gemini',
        'hitbtc',
        'hitbtc3',
        'hollaex',
        'huobi',
        'huobijp',
        'huobipro',
        'idex',
        'independentreserve',
        'indodax',
        'itbit',
        'kraken',
        'kucoin',
        'kucoinfutures',
        'kuna',
        'latoken',
        'lbank',
        'lbank2',
        'liquid',
        'luno',
        'lykke',
        'mercado',
        'mexc',
        'mexc3',
        'ndax',
        'novadax',
        'oceanex',
        'okcoin',
        'okex',
        'okex5',
        'okx',
        'paymium',
        'phemex',
        'poloniex',
        'probit',
        'qtrade',
        'ripio',
        'stex',
        'therock',
        'tidebit',
        'tidex',
        'timex',
        'upbit',
        'vcc',
        'wavesexchange',
        'wazirx',
        'whitebit',
        'woo',
        'xena',
        'yobit',
        'zaif',
        'zb',
        'zipmex',
        'zonda',
    );

    public static $camelcase_methods = array(
        'defaultFetch' => 'default_fetch',
        'arrayConcat' => 'array_concat',
        'inArray' => 'in_array',
        'toArray' => 'to_array',
        'isEmpty' => 'is_empty',
        'indexBy' => 'index_by',
        'groupBy' => 'group_by',
        'filterBy' => 'filter_by',
        'sortBy' => 'sort_by',
        'sortBy2' => 'sort_by2',
        'deepExtend' => 'deep_extend',
        'unCamelCase' => 'un_camel_case',
        'isNumber' => 'is_number',
        'isInteger' => 'is_integer',
        'isArray' => 'is_array',
        'isObject' => 'is_object',
        'isString' => 'is_string',
        'isStringCoercible' => 'is_string_coercible',
        'isDictionary' => 'is_dictionary',
        'hasProps' => 'has_props',
        'asFloat' => 'as_float',
        'asInteger' => 'as_integer',
        'safeFloat' => 'safe_float',
        'safeInteger' => 'safe_integer',
        'safeIntegerProduct' => 'safe_integer_product',
        'safeTimestamp' => 'safe_timestamp',
        'safeValue' => 'safe_value',
        'safeString' => 'safe_string',
        'safeStringLower' => 'safe_string_lower',
        'safeStringUpper' => 'safe_string_upper',
        'safeFloat2' => 'safe_float2',
        'safeInteger2' => 'safe_integer2',
        'safeIntegerProduct2' => 'safe_integer_product2',
        'safeTimestamp2' => 'safe_timestamp2',
        'safeValue2' => 'safe_value2',
        'safeString2' => 'safe_string2',
        'safeStringLower2' => 'safe_string_lower2',
        'safeStringUpper2' => 'safe_string_upper2',
        'safeFloatN' => 'safe_float_n',
        'safeIntegerN' => 'safe_integer_n',
        'safeIntegerProductN' => 'safe_integer_product_n',
        'safeTimestampN' => 'safe_timestamp_n',
        'safeValueN' => 'safe_value_n',
        'safeStringN' => 'safe_string_n',
        'safeStringLowerN' => 'safe_string_lower_n',
        'safeStringUpperN' => 'safe_string_upper_n',
        'numberToString' => 'number_to_string',
        'precisionFromString' => 'precision_from_string',
        'decimalToPrecision' => 'decimal_to_precision',
        'omitZero' => 'omit_zero',
        'isJsonEncodedObject' => 'is_json_encoded_object',
        'stringToBinary' => 'string_to_binary',
        'stringToBase64' => 'string_to_base64',
        'base64ToBinary' => 'base64_to_binary',
        'base64ToString' => 'base64_to_string',
        'binaryToBase64' => 'binary_to_base64',
        'base16ToBinary' => 'base16_to_binary',
        'binaryToBase16' => 'binary_to_base16',
        'binaryConcat' => 'binary_concat',
        'binaryConcatArray' => 'binary_concat_array',
        'urlencodeNested' => 'urlencode_nested',
        'urlencodeWithArrayRepeat' => 'urlencode_with_array_repeat',
        'urlencodeBase64' => 'urlencode_base64',
        'numberToLE' => 'number_to_le',
        'numberToBE' => 'number_to_be',
        'base58ToBinary' => 'base58_to_binary',
        'binaryToBase58' => 'binary_to_base58',
        'byteArrayToWordArray' => 'byte_array_to_word_array',
        'parseDate' => 'parse_date',
        'setTimeout_safe' => 'set_timeout_safe',
        'TimedOut' => 'timed_out',
        'parseTimeframe' => 'parse_timeframe',
        'roundTimeframe' => 'round_timeframe',
        'buildOHLCVC' => 'build_ohlcvc',
        'implodeParams' => 'implode_params',
        'extractParams' => 'extract_params',
        'fetchImplementation' => 'fetch_implementation',
        'executeRestRequest' => 'execute_rest_request',
        'encodeURIComponent' => 'encode_uri_component',
        'checkRequiredVersion' => 'check_required_version',
        'checkAddress' => 'check_address',
        'initRestRateLimiter' => 'init_rest_rate_limiter',
        'setSandboxMode' => 'set_sandbox_mode',
        'defineRestApiEndpoint' => 'define_rest_api_endpoint',
        'defineRestApi' => 'define_rest_api',
        'parseJson' => 'parse_json',
        'getResponseHeaders' => 'get_response_headers',
        'handleRestResponse' => 'handle_rest_response',
        'onRestResponse' => 'on_rest_response',
        'onJsonResponse' => 'on_json_response',
        'setMarkets' => 'set_markets',
        'loadMarketsHelper' => 'load_markets_helper',
        'loadMarkets' => 'load_markets',
        'fetchOHLCV' => 'fetch_ohlcv',
        'convertTradingViewToOHLCV' => 'convert_trading_view_to_ohlcv',
        'convertOHLCVToTradingView' => 'convert_ohlcv_to_trading_view',
        'fetchCurrencies' => 'fetch_currencies',
        'fetchMarkets' => 'fetch_markets',
        'marketIds' => 'market_ids',
        'marketSymbols' => 'market_symbols',
        'parseBidsAsks' => 'parse_bids_asks',
        'fetchL2OrderBook' => 'fetch_l2_order_book',
        'safeBalance' => 'safe_balance',
        'filterBySinceLimit' => 'filter_by_since_limit',
        'filterByValueSinceLimit' => 'filter_by_value_since_limit',
        'safeTicker' => 'safe_ticker',
        'safeLedgerEntry' => 'safe_ledger_entry',
        'parseOrders' => 'parse_orders',
        'filterBySymbol' => 'filter_by_symbol',
        'parseOHLCV' => 'parse_ohlcv',
        'calculateFee' => 'calculate_fee',
        'checkRequiredDependencies' => 'check_required_dependencies',
        'remove0xPrefix' => 'remove0x_prefix',
        'hashMessage' => 'hash_message',
        'signHash' => 'sign_hash',
        'signMessage' => 'sign_message',
        'signMessageString' => 'sign_message_string',
        'getNetwork' => 'get_network',
        'reduceFeesByCurrency' => 'reduce_fees_by_currency',
        'safeTrade' => 'safe_trade',
        'safeOrder' => 'safe_order',
        'parseNumber' => 'parse_number',
        'checkOrderArguments' => 'check_order_arguments',
        'safeNumber2' => 'safe_number2',
        'handleHttpStatusCode' => 'handle_http_status_code',
<<<<<<< HEAD
        'parseOrderBook' => 'parse_order_book',
        'parseOHLCVs' => 'parse_ohlc_vs',
=======
        'parseLeverageTiers' => 'parse_leverage_tiers',
>>>>>>> 01b40088
        'loadTradingLimits' => 'load_trading_limits',
        'parsePositions' => 'parse_positions',
        'parseAccounts' => 'parse_accounts',
        'parseTrades' => 'parse_trades',
        'parseTransactions' => 'parse_transactions',
        'parseTransfers' => 'parse_transfers',
        'parseLedger' => 'parse_ledger',
        'setHeaders' => 'set_headers',
        'marketId' => 'market_id',
        'resolvePath' => 'resolve_path',
        'filterByArray' => 'filter_by_array',
        'loadAccounts' => 'load_accounts',
        'fetchOHLCVC' => 'fetch_ohlcvc',
        'parseTradingViewOHLCV' => 'parse_trading_view_ohlcv',
        'editLimitBuyOrder' => 'edit_limit_buy_order',
        'editLimitSellOrder' => 'edit_limit_sell_order',
        'editLimitOrder' => 'edit_limit_order',
        'editOrder' => 'edit_order',
        'fetchPermissions' => 'fetch_permissions',
        'fetchBidsAsks' => 'fetch_bids_asks',
        'parseBidAsk' => 'parse_bid_ask',
        'safeCurrency' => 'safe_currency',
        'safeMarket' => 'safe_market',
        'checkRequiredCredentials' => 'check_required_credentials',
        'fetchBalance' => 'fetch_balance',
        'fetchPartialBalance' => 'fetch_partial_balance',
        'fetchFreeBalance' => 'fetch_free_balance',
        'fetchUsedBalance' => 'fetch_used_balance',
        'fetchTotalBalance' => 'fetch_total_balance',
        'fetchStatus' => 'fetch_status',
        'fetchFundingFee' => 'fetch_funding_fee',
        'fetchFundingFees' => 'fetch_funding_fees',
        'fetchTransactionFee' => 'fetch_transaction_fee',
        'fetchTransactionFees' => 'fetch_transaction_fees',
        'getSupportedMapping' => 'get_supported_mapping',
        'fetchBorrowRate' => 'fetch_borrow_rate',
        'handleMarketTypeAndParams' => 'handle_market_type_and_params',
        'throwExactlyMatchedException' => 'throw_exactly_matched_exception',
        'throwBroadlyMatchedException' => 'throw_broadly_matched_exception',
        'findBroadlyMatchedKey' => 'find_broadly_matched_key',
        'handleErrors' => 'handle_errors',
        'calculateRateLimiterCost' => 'calculate_rate_limiter_cost',
        'fetchTicker' => 'fetch_ticker',
        'fetchTickers' => 'fetch_tickers',
        'fetchOrder' => 'fetch_order',
        'fetchOrderStatus' => 'fetch_order_status',
        'fetchUnifiedOrder' => 'fetch_unified_order',
        'createOrder' => 'create_order',
        'cancelOrder' => 'cancel_order',
        'cancelUnifiedOrder' => 'cancel_unified_order',
        'fetchOrders' => 'fetch_orders',
        'fetchOpenOrders' => 'fetch_open_orders',
        'fetchClosedOrders' => 'fetch_closed_orders',
        'fetchMyTrades' => 'fetch_my_trades',
        'fetchTransactions' => 'fetch_transactions',
        'fetchDeposits' => 'fetch_deposits',
        'fetchWithdrawals' => 'fetch_withdrawals',
        'fetchDepositAddress' => 'fetch_deposit_address',
        'commonCurrencyCode' => 'common_currency_code',
        'handleWithdrawTagAndParams' => 'handle_withdraw_tag_and_params',
        'createLimitOrder' => 'create_limit_order',
        'createMarketOrder' => 'create_market_order',
        'createLimitBuyOrder' => 'create_limit_buy_order',
        'createLimitSellOrder' => 'create_limit_sell_order',
        'createMarketBuyOrder' => 'create_market_buy_order',
        'createMarketSellOrder' => 'create_market_sell_order',
        'costToPrecision' => 'cost_to_precision',
        'priceToPrecision' => 'price_to_precision',
        'amountToPrecision' => 'amount_to_precision',
        'feeToPrecision' => 'fee_to_precision',
        'currencyToPrecision' => 'currency_to_precision',
        'safeNumber' => 'safe_number',
        'safeNumberN' => 'safe_number_n',
        'parsePrecision' => 'parse_precision',
        'loadTimeDifference' => 'load_time_difference',
        'implodeHostname' => 'implode_hostname',
        'fetchMarketLeverageTiers' => 'fetch_market_leverage_tiers',
        'createPostOnlyOrder' => 'create_post_only_order',
        'createReduceOnlyOrder' => 'create_reduce_only_order',
        'createStopOrder' => 'create_stop_order',
        'createStopLimitOrder' => 'create_stop_limit_order',
        'createStopMarketOrder' => 'create_stop_market_order',
        'safeCurrencyCode' => 'safe_currency_code',
        'filterBySymbolSinceLimit' => 'filter_by_symbol_since_limit',
        'filterByCurrencySinceLimit' => 'filter_by_currency_since_limit',
        'parseTickers' => 'parse_tickers',
        'parseDepositAddresses' => 'parse_deposit_addresses',
        'parseBorrowInterests' => 'parse_borrow_interests',
        'parseFundingRateHistories' => 'parse_funding_rate_histories',
        'safeSymbol' => 'safe_symbol',
        'parseFundingRate' => 'parse_funding_rate',
        'parseFundingRates' => 'parse_funding_rates',
        'isPostOnly' => 'is_post_only',
        'fetchTradingFees' => 'fetch_trading_fees',
        'fetchTradingFee' => 'fetch_trading_fee',
        'parseOpenInterest' => 'parse_open_interest',
        'parseOpenInterests' => 'parse_open_interests',
        'fetchFundingRate' => 'fetch_funding_rate',
        'fetchMarkOHLCV' => 'fetch_mark_ohlcv',
        'fetchIndexOHLCV' => 'fetch_index_ohlcv',
        'fetchPremiumIndexOHLCV' => 'fetch_premium_index_ohlcv',
    );

    public static function split($string, $delimiters = array(' ')) {
        return explode($delimiters[0], str_replace($delimiters, $delimiters[0], $string));
    }

    public static function strip($string) {
        return trim($string);
    }

    public static function decimal($number) {
        return '' + $number;
    }

    public static function valid_string($string) {
        return isset($string) && $string !== '';
    }

    public static function valid_object_value($object, $key) {
        return isset($object[$key]) && $object[$key] !== '' && is_scalar($object[$key]);
    }

    public static function safe_float($object, $key, $default_value = null) {
        return (isset($object[$key]) && is_numeric($object[$key])) ? floatval($object[$key]) : $default_value;
    }

    public static function safe_string($object, $key, $default_value = null) {
        return static::valid_object_value($object, $key) ? strval($object[$key]) : $default_value;
    }

    public static function safe_string_lower($object, $key, $default_value = null) {
        return static::valid_object_value($object, $key) ? strtolower(strval($object[$key])) : $default_value;
    }

    public static function safe_string_upper($object, $key, $default_value = null) {
        return static::valid_object_value($object, $key) ? strtoupper(strval($object[$key])) : $default_value;
    }

    public static function safe_integer($object, $key, $default_value = null) {
        return (isset($object[$key]) && is_numeric($object[$key])) ? intval($object[$key]) : $default_value;
    }

    public static function safe_integer_product($object, $key, $factor, $default_value = null) {
        return (isset($object[$key]) && is_numeric($object[$key])) ? (intval($object[$key] * $factor)) : $default_value;
    }

    public static function safe_timestamp($object, $key, $default_value = null) {
        return static::safe_integer_product($object, $key, 1000, $default_value);
    }

    public static function safe_value($object, $key, $default_value = null) {
        return (is_array($object) && array_key_exists($key, $object)) ? $object[$key] : $default_value;
    }

    // we're not using safe_floats with a list argument as we're trying to save some cycles here
    // we're not using safe_float_3 either because those cases are too rare to deserve their own optimization

    public static function safe_float_2($object, $key1, $key2, $default_value = null) {
        $value = static::safe_float($object, $key1);
        return isset($value) ? $value : static::safe_float($object, $key2, $default_value);
    }

    public static function safe_string_2($object, $key1, $key2, $default_value = null) {
        $value = static::safe_string($object, $key1);
        return static::valid_string($value) ? $value : static::safe_string($object, $key2, $default_value);
    }

    public static function safe_string_lower_2($object, $key1, $key2, $default_value = null) {
        $value = static::safe_string_lower($object, $key1);
        return static::valid_string($value) ? $value : static::safe_string_lower($object, $key2, $default_value);
    }

    public static function safe_string_upper_2($object, $key1, $key2, $default_value = null) {
        $value = static::safe_string_upper($object, $key1);
        return static::valid_string($value) ? $value : static::safe_string_upper($object, $key2, $default_value);
    }

    public static function safe_integer_2($object, $key1, $key2, $default_value = null) {
        $value = static::safe_integer($object, $key1);
        return isset($value) ? $value : static::safe_integer($object, $key2, $default_value);
    }

    public static function safe_integer_product_2($object, $key1, $key2, $factor, $default_value = null) {
        $value = static::safe_integer_product($object, $key1, $factor);
        return isset($value) ? $value : static::safe_integer_product($object, $key2, $factor, $default_value);
    }

    public static function safe_timestamp_2($object, $key1, $key2, $default_value = null) {
        return static::safe_integer_product_2($object, $key1, $key2, 1000, $default_value);
    }

    public static function safe_value_2($object, $key1, $key2, $default_value = null) {
        $value = static::safe_value($object, $key1);
        return isset($value) ? $value : static::safe_value($object, $key2, $default_value);
    }

    // safe_method_n family
    public static function safe_float_n($object, $array, $default_value = null) {
        $value = static::get_object_value_from_key_array($object, $array);
        return (isset($value) && is_numeric($value)) ? floatval($value) : $default_value;
    }

    public static function safe_string_n($object, $array, $default_value = null) {
        $value = static::get_object_value_from_key_array($object, $array);
        return (static::valid_string($value) && is_scalar($value)) ? strval($value) : $default_value;
    }

    public static function safe_string_lower_n($object, $array, $default_value = null) {
        $value = static::get_object_value_from_key_array($object, $array);
        return (static::valid_string($value) && is_scalar($value)) ? strtolower(strval($value)) : $default_value;
    }

    public static function safe_string_upper_n($object, $array, $default_value = null) {
        $value = static::get_object_value_from_key_array($object, $array);
        return (static::valid_string($value) && is_scalar($value)) ? strtoupper(strval($value)) : $default_value;
    }

    public static function safe_integer_n($object, $array, $default_value = null) {
        $value = static::get_object_value_from_key_array($object, $array);
        return (isset($value) && is_numeric($value)) ? intval($value) : $default_value;
    }

    public static function safe_integer_product_n($object, $array, $factor, $default_value = null) {
        $value = static::get_object_value_from_key_array($object, $array);
        return (isset($value) && is_numeric($value)) ? (intval($value * $factor)) : $default_value;
    }

    public static function safe_timestamp_n($object, $array, $default_value = null) {
        return static::safe_integer_product_n($object, $array, 1000, $default_value);
    }

    public static function safe_value_n($object, $array, $default_value = null) {
        $value = static::get_object_value_from_key_array($object, $array);
        return (isset($value) && is_scalar($value)) ? $value : $default_value;
    }

    public static function get_object_value_from_key_array($object, $array) {
        foreach($array as $key) {
            if (isset($object[$key])) {
                return $object[$key];
            }
        }
        return null;
    }

    public static function truncate($number, $precision = 0) {
        $decimal_precision = pow(10, $precision);
        return floor(floatval($number * $decimal_precision)) / $decimal_precision;
    }

    public static function truncate_to_string($number, $precision = 0) {
        if ($precision > 0) {
            $string = sprintf('%.' . ($precision + 1) . 'F', floatval($number));
            list($integer, $decimal) = explode('.', $string);
            $decimal = trim('.' . substr($decimal, 0, $precision), '0');
            if (strlen($decimal) < 2) {
                $decimal = '.0';
            }
            return $integer . $decimal;
        }
        return sprintf('%d', floatval($number));
    }

    public static function uuid16($length = 16) {
        return bin2hex(random_bytes(intval($length / 2)));
    }

    public static function uuid22($length = 22) {
        return bin2hex(random_bytes(intval($length / 2)));
    }

    public static function uuid() {
        return sprintf('%04x%04x-%04x-%04x-%04x-%04x%04x%04x',
            // 32 bits for "time_low"
            mt_rand(0, 0xffff), mt_rand(0, 0xffff),

            // 16 bits for "time_mid"
            mt_rand(0, 0xffff),

            // 16 bits for "time_hi_and_version",
            // four most significant bits holds version number 4
            mt_rand(0, 0x0fff) | 0x4000,

            // 16 bits, 8 bits for "clk_seq_hi_res", 8 bits for "clk_seq_low",
            // two most significant bits holds zero and one for variant DCE1.1
            mt_rand(0, 0x3fff) | 0x8000,

            // 48 bits for "node"
            mt_rand(0, 0xffff), mt_rand(0, 0xffff), mt_rand(0, 0xffff)
        );
    }

    public static function uuidv1() {
        $biasSeconds = 12219292800;  // seconds from 15th Oct 1572 to Jan 1st 1970
        $bias = $biasSeconds * 10000000;  // in hundreds of nanoseconds
        $time = static::microseconds() * 10 + $bias;
        $timeHex = dechex($time);
        $arranged = substr($timeHex, 7, 8) . substr($timeHex, 3, 4) . '1' . substr($timeHex, 0, 3);
        $clockId = '9696';
        $macAddress = 'ffffffffffff';
        return $arranged . $clockId . $macAddress;
    }

    public static function parse_timeframe($timeframe) {
        $amount = substr($timeframe, 0, -1);
        $unit = substr($timeframe, -1);
        $scale = 1;
        if ($unit === 'y') {
            $scale = 60 * 60 * 24 * 365;
        } elseif ($unit === 'M') {
            $scale = 60 * 60 * 24 * 30;
        } elseif ($unit === 'w') {
            $scale = 60 * 60 * 24 * 7;
        } elseif ($unit === 'd') {
            $scale = 60 * 60 * 24;
        } elseif ($unit === 'h') {
            $scale = 60 * 60;
        } elseif ($unit === 'm') {
            $scale = 60;
        } elseif ($unit === 's') {
            $scale = 1;
        } else {
            throw new NotSupported('timeframe unit ' . $unit . ' is not supported');
        }
        return $amount * $scale;
    }

    public static function round_timeframe($timeframe, $timestamp, $direction=ROUND_DOWN) {
        $ms = static::parse_timeframe($timeframe) * 1000;
        // Get offset based on timeframe in milliseconds
        $offset = $timestamp % $ms;
        return $timestamp - $offset + (($direction === ROUND_UP) ? $ms : 0);
    }

    // given a sorted arrays of trades (recent first) and a timeframe builds an array of OHLCV candles
    public static function build_ohlcv($trades, $timeframe = '1m', $since = PHP_INT_MIN, $limits = PHP_INT_MAX) {
        if (empty($trades) || !is_array($trades)) {
            return array();
        }
        if (!is_numeric($since)) {
            $since = PHP_INT_MIN;
        }
        if (!is_numeric($limits)) {
            $limits = PHP_INT_MAX;
        }
        $ms = static::parse_timeframe($timeframe) * 1000;
        $ohlcvs = array();
        list(/* $timestamp */, /* $open */, $high, $low, $close, $volume) = array(0, 1, 2, 3, 4, 5);
        for ($i = 0; $i < min(count($trades), $limits); $i++) {
            $trade = $trades[$i];
            if ($trade['timestamp'] < $since) {
                continue;
            }
            $openingTime = floor($trade['timestamp'] / $ms) * $ms; // shift to the edge of m/h/d (but not M)
            $j = count($ohlcvs);

            if (($j == 0) || ($openingTime >= $ohlcvs[$j - 1][0] + $ms)) {
                // moved to a new timeframe -> create a new candle from opening trade
                $ohlcvs[] = array(
                    $openingTime,
                    $trade['price'],
                    $trade['price'],
                    $trade['price'],
                    $trade['price'],
                    $trade['amount'],
                );
            } else {
                // still processing the same timeframe -> update opening trade
                $ohlcvs[$j - 1][$high] = max($ohlcvs[$j - 1][$high], $trade['price']);
                $ohlcvs[$j - 1][$low] = min($ohlcvs[$j - 1][$low], $trade['price']);
                $ohlcvs[$j - 1][$close] = $trade['price'];
                $ohlcvs[$j - 1][$volume] += $trade['amount'];
            }
        }
        return $ohlcvs;
    }

    public static function capitalize($string) {
        return mb_strtoupper(mb_substr($string, 0, 1)) . mb_substr($string, 1);
    }

    public static function is_associative($array) {
        return is_array($array) && (count(array_filter(array_keys($array), 'is_string')) > 0);
    }

    public static function omit($array, $keys) {
        if (static::is_associative($array)) {
            $result = $array;
            if (is_array($keys)) {
                foreach ($keys as $key) {
                    unset($result[$key]);
                }
            } else {
                unset($result[$keys]);
            }
            return $result;
        }
        return $array;
    }

    public static function unique($array) {
        return array_unique($array);
    }

    public static function pluck($array, $key) {
        $result = array();
        foreach ($array as $element) {
            if (isset($key, $element)) {
                $result[] = $element[$key];
            }
        }
        return $result;
    }

    public function filter_by($array, $key, $value = null) {
        $result = array();
        foreach ($array as $element) {
            if (isset($key, $element) && ($element[$key] == $value)) {
                $result[] = $element;
            }
        }
        return $result;
    }

    public static function group_by($array, $key) {
        $result = array();
        foreach ($array as $element) {
            if (isset($element[$key]) && !is_null($element[$key])) {
                if (!isset($result[$element[$key]])) {
                    $result[$element[$key]] = array();
                }
                $result[$element[$key]][] = $element;
            }
        }
        return $result;
    }

    public static function index_by($array, $key) {
        $result = array();
        foreach ($array as $element) {
            if (isset($element[$key])) {
                $result[$element[$key]] = $element;
            }
        }
        return $result;
    }

    public static function sort_by($arrayOfArrays, $key, $descending = false) {
        $descending = $descending ? -1 : 1;
        usort($arrayOfArrays, function ($a, $b) use ($key, $descending) {
            if ($a[$key] == $b[$key]) {
                return 0;
            }
            return $a[$key] < $b[$key] ? -$descending : $descending;
        });
        return $arrayOfArrays;
    }

    public static function sort_by_2($arrayOfArrays, $key1, $key2, $descending = false) {
        $descending = $descending ? -1 : 1;
        usort($arrayOfArrays, function ($a, $b) use ($key1, $key2, $descending) {
            if ($a[$key1] == $b[$key1]) {
                if ($a[$key2] == $b[$key2]) {
                    return 0;
                }
                return $a[$key2] < $b[$key2] ? -$descending : $descending;
            }
            return $a[$key1] < $b[$key1] ? -$descending : $descending;
        });
        return $arrayOfArrays;
    }

    public static function flatten($array) {
        return array_reduce($array, function ($acc, $item) {
            return array_merge($acc, is_array($item) ? static::flatten($item) : array($item));
        }, array());
    }

    public static function array_concat() {
        return call_user_func_array('array_merge', array_filter(func_get_args(), 'is_array'));
    }

    public static function in_array($needle, $haystack) {
        return in_array($needle, $haystack);
    }

    public static function to_array($object) {
        return array_values($object);
    }

    public static function is_empty($object) {
        return empty($object);
    }

    public static function keysort($array) {
        $result = $array;
        ksort($result);
        return $result;
    }

    public static function extract_params($string) {
        if (preg_match_all('/{([\w-]+)}/u', $string, $matches)) {
            return $matches[1];
        }
    }

    public static function implode_params($string, $params) {
        if (static::is_associative($params)) {
            foreach ($params as $key => $value) {
                if (gettype($value) !== 'array') {
                    $string = implode($value, mb_split('{' . preg_quote($key) . '}', $string));
                }
            }
        }
        return $string;
    }

    public static function deep_extend() {
        //
        //     extend associative dictionaries only, replace everything else
        //
        $out = null;
        $args = func_get_args();
        foreach ($args as $arg) {
            if (static::is_associative($arg) || (is_array($arg) && (count($arg) === 0))) {
                if (!static::is_associative($out)) {
                    $out = array();
                }
                foreach ($arg as $k => $v) {
                    $out[$k] = static::deep_extend(isset($out[$k]) ? $out[$k] : array(), $v);
                }
            } else {
                $out = $arg;
            }
        }
        return $out;
    }

    public function merge() {
        // doesn't overwrite defined keys with undefined
        $args = func_get_args();
        $target = $args[0];
        $overwrite = array();
        $merged = array_merge(...array_slice($args, 1));
        foreach ($merged as $key => $value) {
            if (!isset($target[$key])) {
                $overwrite[$key] = $value;
            }
        }
        return array_merge($target, $overwrite);
    }

    public static function sum() {
        return array_sum(array_filter(func_get_args(), function ($x) {
            return isset($x) ? $x : 0;
        }));
    }

    public static function ordered($array) { // for Python OrderedDicts, does nothing in PHP and JS
        return $array;
    }

    public function aggregate($bidasks) {
        $result = array();

        foreach ($bidasks as $bidask) {
            if ($bidask[1] > 0) {
                $price = (string) $bidask[0];
                $result[$price] = array_key_exists($price, $result) ? $result[$price] : 0;
                $result[$price] += $bidask[1];
            }
        }

        $output = array();

        foreach ($result as $key => $value) {
            $output[] = array(floatval($key), floatval($value));
        }

        return $output;
    }

    public static function urlencodeBase64($string) {
        return preg_replace(array('#[=]+$#u', '#\+#u', '#\\/#'), array('', '-', '_'), \base64_encode($string));
    }

    public function urlencode($array) {
        foreach ($array as $key => $value) {
            if (is_bool($value)) {
                $array[$key] = var_export($value, true);
            }
        }
        return http_build_query($array, '', $this->urlencode_glue);
    }

    public function urlencode_nested($array) {
        // we don't have to implement this method in PHP
        // https://github.com/ccxt/ccxt/issues/12872
        // https://github.com/ccxt/ccxt/issues/12900
        return $this->urlencode($array);
    }

    public function urlencode_with_array_repeat($array) {
        return preg_replace('/%5B\d*%5D/', '', $this->urlencode($array));
    }

    public function rawencode($array) {
        return urldecode($this->urlencode($array));
    }

    public static function encode_uri_component($string) {
        return urlencode($string);
    }

    public static function url($path, $params = array()) {
        $result = static::implode_params($path, $params);
        $query = static::omit($params, static::extract_params($path));
        if ($query) {
            $result .= '?' . static::urlencode($query);
        }
        return $result;
    }

    public static function seconds() {
        return time();
    }

    public static function milliseconds() {
        if (PHP_INT_SIZE == 4) {
            return static::milliseconds32();
        } else {
            return static::milliseconds64();
        }
    }

    public static function milliseconds32() {
        list($msec, $sec) = explode(' ', microtime());
        // raspbian 32-bit integer workaround
        // https://github.com/ccxt/ccxt/issues/5978
        // return (int) ($sec . substr($msec, 2, 3));
        return $sec . substr($msec, 2, 3);
    }

    public static function milliseconds64() {
        list($msec, $sec) = explode(' ', microtime());
        // this method will not work on 32-bit raspbian
        return (int) ($sec . substr($msec, 2, 3));
    }

    public static function microseconds() {
        list($msec, $sec) = explode(' ', microtime());
        return $sec . str_pad(substr($msec, 2, 6), 6, '0');
    }

    public static function iso8601($timestamp = null) {
        if (!isset($timestamp)) {
            return null;
        }
        if (!is_numeric($timestamp) || intval($timestamp) != $timestamp) {
            return null;
        }
        $timestamp = (int) $timestamp;
        if ($timestamp < 0) {
            return null;
        }
        $result = gmdate('c', (int) floor($timestamp / 1000));
        $msec = (int) $timestamp % 1000;
        $result = str_replace('+00:00', sprintf('.%03dZ', $msec), $result);
        return $result;
    }

    public static function parse_date($timestamp) {
        return static::parse8601($timestamp);
    }

    public static function parse8601($timestamp = null) {
        if (!isset($timestamp)) {
            return null;
        }
        if (!$timestamp || !is_string($timestamp)) {
            return null;
        }
        $timedata = date_parse($timestamp);
        if (!$timedata || $timedata['error_count'] > 0 || $timedata['warning_count'] > 0 || (isset($timedata['relative']) && count($timedata['relative']) > 0)) {
            return null;
        }
        if (($timedata['hour'] === false) ||
            ($timedata['minute'] === false) ||
            ($timedata['second'] === false) ||
            ($timedata['year'] === false) ||
            ($timedata['month'] === false) ||
            ($timedata['day'] === false)) {
            return null;
        }
        $time = strtotime($timestamp);
        if ($time === false) {
            return null;
        }
        $time *= 1000;
        if (preg_match('/\.(?<milliseconds>[0-9]{1,3})/', $timestamp, $match)) {
            $time += (int) str_pad($match['milliseconds'], 3, '0', STR_PAD_RIGHT);
        }
        return $time;
    }

    public static function rfc2616($timestamp) {
        if (!$timestamp) {
            $timestamp = static::milliseconds();
        }
        return gmdate('D, d M Y H:i:s T', (int) round($timestamp / 1000));
    }

    public static function dmy($timestamp, $infix = '-') {
        return gmdate('m' . $infix . 'd' . $infix . 'Y', (int) round($timestamp / 1000));
    }

    public static function ymd($timestamp, $infix = '-', $fullYear = true) {
        $yearFormat = $fullYear ? 'Y' : 'y';
        return gmdate($yearFormat . $infix . 'm' . $infix . 'd', (int) round($timestamp / 1000));
    }

    public static function yymmdd($timestamp, $infix = '') {
        return static::ymd($timestamp, $infix, false);
    }

    public static function yyyymmdd($timestamp, $infix = '-') {
        return static::ymd($timestamp, $infix, true);
    }

    public static function ymdhms($timestamp, $infix = ' ') {
        return gmdate('Y-m-d\\' . $infix . 'H:i:s', (int) round($timestamp / 1000));
    }

    public static function binary_concat() {
        return implode('', func_get_args());
    }

    public static function binary_concat_array($arr) {
        return implode('', $arr);
    }

    public static function binary_to_base64($binary) {
        return \base64_encode($binary);
    }

    public static function base16_to_binary($data) {
        return hex2bin($data);
    }

    public static function json($data, $params = array()) {
        $options = array(
            'convertArraysToObjects' => JSON_FORCE_OBJECT,
            // other flags if needed...
        );
        $flags = JSON_UNESCAPED_SLASHES;
        foreach ($options as $key => $value) {
            if (array_key_exists($key, $params) && $params[$key]) {
                $flags |= $options[$key];
            }
        }
        return json_encode($data, $flags);
    }

    public static function is_json_encoded_object($input) {
        return ('string' === gettype($input)) &&
                (strlen($input) >= 2) &&
                (('{' === $input[0]) || ('[' === $input[0]));
    }

    public static function encode($input) {
        return $input;
    }

    public static function decode($input) {
        return $input;
    }

    public function check_address($address) {
        if (empty($address) || !is_string($address)) {
            throw new InvalidAddress($this->id . ' address is null');
        }

        if ((count(array_unique(str_split($address))) === 1) ||
            (strlen($address) < $this->minFundingAddressLength) ||
            (strpos($address, ' ') !== false)) {
            throw new InvalidAddress($this->id . ' address is invalid or has less than ' . strval($this->minFundingAddressLength) . ' characters: "' . strval($address) . '"');
        }

        return $address;
    }

    public function describe() {
        return array();
    }

    public function __construct($options = array()) {

        // todo auto-camelcasing for methods in PHP
        // $method_names = get_class_methods ($this);
        // foreach ($method_names as $method_name) {
        //     if ($method_name) {
        //         if (($method_name[0] != '_') && ($method_name[-1] != '_') && (mb_strpos ($method_name, '_') !== false)) {
        //             $parts = explode ('_', $method_name);
        //             $camelcase = $parts[0];
        //             for ($i = 1; $i < count ($parts); $i++) {
        //                 $camelcase .= static::capitalize ($parts[$i]);
        //             }
        //             // $this->$camelcase = $this->$method_name;
        //             // echo $method_name . " " . method_exists ($this, $method_name) . " " . $camelcase . " " . method_exists ($this, $camelcase) . "\n";
        //         }
        //     }
        // }

        $this->defined_rest_api = array();
        $this->curl = null;
        $this->curl_options = array(); // overrideable by user, empty by default
        $this->curl_reset = true;
        $this->curl_close = false;

        $this->id = null;

        $this->validateServerSsl = true;
        $this->validateClientSsl = false;
        $this->curlopt_interface = null;
        $this->timeout = 10000; // in milliseconds
        $this->proxy = '';
        $this->origin = '*'; // CORS origin
        $this->headers = array();
        $this->hostname = null; // in case of inaccessibility of the "main" domain

        $this->options = array(); // exchange-specific options if any

        $this->skipJsonOnStatusCodes = false; // TODO: reserved, rewrite the curl routine to parse JSON body anyway
        $this->quoteJsonNumbers = true; // treat numbers in json as quoted precise strings

        $this->name = null;
        $this->countries = null;
        $this->version = null;
        $this->certified = false; // if certified by the CCXT dev team
        $this->pro = false; // if it is integrated with CCXT Pro for WebSocket support
        $this->alias = false; // whether this exchange is an alias to another exchange

        $this->urls = array();
        $this->api = array();
        $this->comment = null;

        $this->markets = null;
        $this->symbols = null;
        $this->codes = null;
        $this->ids = null;
        $this->currencies = array();
        $this->base_currencies = null;
        $this->quote_currencies = null;
        $this->balance = array();
        $this->orderbooks = array();
        $this->tickers = array();
        $this->fees = array('trading' => array(), 'funding' => array());
        $this->precision = array();
        $this->orders = null;
        $this->myTrades = null;
        $this->trades = array();
        $this->transactions = array();
        $this->positions = array();
        $this->ohlcvs = array();
        $this->exceptions = array();
        $this->accounts = array();
        $this->status = array('status' => 'ok', 'updated' => null, 'eta' => null, 'url' => null);
        $this->limits = array(
            'cost' => array(
                'min' => null,
                'max' => null,
            ),
            'price' => array(
                'min' => null,
                'max' => null,
            ),
            'amount' => array(
                'min' => null,
                'max' => null,
            ),
            'leverage' => array(
                'min' => null,
                'max' => null,
            ),
        );
        $this->httpExceptions = array(
            '422' => 'ExchangeError',
            '418' => 'DDoSProtection',
            '429' => 'RateLimitExceeded',
            '404' => 'ExchangeNotAvailable',
            '409' => 'ExchangeNotAvailable',
            '410' => 'ExchangeNotAvailable',
            '500' => 'ExchangeNotAvailable',
            '501' => 'ExchangeNotAvailable',
            '502' => 'ExchangeNotAvailable',
            '520' => 'ExchangeNotAvailable',
            '521' => 'ExchangeNotAvailable',
            '522' => 'ExchangeNotAvailable',
            '525' => 'ExchangeNotAvailable',
            '526' => 'ExchangeNotAvailable',
            '400' => 'ExchangeNotAvailable',
            '403' => 'ExchangeNotAvailable',
            '405' => 'ExchangeNotAvailable',
            '503' => 'ExchangeNotAvailable',
            '530' => 'ExchangeNotAvailable',
            '408' => 'RequestTimeout',
            '504' => 'RequestTimeout',
            '401' => 'AuthenticationError',
            '511' => 'AuthenticationError',
        );
        $this->verbose = false;
        $this->apiKey = '';
        $this->secret = '';
        $this->password = '';
        $this->uid = '';
        $this->privateKey = '';
        $this->walletAddress = '';
        $this->token = ''; // reserved for HTTP auth in some cases

        $this->twofa = null;
        $this->markets_by_id = null;
        $this->currencies_by_id = null;
        $this->userAgent = null; // 'ccxt/' . $this::VERSION . ' (+https://github.com/ccxt/ccxt) PHP/' . PHP_VERSION;
        $this->userAgents = array(
            'chrome' => 'Mozilla/5.0 (Windows NT 10.0; Win64; x64) AppleWebKit/537.36 (KHTML, like Gecko) Chrome/62.0.3202.94 Safari/537.36',
            'chrome39' => 'Mozilla/5.0 (Windows NT 6.1; WOW64) AppleWebKit/537.36 (KHTML, like Gecko) Chrome/39.0.2171.71 Safari/537.36',
            'chrome100' => 'Mozilla/5.0 (Macintosh; Intel Mac OS X 10_15_7) AppleWebKit/537.36 (KHTML, like Gecko) Chrome/100.0.4896.75 Safari/537.36',
        );
        $this->minFundingAddressLength = 1; // used in check_address
        $this->substituteCommonCurrencyCodes = true;

        // whether fees should be summed by currency code
        $this->reduceFees = true;

        $this->timeframes = null;

        $this->requiredCredentials = array(
            'apiKey' => true,
            'secret' => true,
            'uid' => false,
            'login' => false,
            'password' => false,
            'twofa' => false, // 2-factor authentication (one-time password key)
            'privateKey' => false,
            'walletAddress' => false,
            'token' => false, // reserved for HTTP auth in some cases
        );

        // API methods metainfo
        $this->has = array(
            'publicAPI' => true,
            'privateAPI' => true,
            'CORS' => null,
            'spot' => null,
            'margin' => null,
            'swap' => null,
            'future' => null,
            'option' => null,
            'addMargin' => null,
            'cancelAllOrders' => null,
            'cancelOrder' => true,
            'cancelOrders' => null,
            'createDepositAddress' => null,
            'createLimitOrder' => true,
            'createMarketOrder' => true,
            'createOrder' => true,
            'createPostOnlyOrder' => null,
            'createReduceOnlyOrder' => null,
            'createStopOrder' => null,
            'editOrder' => 'emulated',
            'fetchAccounts' => null,
            'fetchBalance' => true,
            'fetchBidsAsks' => null,
            'fetchBorrowInterest' => null,
            'fetchBorrowRate' => null,
            'fetchBorrowRateHistory' => null,
            'fetchBorrowRatesPerSymbol' => null,
            'fetchBorrowRates' => null,
            'fetchCanceledOrders' => null,
            'fetchClosedOrder' => null,
            'fetchClosedOrders' => null,
            'fetchCurrencies' => 'emulated',
            'fetchDeposit' => null,
            'fetchDepositAddress' => null,
            'fetchDepositAddresses' => null,
            'fetchDepositAddressesByNetwork' => null,
            'fetchDeposits' => null,
            'fetchFundingFee' => null,
            'fetchFundingFees' => null,
            'fetchFundingHistory' => null,
            'fetchFundingRate' => null,
            'fetchFundingRateHistory' => null,
            'fetchFundingRates' => null,
            'fetchIndexOHLCV' => null,
            'fetchL2OrderBook' => true,
            'fetchLedger' => null,
            'fetchLedgerEntry' => null,
            'fetchLeverageTiers' => null,
            'fetchMarketLeverageTiers' => null,
            'fetchMarkets' => true,
            'fetchMarkOHLCV' => null,
            'fetchMyTrades' => null,
            'fetchOHLCV' => 'emulated',
            'fetchOpenOrder' => null,
            'fetchOpenOrders' => null,
            'fetchOrder' => null,
            'fetchOrderBook' => true,
            'fetchOrderBooks' => null,
            'fetchOrders' => null,
            'fetchOrderTrades' => null,
            'fetchPermissions' => null,
            'fetchPosition' => null,
            'fetchPositions' => null,
            'fetchPositionsRisk' => null,
            'fetchPremiumIndexOHLCV' => null,
            'fetchStatus' => 'emulated',
            'fetchTicker' => true,
            'fetchTickers' => null,
            'fetchTime' => null,
            'fetchTrades' => true,
            'fetchTradingFee' => null,
            'fetchTradingFees' => null,
            'fetchTradingLimits' => null,
            'fetchTransactions' => null,
            'fetchTransfers' => null,
            'fetchWithdrawal' => null,
            'fetchWithdrawals' => null,
            'loadMarkets' => true,
            'reduceMargin' => null,
            'setLeverage' => null,
            'setMargin' => null,
            'setMarginMode' => null,
            'setPositionMode' => null,
            'signIn' => null,
            'transfer' => null,
            'withdraw' => null,
        );

        $this->precisionMode = DECIMAL_PLACES;
        $this->paddingMode = NO_PADDING;
        $this->number = 'floatval';
        $this->handleContentTypeApplicationZip = false;

        $this->lastRestRequestTimestamp = 0;
        $this->lastRestPollTimestamp = 0;
        $this->restRequestQueue = null;
        $this->restPollerLoopIsRunning = false;
        $this->enableRateLimit = true;
        $this->enableLastJsonResponse = true;
        $this->enableLastHttpResponse = true;
        $this->enableLastResponseHeaders = true;
        $this->last_http_response = null;
        $this->last_json_response = null;
        $this->last_response_headers = null;

        $this->requiresWeb3 = false;
        $this->requiresEddsa = false;
        $this->rateLimit = 2000;

        $this->commonCurrencies = array(
            'XBT' => 'BTC',
            'BCC' => 'BCH',
            'BCHABC' => 'BCH',
            'BCHSV' => 'BSV',
        );

        $this->urlencode_glue = ini_get('arg_separator.output'); // can be overrided by exchange constructor params
        $this->urlencode_glue_warning = true;

        $options = array_replace_recursive($this->describe(), $options);
        if ($options) {
            foreach ($options as $key => $value) {
                $this->{$key} =
                    (property_exists($this, $key) && is_array($this->{$key}) && is_array($value)) ?
                        array_replace_recursive($this->{$key}, $value) :
                        $value;
            }
        }

        $this->tokenBucket = array(
            'delay' => 0.001,
            'capacity' => 1.0,
            'cost' => 1.0,
            'maxCapacity' => 1000,
            'refillRate' => ($this->rateLimit > 0) ? 1.0 / $this->rateLimit : PHP_INT_MAX,
        );

        if ($this->urlencode_glue !== '&') {
            if ($this->urlencode_glue_warning) {
                throw new ExchangeError($this->id . ' warning! The glue symbol for HTTP queries ' .
                    ' is changed from its default value & to ' . $this->urlencode_glue . ' in php.ini' .
                    ' (arg_separator.output) or with a call to ini_set prior to this message. If that' .
                    ' was the intent, you can acknowledge this warning and silence it by setting' .
                    " 'urlencode_glue_warning' => false or 'urlencode_glue' => '&' with exchange constructor params");
            }
        }

        if ($this->api) {
            $this->define_rest_api($this->api, 'request');
        }

        if ($this->markets) {
            $this->set_markets($this->markets);
        }
    }

    public function set_sandbox_mode($enabled) {
        if ($enabled) {
            if (array_key_exists('test', $this->urls)) {
                $this->urls['apiBackup'] = $this->urls['api'];
                $this->urls['api'] = $this->urls['test'];
            } else {
                throw new NotSupported($this->id . ' does not have a sandbox URL');
            }
        } elseif (array_key_exists('apiBackup', $this->urls)) {
            $this->urls['api'] = $this->urls['apiBackup'];
            unset($this->urls['apiBackup']);
        }
    }

    public function define_rest_api_endpoint($method_name, $uppercase_method, $lowercase_method, $camelcase_method, $path, $paths, $config = array()) {
        $split_path = mb_split('[^a-zA-Z0-9]', $path);
        $camelcase_suffix = implode(array_map(get_called_class() . '::capitalize', $split_path));
        $lowercase_path = array_map('trim', array_map('strtolower', $split_path));
        $underscore_suffix = implode('_', array_filter($lowercase_path));
        $camelcase_prefix = implode('', array_merge(
            array($paths[0]),
            array_map(get_called_class() . '::capitalize', array_slice($paths, 1))
        ));
        $underscore_prefix = implode('_', array_merge(
            array($paths[0]),
            array_filter(array_map('trim', array_slice($paths, 1)))
        ));
        $camelcase = $camelcase_prefix . $camelcase_method . static::capitalize($camelcase_suffix);
        $underscore = $underscore_prefix . '_' . $lowercase_method . '_' . mb_strtolower($underscore_suffix);
        $api_argument = (count($paths) > 1) ? $paths : $paths[0];
        $this->defined_rest_api[$camelcase] = array($path, $api_argument, $uppercase_method, $method_name, $config);
        $this->defined_rest_api[$underscore] = array($path, $api_argument, $uppercase_method, $method_name, $config);
    }

    public function define_rest_api($api, $method_name, $paths = array()) {
        foreach ($api as $key => $value) {
            $uppercase_method = mb_strtoupper($key);
            $lowercase_method = mb_strtolower($key);
            $camelcase_method = static::capitalize($lowercase_method);
            if (static::is_associative($value)) {
                // the options HTTP method conflicts with the 'options' API url path
                // if (preg_match('/^(?:get|post|put|delete|options|head|patch)$/i', $key)) {
                if (preg_match('/^(?:get|post|put|delete|head|patch)$/i', $key)) {
                    foreach ($value as $endpoint => $config) {
                        $path = trim($endpoint);
                        if (static::is_associative($config)) {
                            $this->define_rest_api_endpoint($method_name, $uppercase_method, $lowercase_method, $camelcase_method, $path, $paths, $config);
                        } elseif (is_numeric($config)) {
                            $this->define_rest_api_endpoint($method_name, $uppercase_method, $lowercase_method, $camelcase_method, $path, $paths, array('cost' => $config));
                        } else {
                            throw new NotSupported($this->id . ' define_rest_api() API format not supported, API leafs must strings, objects or numbers');
                        }
                    }
                } else {
                    $copy = $paths;
                    array_push($copy, $key);
                    $this->define_rest_api($value, $method_name, $copy);
                }
            } else {
                foreach ($value as $path) {
                    $this->define_rest_api_endpoint($method_name, $uppercase_method, $lowercase_method, $camelcase_method, $path, $paths);
                }
            }
        }
    }

    public function underscore($camelcase) {
        // todo: write conversion fooBar10OHLCV2Candles → foo_bar10_ohlcv2_candles
        throw new NotSupported($this->id . ' underscore() is not supported yet');
    }

    public function camelcase($underscore) {
        // todo: write conversion foo_bar10_ohlcv2_candles → fooBar10OHLCV2Candles
        throw new NotSupported($this->id . ' camelcase() is not supported yet');
    }

    public static function hash($request, $type = 'md5', $digest = 'hex') {
        $base64 = ('base64' === $digest);
        $binary = ('binary' === $digest);
        $raw_output = ($binary || $base64) ? true : false;
        if ($type === 'keccak') {
            $hash = Keccak::hash($request, 256, $raw_output);
        } else {
            $hash = \hash($type, $request, $raw_output);
        }
        if ($base64) {
            $hash = \base64_encode($hash);
        }
        return $hash;
    }

    public static function hmac($request, $secret, $type = 'sha256', $digest = 'hex') {
        $base64 = ('base64' === $digest);
        $binary = ('binary' === $digest);
        $hmac = \hash_hmac($type, $request, $secret, ($binary || $base64) ? true : false);
        if ($base64) {
            $hmac = \base64_encode($hmac);
        }
        return $hmac;
    }

    public static function jwt($request, $secret, $alg = 'HS256') {
        $algorithms = array(
            'HS256' => 'sha256',
            'HS384' => 'sha384',
            'HS512' => 'sha512',
        );
        $encodedHeader = static::urlencodeBase64(json_encode(array('alg' => $alg, 'typ' => 'JWT')));
        $encodedData = static::urlencodeBase64(json_encode($request, JSON_UNESCAPED_SLASHES));
        $token = $encodedHeader . '.' . $encodedData;
        $algoType = substr($alg, 0, 2);

        if ($algoType === 'HS') {
            $algName = $algorithms[$alg];
            if (!array_key_exists($alg, $algorithms)) {
                throw new ExchangeError($alg . ' is not a supported jwt algorithm.');
            }
            $signature =  static::hmac($token, $secret, $algName, 'binary');
        } elseif ($algoType === 'RS') {
            $signature = static::rsa($token, $secret, $alg);
        }
        return $token . '.' . static::urlencodeBase64($signature);
    }

    public static function rsa($request, $secret, $alg = 'RS256') {
        $algorithms = array(
            'RS256' => \OPENSSL_ALGO_SHA256,
            'RS384' => \OPENSSL_ALGO_SHA384,
            'RS512' => \OPENSSL_ALGO_SHA512,
        );
        if (!array_key_exists($alg, $algorithms)) {
            throw new ExchangeError($alg . ' is not a supported rsa signing algorithm.');
        }
        $algName = $algorithms[$alg];
        $signature = null;
        \openssl_sign($request, $signature, $secret, $algName);
        return $signature;
    }

    public static function ecdsa($request, $secret, $algorithm = 'p256', $hash = null, $fixedLength = false) {
        $digest = $request;
        if ($hash !== null) {
            $digest = static::hash($request, $hash, 'hex');
        }
        $ec = new EC(strtolower($algorithm));
        $key = $ec->keyFromPrivate(ltrim($secret, '0x'));
        $ellipticSignature = $key->sign($digest, 'hex', array('canonical' => true));
        $count = new BN('0');
        $minimumSize = (new BN('1'))->shln(8 * 31)->sub(new BN('1'));
        while ($fixedLength && ($ellipticSignature->r->gt($ec->nh) || $ellipticSignature->r->lte($minimumSize) || $ellipticSignature->s->lte($minimumSize))) {
            $ellipticSignature = $key->sign($digest, 'hex', array('canonical' => true, 'extraEntropy' => $count->toArray('le', 32)));
            $count = $count->add(new BN('1'));
        }
        $signature = array(
            'r' =>  $ellipticSignature->r->bi->toHex(),
            's' => $ellipticSignature->s->bi->toHex(),
            'v' => $ellipticSignature->recoveryParam,
        );
        return $signature;
    }

    public static function eddsa($request, $secret, $algorithm = 'ed25519') {
        // this method is experimental ( ͡° ͜ʖ ͡°)
        $curve = new EdDSA($algorithm);
        $signature = $curve->signModified($request, $secret);
        return static::binary_to_base58(static::base16_to_binary($signature->toHex()));
    }

    public function throttle($cost = null) {
        // TODO: use a token bucket here
        $now = $this->milliseconds();
        $elapsed = $now - $this->lastRestRequestTimestamp;
        $cost = ($cost === null) ? 1 : $cost;
        $sleep_time = $this->rateLimit * $cost;
        if ($elapsed < $sleep_time) {
            $delay = $sleep_time - $elapsed;
            usleep((int) ($delay * 1000.0));
        }
    }

    public function sign($path, $api = 'public', $method = 'GET', $params = array(), $headers = null, $body = null) {
        throw new NotSupported($this->id . ' sign() is not supported yet');
    }

    public function parse_json($json_string, $as_associative_array = true) {
        return json_decode($this->on_json_response($json_string), $as_associative_array);
    }

    public function log() {
        $args = func_get_args();
        if (is_array($args)) {
            $array = array();
            foreach ($args as $arg) {
                $array[] = is_string($arg) ? $arg : json_encode($arg, JSON_PRETTY_PRINT);
            }
            echo implode(' ', $array), "\n";
        }
    }

    public function on_rest_response($code, $reason, $url, $method, $response_headers, $response_body, $request_headers, $request_body) {
        return is_string($response_body) ? trim($response_body) : $response_body;
    }

    public function on_json_response($response_body) {
        return (is_string($response_body) && $this->quoteJsonNumbers) ? preg_replace('/":([+.0-9eE-]+)([,}])/', '":"$1"$2', $response_body) : $response_body;
    }

    public function fetch($url, $method = 'GET', $headers = null, $body = null) {

        $headers = array_merge($this->headers, $headers ? $headers : array());

        if (strlen($this->proxy)) {
            $headers['Origin'] = $this->origin;
        }

        $headers = $this->set_headers($headers);

        $verbose_headers = $headers;

        if (!$headers) {
            $headers = array();
        } elseif (is_array($headers)) {
            $tmp = $headers;
            $headers = array();
            foreach ($tmp as $key => $value) {
                $headers[] = $key . ': ' . $value;
            }
        }

        // this name for the proxy string is deprecated
        // we should rename it to $this->cors everywhere
        $url = $this->proxy . $url;

        // https://github.com/ccxt/ccxt/issues/5914
        if ($this->curl) {
            if ($this->curl_close) {
                curl_close($this->curl); // we properly close the curl channel here to save cookies
                $this->curl = curl_init();
            } elseif ($this->curl_reset) {
                curl_reset($this->curl); // this is the default
            }
        } else {
            $this->curl = curl_init();
        }

        curl_setopt($this->curl, CURLOPT_URL, $url);

        if ($this->timeout) {
            curl_setopt($this->curl, CURLOPT_CONNECTTIMEOUT_MS, (int) ($this->timeout));
            curl_setopt($this->curl, CURLOPT_TIMEOUT_MS, (int) ($this->timeout));
        }

        curl_setopt($this->curl, CURLOPT_RETURNTRANSFER, true);
        if (!$this->validateClientSsl) {
            curl_setopt($this->curl, CURLOPT_SSL_VERIFYPEER, false);
        }
        if (!$this->validateServerSsl) {
            curl_setopt($this->curl, CURLOPT_SSL_VERIFYHOST, false);
        }

        if ($this->userAgent) {
            if (gettype($this->userAgent) == 'string') {
                curl_setopt($this->curl, CURLOPT_USERAGENT, $this->userAgent);
                $verbose_headers = array_merge($verbose_headers, array('User-Agent' => $this->userAgent));
            } elseif ((gettype($this->userAgent) == 'array') && array_key_exists('User-Agent', $this->userAgent)) {
                curl_setopt($this->curl, CURLOPT_USERAGENT, $this->userAgent['User-Agent']);
                $verbose_headers = array_merge($verbose_headers, $this->userAgent);
            }
        }

        curl_setopt($this->curl, CURLOPT_ENCODING, '');

        if ($method == 'GET') {
            curl_setopt($this->curl, CURLOPT_HTTPGET, true);
        } elseif ($method == 'POST') {
            curl_setopt($this->curl, CURLOPT_POST, true);
            curl_setopt($this->curl, CURLOPT_POSTFIELDS, $body);
        } elseif ($method == 'PUT') {
            curl_setopt($this->curl, CURLOPT_CUSTOMREQUEST, 'PUT');
            curl_setopt($this->curl, CURLOPT_POSTFIELDS, $body);
            $headers[] = 'X-HTTP-Method-Override: PUT';
        } elseif ($method == 'PATCH') {
            curl_setopt($this->curl, CURLOPT_CUSTOMREQUEST, 'PATCH');
            curl_setopt($this->curl, CURLOPT_POSTFIELDS, $body);
        } elseif ($method === 'DELETE') {
            curl_setopt($this->curl, CURLOPT_CUSTOMREQUEST, 'DELETE');
            curl_setopt($this->curl, CURLOPT_POSTFIELDS, $body);

            $headers[] = 'X-HTTP-Method-Override: DELETE';
        }

        if ($headers) {
            curl_setopt($this->curl, CURLOPT_HTTPHEADER, $headers);
        }

        if ($this->verbose) {
            print_r(array('fetch Request:', $this->id, $method, $url, 'RequestHeaders:', $verbose_headers, 'RequestBody:', $body));
        }

        // we probably only need to set it once on startup
        if ($this->curlopt_interface) {
            curl_setopt($this->curl, CURLOPT_INTERFACE, $this->curlopt_interface);
        }

        /*

        // this is currently not integrated, reserved for future
        if ($this->proxy) {
            curl_setopt ($this->curl, CURLOPT_PROXY, $this->proxy);
        }

        */

        curl_setopt($this->curl, CURLOPT_FOLLOWLOCATION, true);
        curl_setopt($this->curl, CURLOPT_FAILONERROR, false);

        curl_setopt($this->curl, CURLOPT_HEADER, 1);
        // match the same http version as python and js
        curl_setopt($this->curl, CURLOPT_HTTP_VERSION, CURL_HTTP_VERSION_1_1);

        // user-defined cURL options (if any)
        if (!empty($this->curl_options)) {
            curl_setopt_array($this->curl, $this->curl_options);
        }

        $response_headers = array();

        $response = curl_exec($this->curl);

        $headers_length = curl_getinfo($this->curl, CURLINFO_HEADER_SIZE);

        $raw_headers = mb_substr($response, 0, $headers_length);

        $raw_headers_array = explode("\r\n", trim($raw_headers));
        $status_line = $raw_headers_array[0];
        $parts = explode(' ', $status_line);
        $http_status_text = count($parts) === 3 ? $parts[2] : null;
        $raw_headers = array_slice($raw_headers_array, 1);
        foreach ($raw_headers as $raw_header) {
            if (strlen($raw_header)) {
                $exploded = explode(': ', $raw_header);
                if (count($exploded) > 1) {
                    list($key, $value) = $exploded;
                    // don't overwrite headers
                    // https://stackoverflow.com/a/4371395/4802441
                    if (array_key_exists($key, $response_headers)) {
                        $response_headers[$key] = $response_headers[$key] . ', ' . $value;
                    } else {
                        $response_headers[$key] = $value;
                    }
                }
            }
        }
        $result = mb_substr($response, $headers_length);

        $curl_errno = curl_errno($this->curl);
        $curl_error = curl_error($this->curl);
        $http_status_code = curl_getinfo($this->curl, CURLINFO_HTTP_CODE);

        $result = $this->on_rest_response($http_status_code, $http_status_text, $url, $method, $response_headers, $result, $headers, $body);

        $this->lastRestRequestTimestamp = $this->milliseconds();

        if ($this->enableLastHttpResponse) {
            $this->last_http_response = $result;
        }

        if ($this->enableLastResponseHeaders) {
            $this->last_response_headers = $response_headers;
        }

        $json_response = null;
        $is_json_encoded_response = $this->is_json_encoded_object($result);

        if ($is_json_encoded_response) {
            $json_response = $this->parse_json($result);
            if ($this->enableLastJsonResponse) {
                $this->last_json_response = $json_response;
            }
        }

        if ($this->verbose) {
            print_r(array('fetch Response:', $this->id, $method, $url, $http_status_code, $curl_error, 'ResponseHeaders:', $response_headers, 'ResponseBody:', $result));
        }

        if ($result === false) {
            if ($curl_errno == 28) { // CURLE_OPERATION_TIMEDOUT
                throw new RequestTimeout($this->id . ' ' . implode(' ', array($url, $method, $curl_errno, $curl_error)));
            }

            // all sorts of SSL problems, accessibility
            throw new ExchangeNotAvailable($this->id . ' ' . implode(' ', array($url, $method, $curl_errno, $curl_error)));
        }

        $skip_further_error_handling = $this->handle_errors($http_status_code, $http_status_text, $url, $method, $response_headers, $result ? $result : null, $json_response, $headers, $body);
        if (!$skip_further_error_handling) {
            $this->handle_http_status_code($http_status_code, $http_status_text, $url, $method, $result);
        }
        // check if $curl_errno is not zero
        if ($curl_errno) {
            throw new NetworkError($this->id . ' unknown error: ' . strval($curl_errno) . ' ' . $curl_error);
        }

        return isset($json_response) ? $json_response : $result;
    }

    public function set_markets($markets, $currencies = null) {
        $values = is_array($markets) ? array_values($markets) : array();
        for ($i = 0; $i < count($values); $i++) {
            $values[$i] = array_replace_recursive(
                array(
                    'id' => null,
                    'symbol' => null,
                    'base' => null,
                    'quote' => null,
                    'baseId' => null,
                    'quoteId' => null,
                    'active' => null,
                    'type' => null,
                    'linear' => null,
                    'inverse' => null,
                    'spot' => false,
                    'swap' => false,
                    'future' => false,
                    'option' => false,
                    'margin' => false,
                    'contract' => false,
                    'contractSize' => null,
                    'expiry' => null,
                    'expiryDatetime' => null,
                    'optionType' => null,
                    'strike' => null,
                    'settle' => null,
                    'settleId' => null,
                    'precision' => $this->precision,
                    'limits' => $this->limits,
                    'info' => null,

                ),
                $this->fees['trading'],
                $values[$i]
            );
        }
        $this->markets = static::index_by($values, 'symbol');
        $this->markets_by_id = static::index_by($values, 'id');
        $this->symbols = array_keys($this->markets);
        sort($this->symbols);
        $this->ids = array_keys($this->markets_by_id);
        sort($this->ids);
        if ($currencies) {
            $this->currencies = array_replace_recursive($this->currencies, $currencies);
        } else {
            $base_currencies = array_map(function ($market) {
                return array(
                    'id' => isset($market['baseId']) ? $market['baseId'] : $market['base'],
                    'numericId' => array_key_exists('baseNumericId', $market) ? $market['baseNumericId'] : null,
                    'code' => $market['base'],
                    'precision' => array_key_exists('precision', $market) ? (
                        array_key_exists('base', $market['precision']) ? $market['precision']['base'] : (
                            array_key_exists('amount', $market['precision']) ? $market['precision']['amount'] : null
                        )) : 8,
                );
            }, array_filter($values, function ($market) {
                return array_key_exists('base', $market);
            }));
            $quote_currencies = array_map(function ($market) {
                return array(
                    'id' => isset($market['quoteId']) ? $market['quoteId'] : $market['quote'],
                    'numericId' => array_key_exists('quoteNumericId', $market) ? $market['quoteNumericId'] : null,
                    'code' => $market['quote'],
                    'precision' => array_key_exists('precision', $market) ? (
                        array_key_exists('quote', $market['precision']) ? $market['precision']['quote'] : (
                            array_key_exists('price', $market['precision']) ? $market['precision']['price'] : null
                        )) : 8,
                );
            }, array_filter($values, function ($market) {
                return array_key_exists('quote', $market);
            }));
            $base_currencies = static::sort_by($base_currencies, 'code');
            $quote_currencies = static::sort_by($quote_currencies, 'code');
            $this->base_currencies = static::index_by($base_currencies, 'code');
            $this->quote_currencies = static::index_by($quote_currencies, 'code');
            $currencies = array_merge($this->base_currencies, $this->quote_currencies);
            $this->currencies = array_replace_recursive($this->currencies, $currencies);
        }
        $this->currencies_by_id = static::index_by(array_values($this->currencies), 'id');
        $this->codes = array_keys($this->currencies);
        sort($this->codes);
        return $this->markets;
    }

    public function load_markets($reload = false, $params = array()) {
        if (!$reload && $this->markets) {
            if (!$this->markets_by_id) {
                return $this->set_markets($this->markets);
            }
            return $this->markets;
        }
        $currencies = null;
        if (array_key_exists('fetchCurrencies', $this->has) && $this->has['fetchCurrencies'] === true) {
            $currencies = $this->fetch_currencies();
        }
        $markets = $this->fetch_markets($params);
        return $this->set_markets($markets, $currencies);
    }

    public function parse_ohlcv($ohlcv, $market = null) {
        return ('array' === gettype($ohlcv) && !static::is_associative($ohlcv)) ? array_slice($ohlcv, 0, 6) : $ohlcv;
    }

    public function parse_ohlcvs($ohlcvs, $market = null, $timeframe = 60, $since = null, $limit = null) {
        $ohlcvs = is_array($ohlcvs) ? array_values($ohlcvs) : array();
        $parsed = array();
        foreach ($ohlcvs as $ohlcv) {
            $parsed[] = $this->parse_ohlcv($ohlcv, $market);
        }
        $sorted = $this->sort_by($parsed, 0);
        $tail = $since === null;
        return $this->filter_by_since_limit($sorted, $since, $limit, 0, $tail);
    }

    public function number($n) {
        return call_user_func($this->number, $n);
    }

    public function parse_bids_asks($bidasks, $price_key = 0, $amount_key = 1) {
        $result = array();
        $array = is_array($bidasks) ? array_values($bidasks) : array();
        foreach ($array as $bidask) {
            $result[] = $this->parse_bid_ask($bidask, $price_key, $amount_key);
        }
        return $result;
    }

    public function fetch_l2_order_book($symbol, $limit = null, $params = array()) {
        $orderbook = $this->fetch_order_book($symbol, $limit, $params);
        return array_merge($orderbook, array(
            'bids' => $this->sort_by($this->aggregate($orderbook['bids']), 0, true),
            'asks' => $this->sort_by($this->aggregate($orderbook['asks']), 0),
        ));
    }

    public function parse_order_book($orderbook, $symbol, $timestamp = null, $bids_key = 'bids', $asks_key = 'asks', $price_key = 0, $amount_key = 1) {
        return array(
            'symbol' => $symbol,
            'bids' => $this->sort_by(
                is_array($orderbook) && array_key_exists($bids_key, $orderbook) ?
                    $this->parse_bids_asks($orderbook[$bids_key], $price_key, $amount_key) : array(),
                0, true),
            'asks' => $this->sort_by(
                is_array($orderbook) && array_key_exists($asks_key, $orderbook) ?
                    $this->parse_bids_asks($orderbook[$asks_key], $price_key, $amount_key) : array(),
                0),
            'timestamp' => $timestamp,
            'datetime' => isset($timestamp) ? $this->iso8601($timestamp) : null,
            'nonce' => null,
        );
    }

    public function safe_balance($balance) {
        $currencies = $this->omit($balance, array('info', 'timestamp', 'datetime', 'free', 'used', 'total'));

        $balance['free'] = array();
        $balance['used'] = array();
        $balance['total'] = array();

        foreach ($currencies as $code => $value) {
            if (!isset($value['total'])) {
                if (isset($value['free']) && isset($value['used'])) {
                    $balance[$code]['total'] = Precise::string_add($value['free'], $value['used']);
                }
            }
            if (!isset($value['used'])) {
                if (isset($value['total']) && isset($value['free'])) {
                    $balance[$code]['used'] = Precise::string_sub($value['total'], $value['free']);
                }
            }
            if (!isset($value['free'])) {
                if (isset($value['total']) && isset($value['used'])) {
                    $balance[$code]['free'] = Precise::string_sub($value['total'], $value['used']);
                }
            }
            $balance[$code]['free'] = $this->parse_number($balance[$code]['free']);
            $balance[$code]['used'] = $this->parse_number($balance[$code]['used']);
            $balance[$code]['total'] = $this->parse_number($balance[$code]['total']);
            $balance['free'][$code] = $balance[$code]['free'];
            $balance['used'][$code] = $balance[$code]['used'];
            $balance['total'][$code] = $balance[$code]['total'];
        }
        return $balance;
    }

    public function filter_by_since_limit($array, $since = null, $limit = null, $key = 'timestamp', $tail = false) {
        $result = array();
        $since_is_set = isset($since);
        if ($since_is_set) {
            foreach ($array as $entry) {
                if ($entry[$key] > $since) {
                    $result[] = $entry;
                }
            }
        } else {
            $result = $array;
        }
        if (isset($limit)) {
            if (is_array($result)) {
                $result = $tail ? array_slice($result, -$limit) : array_slice($result, 0, $limit);
            } else {
                $length = count($result);
                if ($tail) {
                    $start = max($length - $limit, 0);
                } else {
                    $start = 0;
                }
                $end = min($start + $limit, $length);
                $result_copy = array();
                for ($i = $start; $i < $end; $i++) {
                    $result_copy[] = $result[$i];
                }
                $result = $result_copy;
            }
        }
        return $result;
    }

    public function safe_ticker($ticker, $market = null) {
        $open = $this->safe_value($ticker, 'open');
        $close = $this->safe_value($ticker, 'close');
        $last = $this->safe_value($ticker, 'last');
        $change = $this->safe_value($ticker, 'change');
        $percentage = $this->safe_value($ticker, 'percentage');
        $average = $this->safe_value($ticker, 'average');
        $vwap = $this->safe_value($ticker, 'vwap');
        $baseVolume = $this->safe_value($ticker, 'baseVolume');
        $quoteVolume = $this->safe_value($ticker, 'quoteVolume');
        if ($vwap === null) {
            $vwap = Precise::string_div($quoteVolume, $baseVolume);
        }
        if (($last !== null) && ($close === null)) {
            $close = $last;
        } elseif (($last === null) && ($close !== null)) {
            $last = $close;
        }
        if (($last !== null) && ($open !== null)) {
            if ($change === null) {
                $change = Precise::string_sub($last, $open);
            }
            if ($average === null) {
                $average = Precise::string_div(Precise::string_add($last, $open), '2');
            }
        }
        if (($percentage === null) && ($change !== null) && ($open !== null) && (Precise::string_gt($open, '0'))) {
            $percentage = Precise::string_mul(Precise::string_div($change, $open), '100');
        }
        if (($change === null) && ($percentage !== null) && ($open !== null)) {
            $change = Precise::string_div(Precise::string_mul($percentage, $open), '100');
        }
        if (($open === null) && ($last !== null) && ($change !== null)) {
            $open = Precise::string_sub($last, $change);
        }
        // $timestamp and $symbol operations don't belong in safeTicker
        // they should be done in the derived classes
        return array_merge($ticker, array(
            'bid' => $this->safe_number($ticker, 'bid'),
            'bidVolume'=> $this->safe_number($ticker, 'bidVolume'),
            'ask' => $this->safe_number($ticker, 'ask'),
            'askVolume' => $this->safe_number($ticker, 'askVolume'),
            'high' => $this->safe_number($ticker, 'high'),
            'low' => $this->safe_number($ticker, 'low'),
            'open' => $this->parse_number($open),
            'close' =>$this->parse_number($close),
            'last' => $this->parse_number($last),
            'change' => $this->parse_number($change),
            'percentage' => $this->parse_number($percentage),
            'average' => $this->parse_number($average),
            'vwap' => $this->parse_number($vwap),
            'baseVolume' => $this->parse_number($baseVolume),
            'quoteVolume' => $this->parse_number($quoteVolume),
            'previousClose' => $this->safe_number($ticker, 'previousClose'),
        ));
    }

    public function safe_ledger_entry($entry, $currency = null) {
        $currency = $this->safe_currency(null, $currency);
        $direction = $this->safe_string($entry, 'direction');
        $before = $this->safe_string($entry, 'before');
        $after = $this->safe_string($entry, 'after');
        $amount = $this->safe_string($entry, 'amount');
        $fee = $this->safe_string($entry, 'fee');
        if ($amount !== null && $fee !== null) {
            if ($before === null && $after !== null) {
                $amountAndFee = Precise::string_add($amount, $fee);
                $before = Precise::string_sub($after, $amountAndFee);
            } else if ($before !== null && $after === null) {
                $amountAndFee = Precise::string_add($amount, $fee);
                $after = Precise::string_add($before, $amountAndFee);
            }
        }
        if ($before !== null && $after !== null) {
            if ($direction === null) {
                if (Precise::string_gt($before, $after)) {
                    $direction = 'out';
                }
                if (Precise::string_gt($after, $before)) {
                    $direction = 'in';
                }
            }
            if ($amount === null && $fee !== null) {
                $betweenAfterBefore = Precise::string_sub($after, $before);
                $amount = Precise::string_sub($betweenAfterBefore, $fee);
            }
            if ($amount !== null && $fee === null) {
                $betweenAfterBefore = Precise::string_sub($after, $before);
                $fee = Precise::string_sub($betweenAfterBefore, $amount);
            }
        }
        return array_merge(array(
            'id' => null,
            'timestamp' => null,
            'datetime' => null,
            'direction' => null,
            'account' => null,
            'referenceId' => null,
            'referenceAccount' => null,
            'type' => null,
            'currency' => $currency['code'],
            'amount' => $amount,
            'before' => $before,
            'after' => $after,
            'status' => null,
            'fee' => $fee,
            'info' => null,
        ), $entry);
    }

    public function parse_orders($orders, $market = null, $since = null, $limit = null, $params = array()) {
        $result = array();
        $keys = array_keys($orders);
        if ($keys === array_keys($keys)) {
            foreach ($orders as $order) {
                $result[] = array_replace_recursive($this->parse_order($order, $market), $params);
            }
        } else {
            foreach ($orders as $id => $order) {
                $result[] = array_replace_recursive($this->parse_order(array_replace_recursive(array('id' => (string) $id), $order), $market), $params);
            }
        }
        $result = $this->sort_by($result, 'timestamp');
        $symbol = isset($market) ? $market['symbol'] : null;
        $tail = $since === null;
        return $this->filter_by_symbol_since_limit($result, $symbol, $since, $limit, $tail);
    }

    public function filter_by_symbol($array, $symbol = null) {
        if ($symbol) {
            $grouped = $this->group_by($array, 'symbol');
            if (is_array($grouped) && array_key_exists($symbol, $grouped)) {
                return $grouped[$symbol];
            }
            return array();
        }
        return $array;
    }

    public function filter_by_value_since_limit($array, $field, $value = null, $since = null, $limit = null, $key = 'timestamp', $tail = false) {
        $valueIsSet = isset($value);
        $sinceIsSet = isset($since);
        $result = array();
        foreach ($array as $k => $v) {
            if (($valueIsSet ? ($v[$field] === $value) : true) && ($sinceIsSet ? ($v[$key] >= $since) : true)) {
                $result[] = $v;
            }
        }
        if (isset($limit)) {
            return $tail ? array_slice($result, -$limit) : array_slice($result, 0, $limit);
        }
        return $result;
    }

    public function fetch_order_trades($id, $symbol = null, $params = array()) {
        throw new NotSupported($this->id . ' fetch_order_trades() is not supported yet');
    }

    public function fetch_markets($params = array()) {
        // markets are returned as a list
        // currencies are returned as a dict
        // this is for historical reasons
        // and may be changed for consistency later
        return $this->markets ? array_values($this->markets) : array();
    }

    public function fetch_currencies($params = array()) {
        // markets are returned as a list
        // currencies are returned as a dict
        // this is for historical reasons
        // and may be changed for consistency later
        return $this->currencies ? $this->currencies : array();
    }

    public function fetch_ohlcv($symbol, $timeframe = '1m', $since = null, $limit = null, $params = array()) {
        if (!$this->has['fetchTrades']) {
            throw new NotSupported($this->id . ' fetch_ohlcv() is not supported yet');
        }
        $this->load_markets();
        $trades = $this->fetch_trades($symbol, $since, $limit, $params);
        return $this->build_ohlcv($trades, $timeframe, $since, $limit);
    }

    public function convert_trading_view_to_ohlcv($ohlcvs, $t = 't', $o = 'o', $h = 'h', $l = 'l', $c = 'c', $v = 'v', $ms = false) {
        $result = array();
        for ($i = 0; $i < count($ohlcvs[$t]); $i++) {
            $result[] = array(
                $ms ? $ohlcvs[$t][$i] : ($ohlcvs[$t][$i] * 1000),
                $ohlcvs[$o][$i],
                $ohlcvs[$h][$i],
                $ohlcvs[$l][$i],
                $ohlcvs[$c][$i],
                $ohlcvs[$v][$i],
            );
        }
        return $result;
    }

    public function convert_ohlcv_to_trading_view($ohlcvs, $t = 't', $o = 'o', $h = 'h', $l = 'l', $c = 'c', $v = 'v', $ms = false) {
        $result = array();
        $result[$t] = array();
        $result[$o] = array();
        $result[$h] = array();
        $result[$l] = array();
        $result[$c] = array();
        $result[$v] = array();
        for ($i = 0; $i < count($ohlcvs); $i++) {
            $result[$t][] = $ms ? $ohlcvs[$i][0] : intval($ohlcvs[$i][0] / 1000);
            $result[$o][] = $ohlcvs[$i][1];
            $result[$h][] = $ohlcvs[$i][2];
            $result[$l][] = $ohlcvs[$i][3];
            $result[$c][] = $ohlcvs[$i][4];
            $result[$v][] = $ohlcvs[$i][5];
        }
        return $result;
    }

    public function calculate_fee($symbol, $type, $side, $amount, $price, $takerOrMaker = 'taker', $params = array()) {
        $market = $this->markets[$symbol];
        $feeSide = $this->safe_string($market, 'feeSide', 'quote');
        $key = 'quote';
        $cost = null;
        if ($feeSide === 'quote') {
            // the fee is always in quote currency
            $cost = $amount * $price;
        } elseif ($feeSide === 'base') {
            // the fee is always in base currency
            $cost = $amount;
        } elseif ($feeSide === 'get') {
            // the fee is always in the currency you get
            $cost = $amount;
            if ($side === 'sell') {
                $cost *= $price;
            } else {
                $key = 'base';
            }
        } elseif ($feeSide === 'give') {
            // the fee is always in the currency you give
            $cost = $amount;
            if ($side === 'buy') {
                $cost *= $price;
            } else {
                $key = 'base';
            }
        }
        $rate = $market[$takerOrMaker];
        if ($cost !== null) {
            $cost *= $rate;
        }
        return array(
            'type' => $takerOrMaker,
            'currency' => $market[$key],
            'rate' => $rate,
            'cost' => $cost,
        );
    }

    public function precision_from_string($string) {
        $parts = explode('.', preg_replace('/0+$/', '', $string));
        return (count($parts) > 1) ? strlen($parts[1]) : 0;
    }

    public function market_ids($symbols) {
        return array_map(array($this, 'market_id'), $symbols);
    }

    public function market_symbols($symbols) {
        return is_array($symbols) ? array_map(array($this, 'symbol'), $symbols) : $symbols;
    }

    public function __call($function, $params) {
        if (array_key_exists($function, $this->defined_rest_api)) {
            $partial = $this->defined_rest_api[$function];
            $entry = $partial[3];
            $config = $partial[4];
            $partial[3] = $params ? $params[0] : $params;
            $partial[4] = null;
            $partial[5] = null;
            $partial[6] = $config;
            $partial[7] = ($params && (count($params) > 1)) ? $params[1] : array();
            return call_user_func_array(array($this, $entry), $partial);
        } elseif (array_key_exists($function, static::$camelcase_methods)) {
            $underscore = static::$camelcase_methods[$function];
            return call_user_func_array(array($this, $underscore), $params);
        } elseif (!preg_match('/^[A-Z0-9_]+$/', $function)) {
            $underscore = preg_replace_callback('/[a-z0-9][A-Z]/m', function ($x) {
                return $x[0][0] . '_' . $x[0][1];
            }, $function);
            $underscore = strtolower($underscore);
            if (method_exists($this, $underscore)) {
                return call_user_func_array(array($this, $underscore), $params);
            } else {
                /* handle errors */
                throw new ExchangeError($function . ' method not found');
            }
        } else {
            /* handle errors */
            throw new ExchangeError($function . ' method not found, try underscore_notation instead of camelCase for the method being called');
        }
    }

    public function __sleep() {
        $return = array_keys(array_filter(get_object_vars($this), function ($var) {
            return !(is_object($var) || is_resource($var) || is_callable($var));
        }));
        return $return;
    }

    public function __wakeup() {
        $this->curl = curl_init();
        if ($this->api) {
            $this->define_rest_api($this->api, 'request');
        }
    }

    public function __destruct() {
        if ($this->curl !== null) {
            curl_close($this->curl);
        }
    }

    public function has($feature = null) {
        if (!$feature) {
            return $this->has;
        }
        $feature = strtolower($feature);
        $new_feature_map = array_change_key_case($this->has, CASE_LOWER);
        if (array_key_exists($feature, $new_feature_map)) {
            return $new_feature_map[$feature];
        }

        // PHP 5.6+ only:
        // $old_feature_map = array_change_key_case (array_filter (get_object_vars ($this), function ($key) {
        //     return strpos($key, 'has') !== false && $key !== 'has';
        // }, ARRAY_FILTER_USE_KEY), CASE_LOWER);

        // the above rewritten for PHP 5.4+
        $nonfiltered = get_object_vars($this);
        $filtered = array();
        foreach ($nonfiltered as $key => $value) {
            if ((strpos($key, 'has') !== false) && ($key !== 'has')) {
                $filtered[$key] = $value;
            }
        }
        $old_feature_map = array_change_key_case($filtered, CASE_LOWER);

        $old_feature = "has{$feature}";
        return array_key_exists($old_feature, $old_feature_map) ? $old_feature_map[$old_feature] : false;
    }

    public static function precisionFromString($x) {
        $parts = explode('.', preg_replace('/0+$/', '', $x));
        if (count($parts) > 1) {
            return strlen($parts[1]);
        } else {
            return 0;
        }
    }

    public static function decimal_to_precision($x, $roundingMode = ROUND, $numPrecisionDigits = null, $countingMode = DECIMAL_PLACES, $paddingMode = NO_PADDING) {
        if ($countingMode === TICK_SIZE) {
            if (!(is_float($numPrecisionDigits) || is_int($numPrecisionDigits)))
                throw new BaseError('Precision must be an integer or float for TICK_SIZE');
        } else {
            if (!is_int($numPrecisionDigits)) {
                throw new BaseError('Precision must be an integer');
            }
        }

        if (!is_numeric($x)) {
            throw new BaseError('Invalid number');
        }

        assert(($roundingMode === ROUND) || ($roundingMode === TRUNCATE));

        $result = '';

        // Special handling for negative precision
        if ($numPrecisionDigits < 0) {
            if ($countingMode === TICK_SIZE) {
                throw new BaseError('TICK_SIZE cant be used with negative numPrecisionDigits');
            }
            $toNearest = pow(10, abs($numPrecisionDigits));
            if ($roundingMode === ROUND) {
                $result = (string) ($toNearest * static::decimal_to_precision($x / $toNearest, $roundingMode, 0, DECIMAL_PLACES, $paddingMode));
            }
            if ($roundingMode === TRUNCATE) {
                $result = static::decimal_to_precision($x - $x % $toNearest, $roundingMode, 0, DECIMAL_PLACES, $paddingMode);
            }
            return $result;
        }

        if ($countingMode === TICK_SIZE) {
            $precisionDigitsString = static::decimal_to_precision($numPrecisionDigits, ROUND, 100, DECIMAL_PLACES, NO_PADDING);
            $newNumPrecisionDigits = static::precisionFromString($precisionDigitsString);
            $missing = fmod($x, $numPrecisionDigits);
            $missing = floatval(static::decimal_to_precision($missing, ROUND, 8, DECIMAL_PLACES, NO_PADDING));
            // See: https://github.com/ccxt/ccxt/pull/6486
            $fpError = static::decimal_to_precision($missing / $numPrecisionDigits, ROUND, max($newNumPrecisionDigits, 8), DECIMAL_PLACES, NO_PADDING);
            if(static::precisionFromString($fpError) !== 0) {
                if ($roundingMode === ROUND) {
                    if ($x > 0) {
                        if ($missing >= $numPrecisionDigits / 2) {
                            $x = $x - $missing + $numPrecisionDigits;
                        } else {
                            $x = $x - $missing;
                        }
                    } else {
                        if ($missing >= $numPrecisionDigits / 2) {
                            $x = $x - $missing;
                        } else {
                            $x = $x - $missing - $numPrecisionDigits;
                        }
                    }
                } elseif (TRUNCATE === $roundingMode) {
                    $x = $x - $missing;
                }
            }
            return static::decimal_to_precision($x, ROUND, $newNumPrecisionDigits, DECIMAL_PLACES, $paddingMode);
        }


        if ($roundingMode === ROUND) {
            if ($countingMode === DECIMAL_PLACES) {
                // Requested precision of 100 digits was truncated to PHP maximum of 53 digits
                $numPrecisionDigits = min(14, $numPrecisionDigits);
                $result = number_format(round($x, $numPrecisionDigits, PHP_ROUND_HALF_UP), $numPrecisionDigits, '.', '');
            } elseif ($countingMode === SIGNIFICANT_DIGITS) {
                $significantPosition = log(abs($x), 10) % 10;
                if ($significantPosition > 0) {
                    ++$significantPosition;
                }
                $result = static::number_to_string(round($x, $numPrecisionDigits - $significantPosition, PHP_ROUND_HALF_UP));
            }
        } elseif ($roundingMode === TRUNCATE) {
            $dotIndex = strpos($x, '.');
            $dotPosition = $dotIndex ?: strlen($x);
            if ($countingMode === DECIMAL_PLACES) {
                if ($dotIndex) {
                    list($before, $after) = explode('.', static::number_to_string($x));
                    $result = $before . '.' . substr($after, 0, $numPrecisionDigits);
                } else {
                    $result = $x;
                }
            } elseif ($countingMode === SIGNIFICANT_DIGITS) {
                if ($numPrecisionDigits === 0) {
                    return '0';
                }
                $significantPosition = (int) log(abs($x), 10);
                $start = $dotPosition - $significantPosition;
                $end = $start + $numPrecisionDigits;
                if ($dotPosition >= $end) {
                    --$end;
                }
                if ($numPrecisionDigits >= (strlen($x) - ($dotPosition ? 1 : 0))) {
                    $result = (string) $x;
                } else {
                    if ($significantPosition < 0) {
                        ++$end;
                    }
                    $result = str_pad(substr($x, 0, $end), $dotPosition, '0');
                }
            }
            $result = rtrim($result, '.');
        }

        $hasDot = (false !== strpos($result, '.'));
        if ($paddingMode === NO_PADDING) {
            if (($result === '')  && ($numPrecisionDigits === 0)) {
                return '0';
            }
            if ($hasDot) {
                $result = rtrim($result, '0');
                $result = rtrim($result, '.');
            }
        } elseif ($paddingMode === PAD_WITH_ZERO) {
            if ($hasDot) {
                if ($countingMode === DECIMAL_PLACES) {
                    list($before, $after) = explode('.', $result, 2);
                    $result = $before . '.' . str_pad($after, $numPrecisionDigits, '0');
                } elseif ($countingMode === SIGNIFICANT_DIGITS) {
                    if ($result < 1) {
                        $result = str_pad($result, strcspn($result, '123456789') + $numPrecisionDigits, '0');
                    }
                }
            } else {
                if ($countingMode === DECIMAL_PLACES) {
                    if ($numPrecisionDigits > 0) {
                        $result = $result . '.' . str_repeat('0', $numPrecisionDigits);
                    }
                } elseif ($countingMode === SIGNIFICANT_DIGITS) {
                    if ($numPrecisionDigits > strlen($result)) {
                        $result = $result . '.' . str_repeat('0', ($numPrecisionDigits - strlen($result)));
                    }
                }
            }
        }
        if (($result === '-0') || ($result === '-0.' . str_repeat('0', max(strlen($result) - 3, 0)))) {
            $result = substr($result, 1);
        }
        return $result;
    }

    public static function number_to_string($x) {
        // avoids scientific notation for too large and too small numbers
        if ($x === null) {
            return null;
        }
        $type = gettype($x);
        $s = (string) $x;
        if (($type !== 'integer') && ($type !== 'double')) {
            return $s;
        }
        if (strpos($x, 'E') === false) {
            return $s;
        }
        $splitted = explode('E', $s);
        $number = rtrim(rtrim($splitted[0], '0'), '.');
        $exp = (int) $splitted[1];
        $len_after_dot = 0;
        if (strpos($number, '.') !== false) {
            $splitted = explode('.', $number);
            $len_after_dot = strlen($splitted[1]);
        }
        $number = str_replace(array('.', '-'), '', $number);
        $sign = ($x < 0) ? '-' : '';
        if ($exp > 0) {
            $zeros = str_repeat('0', abs($exp) - $len_after_dot);
            $s = $sign . $number . $zeros;
        } else {
            $zeros = str_repeat('0', abs($exp) - 1);
            $s = $sign . '0.' . $zeros . $number;
        }
        return $s;
    }

    public function vwap($baseVolume, $quoteVolume) {
        return (($quoteVolume !== null) && ($baseVolume !== null) && ($baseVolume > 0)) ? ($quoteVolume / $baseVolume) : null;
    }

    // ------------------------------------------------------------------------
    // web3 / 0x methods

    public static function has_web3() {
        // PHP version of this function does nothing, as most of its
        // dependencies are lightweight and don't eat a lot
        return true;
    }

    public static function check_required_version($required_version, $error = true) {
        global $version;
        $result = true;
        $required = explode('.', $required_version);
        $current = explode('.', $version);
        $intMajor1 = intval($required[0]);
        $intMinor1 = intval($required[1]);
        $intPatch1 = intval($required[2]);
        $intMajor2 = intval($current[0]);
        $intMinor2 = intval($current[1]);
        $intPatch2 = intval($current[2]);
        if ($intMajor1 > $intMajor2) {
            $result = false;
        }
        if ($intMajor1 === $intMajor2) {
            if ($intMinor1 > $intMinor2) {
                $result = false;
            } elseif ($intMinor1 === $intMinor2 && $intPatch1 > $intPatch2) {
                $result = false;
            }
        }
        if (!$result) {
            if ($error) {
                throw new NotSupported('Your current version of CCXT is ' . $version . ', a newer version ' . $required_version . ' is required, please, upgrade your version of CCXT');
            } else {
                return $error;
            }
        }
        return $result;
    }

    public function check_required_dependencies() {
        if (!static::has_web3()) {
            throw new ExchangeError($this->id . ' requires web3 dependencies');
        }
    }

    public static function hashMessage($message) {
        $trimmed = ltrim($message, '0x');
        $buffer = unpack('C*', hex2bin($trimmed));
        $prefix = bin2hex("\u{0019}Ethereum Signed Message:\n" . sizeof($buffer));
        return '0x' . Keccak::hash(hex2bin($prefix . $trimmed), 256);
    }

    public static function signHash($hash, $privateKey) {
        $signature = static::ecdsa($hash, $privateKey, 'secp256k1', null);
        return array(
            'r' => '0x' . $signature['r'],
            's' => '0x' . $signature['s'],
            'v' => 27 + $signature['v'],
        );
    }

    public static function signMessage($message, $privateKey) {
        return static::signHash(static::hashMessage($message), $privateKey);
    }

    public function sign_message_string($message, $privateKey) {
        $signature = static::signMessage($message, $privateKey);
        return $signature['r'] . $this->remove0x_prefix($signature['s']) . dechex($signature['v']);
    }

    public function get_network($network, $code) {
        $network = strtoupper($network);
        $aliases = array(
            'ETHEREUM' => 'ETH',
            'ETHER' => 'ETH',
            'ERC20' => 'ETH',
            'ETH' => 'ETH',
            'TRC20' => 'TRX',
            'TRON' => 'TRX',
            'TRX' => 'TRX',
            'BEP20' => 'BSC',
            'BSC' => 'BSC',
            'HRC20' => 'HT',
            'HECO' => 'HT',
            'SPL' => 'SOL',
            'SOL' => 'SOL',
            'TERRA' => 'LUNA',
            'LUNA' => 'LUNA',
            'POLYGON' => 'MATIC',
            'MATIC' => 'MATIC',
            'EOS' => 'EOS',
            'WAVES' => 'WAVES',
            'AVALANCHE' => 'AVAX',
            'AVAX' => 'AVAX',
            'QTUM' => 'QTUM',
            'CHZ' => 'CHZ',
            'NEO' => 'NEO',
            'ONT' => 'ONT',
            'RON' => 'RON',
        );
        if ($network === $code) {
            return $network;
        } elseif (is_array($aliases) && array_key_exists($network, $aliases)) {
            return $aliases[$network];
        } else {
            throw new NotSupported($this->id . ' $network ' . $network . ' is not yet supported');
        }
    }

    public static function base32_decode($s) {
        static $alphabet = 'ABCDEFGHIJKLMNOPQRSTUVWXYZ234567';
        $tmp = '';
        foreach (str_split($s) as $c) {
            if (($v = strpos($alphabet, $c)) === false) {
                $v = 0;
            }
            $tmp .= sprintf('%05b', $v);
        }
        $args = array_map('bindec', str_split($tmp, 8));
        array_unshift($args, 'C*');
        return rtrim(call_user_func_array('pack', $args), "\0");
    }

    public static function totp($key) {
        $noSpaceKey = str_replace(' ', '', $key);
        $encodedKey = static::base32_decode($noSpaceKey);
        $epoch = floor(time() / 30);
        $encodedEpoch = pack('J', $epoch);
        $hmacResult = static::hmac($encodedEpoch, $encodedKey, 'sha1', 'hex');
        $hmac = [];
        foreach (str_split($hmacResult, 2) as $hex) {
            $hmac[] = hexdec($hex);
        }
        $offset = $hmac[count($hmac) - 1] & 0xF;
        $code = ($hmac[$offset + 0] & 0x7F) << 24 | ($hmac[$offset + 1] & 0xFF) << 16 | ($hmac[$offset + 2] & 0xFF) << 8 | ($hmac[$offset + 3] & 0xFF);
        $otp = $code % pow(10, 6);
        return str_pad((string) $otp, 6, '0', STR_PAD_LEFT);
    }

    public static function number_to_be($n, $padding) {
        $n = new BN($n);
        return array_reduce(array_map('chr', $n->toArray('be', $padding)), 'static::binary_concat');
    }

    public static function number_to_le($n, $padding) {
        $n = new BN($n);
        return array_reduce(array_map('chr', $n->toArray('le', $padding)), 'static::binary_concat');
    }

    public static function base58_to_binary($s) {
        if (!self::$base58_decoder) {
            self::$base58_decoder = array();
            self::$base58_encoder = array();
            for ($i = 0; $i < strlen(self::$base58_alphabet); $i++) {
                $bigNum = new BN($i);
                self::$base58_decoder[self::$base58_alphabet[$i]] = $bigNum;
                self::$base58_encoder[$i] = self::$base58_alphabet[$i];
            }
        }
        $result = new BN(0);
        $base = new BN(58);
        for ($i = 0; $i < strlen($s); $i++) {
            $result->imul($base);
            $result->iadd(self::$base58_decoder[$s[$i]]);
        }
        return static::number_to_be($result, 0);
    }

    public static function binary_to_base58($b) {
        if (!self::$base58_encoder) {
            self::$base58_decoder = array();
            self::$base58_encoder = array();
            for ($i = 0; $i < strlen(self::$base58_alphabet); $i++) {
                $bigNum = new BN($i);
                self::$base58_decoder[self::$base58_alphabet[$i]] = $bigNum;
                self::$base58_encoder[$i] = self::$base58_alphabet[$i];
            }
        }
        // convert binary to decimal
        $result = new BN(0);
        $fromBase = new BN(0x100);
        $string = array();
        foreach (str_split($b) as $c) {
            $result->imul($fromBase);
            $result->iadd(new BN(ord($c)));
        }
        while (!$result->isZero()) {
            $next_character = $result->modn(58);
            $result->idivn(58);
            $string[] = self::$base58_encoder[$next_character];
        }
        return implode('', array_reverse($string));
    }

    public function remove0x_prefix($string) {
        return (substr($string, 0, 2) === '0x') ? substr($string, 2) : $string;
    }

    public function reduce_fees_by_currency($fees, $string = false) {
        //
        // this function takes a list of $fee structures having the following format
        //
        //     $string = true
        //
        //     array(
        //         array( 'currency' => 'BTC', 'cost' => '0.1' ),
        //         array( 'currency' => 'BTC', 'cost' => '0.2'  ),
        //         array( 'currency' => 'BTC', 'cost' => '0.2', 'rate' => '0.00123' ),
        //         array( 'currency' => 'BTC', 'cost' => '0.4', 'rate' => '0.00123' ),
        //         array( 'currency' => 'BTC', 'cost' => '0.5', 'rate' => '0.00456' ),
        //         array( 'currency' => 'USDT', 'cost' => '12.3456' ),
        //     )
        //
        //     $string = false
        //
        //     array(
        //         array( 'currency' => 'BTC', 'cost' => 0.1 ),
        //         array( 'currency' => 'BTC', 'cost' => 0.2 ),
        //         array( 'currency' => 'BTC', 'cost' => 0.2, 'rate' => 0.00123 ),
        //         array( 'currency' => 'BTC', 'cost' => 0.4, 'rate' => 0.00123 ),
        //         array( 'currency' => 'BTC', 'cost' => 0.5, 'rate' => 0.00456 ),
        //         array( 'currency' => 'USDT', 'cost' => 12.3456 ),
        //     )
        //
        // and returns a $reduced $fee list, where $fees are summed per currency and $rate (if any)
        //
        //     $string = true
        //
        //     array(
        //         array( 'currency' => 'BTC', 'cost' => '0.3'  ),
        //         array( 'currency' => 'BTC', 'cost' => '0.6', 'rate' => '0.00123' ),
        //         array( 'currency' => 'BTC', 'cost' => '0.5', 'rate' => '0.00456' ),
        //         array( 'currency' => 'USDT', 'cost' => '12.3456' ),
        //     )
        //
        //     $string  = false
        //
        //     array(
        //         array( 'currency' => 'BTC', 'cost' => 0.3  ),
        //         array( 'currency' => 'BTC', 'cost' => 0.6, 'rate' => 0.00123 ),
        //         array( 'currency' => 'BTC', 'cost' => 0.5, 'rate' => 0.00456 ),
        //         array( 'currency' => 'USDT', 'cost' => 12.3456 ),
        //     )
        //
        $reduced = array();
        for ($i = 0; $i < count($fees); $i++) {
            $fee = $fees[$i];
            $feeCurrencyCode = $this->safe_string($fee, 'currency');
            if ($feeCurrencyCode !== null) {
                $rate = $this->safe_string($fee, 'rate');
                $cost = $this->safe_value($fee, 'cost');
                if (!(is_array($reduced) && array_key_exists($feeCurrencyCode, $reduced))) {
                    $reduced[$feeCurrencyCode] = array();
                }
                $rateKey = ($rate === null) ? '' : $rate;
                if (is_array($reduced[$feeCurrencyCode]) && array_key_exists($rateKey, $reduced[$feeCurrencyCode])) {
                    if ($string) {
                        $reduced[$feeCurrencyCode][$rateKey]['cost'] = Precise::string_add($reduced[$feeCurrencyCode][$rateKey]['cost'], $cost);
                    } else {
                        $reduced[$feeCurrencyCode][$rateKey]['cost'] = $this->sum($reduced[$feeCurrencyCode][$rateKey]['cost'], $cost);
                    }
                } else {
                    $reduced[$feeCurrencyCode][$rateKey] = array(
                        'currency' => $feeCurrencyCode,
                        'cost' => $string ? $cost : $this->parse_number($cost),
                    );
                    if ($rate !== null) {
                        $reduced[$feeCurrencyCode][$rateKey]['rate'] = $string ? $rate : $this->parse_number($rate);
                    }
                }
            }
        }
        $result = array();
        $feeValues = is_array($reduced) ? array_values($reduced) : array();
        for ($i = 0; $i < count($feeValues); $i++) {
            $reducedFeeValues = is_array($feeValues[$i]) ? array_values($feeValues[$i]) : array();
            $result = $this->array_concat($result, $reducedFeeValues);
        }
        return $result;
    }

    public function safe_trade($trade, $market = null) {
        $amount = $this->safe_string($trade, 'amount');
        $price = $this->safe_string($trade, 'price');
        $cost = $this->safe_string($trade, 'cost');
        if ($cost === null) {
            // contract trading
            $contractSize = $this->safe_string($market, 'contractSize');
            $multiplyPrice = $price;
            if ($contractSize !== null) {
                $inverse = $this->safe_value($market, 'inverse', false);
                if ($inverse) {
                    $multiplyPrice = Precise::string_div('1', $price);
                }
                $multiplyPrice = Precise::string_mul($multiplyPrice, $contractSize);
            }
            $cost = Precise::string_mul($multiplyPrice, $amount);
        }
        $parseFee = $this->safe_value($trade, 'fee') === null;
        $parseFees = $this->safe_value($trade, 'fees') === null;
        $shouldParseFees = $parseFee || $parseFees;
        $fees = $this->safe_value($trade, 'fees', array());
        if ($shouldParseFees) {
            $tradeFees = $this->safe_value($trade, 'fees');
            if ($tradeFees !== null) {
                for ($j = 0; $j < count($tradeFees); $j++) {
                    $tradeFee = $tradeFees[$j];
                    $fees[] = array_merge(array(), $tradeFee);
                }
            } else {
                $tradeFee = $this->safe_value($trade, 'fee');
                if ($tradeFee !== null) {
                    $fees[] = array_merge(array(), $tradeFee);
                }
            }
        }
        $fee = $this->safe_value($trade, 'fee');
        if ($shouldParseFees) {
            $reducedFees = $this->reduceFees ? $this->reduce_fees_by_currency($fees, true) : $fees;
            $reducedLength = is_array($reducedFees) ? count($reducedFees) : 0;
            for ($i = 0; $i < $reducedLength; $i++) {
                $reducedFees[$i]['cost'] = $this->safe_number($reducedFees[$i], 'cost');
                if (array_key_exists('rate', $reducedFees[$i])) {
                    $reducedFees[$i]['rate'] = $this->safe_number($reducedFees[$i], 'rate');
                }
            }
            if (!$parseFee && ($reducedLength === 0)) {
                $fee['cost'] = $this->safe_number($fee, 'cost');
                if (array_key_exists('rate', $fee)) {
                    $fee['rate'] = $this->safe_number($fee, 'rate');
                }
                $reducedFees[] = $fee;
            }
            if ($parseFees) {
                $trade['fees'] = $reducedFees;
            }
            if ($parseFee && ($reducedLength === 1)) {
                $trade['fee'] = $reducedFees[0];
            }
            $tradeFee = $this->safe_value($trade, 'fee');
            if ($tradeFee !== null) {
                $tradeFee['cost'] = $this->safe_number($tradeFee, 'cost');
                if (array_key_exists('rate', $tradeFee)) {
                    $tradeFee['rate'] = $this->safe_number($tradeFee, 'rate');
                }
                $trade['fee'] = $tradeFee;
            }
        }
        $trade['amount'] = $this->parse_number($amount);
        $trade['price'] = $this->parse_number($price);
        $trade['cost'] = $this->parse_number($cost);
        return $trade;
    }

    public function safe_order($order, $market = null) {
        // parses numbers as strings
        // it is important pass the $trades as unparsed $rawTrades
        $amount = $this->omit_zero($this->safe_string($order, 'amount'));
        $remaining = $this->safe_string($order, 'remaining');
        $filled = $this->safe_string($order, 'filled');
        $cost = $this->safe_string($order, 'cost');
        $average = $this->omit_zero($this->safe_string($order, 'average'));
        $price = $this->omit_zero($this->safe_string($order, 'price'));
        $lastTradeTimeTimestamp = $this->safe_integer($order, 'lastTradeTimestamp');
        $parseFilled = ($filled === null);
        $parseCost = ($cost === null);
        $parseLastTradeTimeTimestamp = ($lastTradeTimeTimestamp === null);
        $fee = $this->safe_value($order, 'fee');
        $parseFee = ($fee === null);
        $parseFees = $this->safe_value($order, 'fees') === null;
        $shouldParseFees = $parseFee || $parseFees;
        $fees = $this->safe_value($order, 'fees', array());
        $trades = array();
        if ($parseFilled || $parseCost || $shouldParseFees) {
            $rawTrades = $this->safe_value($order, 'trades', $trades);
            $oldNumber = $this->number;
            // we parse $trades as strings here!
            $this->number = 'strval';
            $trades = $this->parse_trades($rawTrades, $market, null, null, array(
                'symbol' => $order['symbol'],
                'side' => $order['side'],
                'type' => $order['type'],
                'order' => $order['id'],
            ));
            $this->number = $oldNumber;
            if (is_array($trades) && count($trades)) {
                // move properties that are defined in trades up into the order
                if ($order['symbol'] === null) {
                    $order['symbol'] = $trades[0]['symbol'];
                }
                if ($order['side'] === null) {
                    $order['side'] = $trades[0]['side'];
                }
                if ($order['type'] === null) {
                    $order['type'] = $trades[0]['type'];
                }
                if ($order['id'] === null) {
                    $order['id'] = $trades[0]['order'];
                }
                if ($parseFilled) {
                    $filled = '0';
                }
                if ($parseCost) {
                    $cost = '0';
                }
                for ($i = 0; $i < count($trades); $i++) {
                    $trade = $trades[$i];
                    $tradeAmount = $this->safe_string($trade, 'amount');
                    if ($parseFilled && ($tradeAmount !== null)) {
                        $filled = Precise::string_add($filled, $tradeAmount);
                    }
                    $tradeCost = $this->safe_string($trade, 'cost');
                    if ($parseCost && ($tradeCost !== null)) {
                        $cost = Precise::string_add($cost, $tradeCost);
                    }
                    $tradeTimestamp = $this->safe_value($trade, 'timestamp');
                    if ($parseLastTradeTimeTimestamp && ($tradeTimestamp !== null)) {
                        if ($lastTradeTimeTimestamp === null) {
                            $lastTradeTimeTimestamp = $tradeTimestamp;
                        } else {
                            $lastTradeTimeTimestamp = max($lastTradeTimeTimestamp, $tradeTimestamp);
                        }
                    }
                    if ($shouldParseFees) {
                        $tradeFees = $this->safe_value($trade, 'fees');
                        if ($tradeFees !== null) {
                            for ($j = 0; $j < count($tradeFees); $j++) {
                                $tradeFee = $tradeFees[$j];
                                $fees[] = array_merge(array(), $tradeFee);
                            }
                        } else {
                            $tradeFee = $this->safe_value($trade, 'fee');
                            if ($tradeFee !== null) {
                                $fees[] = array_merge(array(), $tradeFee);
                            }
                        }
                    }
                }
            }
        }
        if ($shouldParseFees) {
            $reducedFees = $this->reduceFees ? $this->reduce_fees_by_currency($fees, true) : $fees;
            $reducedLength = is_array($reducedFees) ? count($reducedFees) : 0;
            for ($i = 0; $i < $reducedLength; $i++) {
                $reducedFees[$i]['cost'] = $this->parse_number($reducedFees[$i]['cost']);
                if (array_key_exists('rate', $reducedFees[$i])) {
                    $reducedFees[$i]['rate'] = $this->safe_number($reducedFees[$i], 'rate');
                }
            }
            if (!$parseFee && ($reducedLength === 0)) {
                $fee['cost'] = $this->safe_number($fee, 'cost');
                if (array_key_exists('rate', $fee)) {
                    $fee['rate'] = $this->safe_number($fee, 'rate');
                }
                $reducedFees[] = $fee;
            }
            if ($parseFees) {
                $order['fees'] = $reducedFees;
            }
            if ($parseFee && ($reducedLength === 1)) {
                $order['fee'] = $reducedFees[0];
            }
        }
        if ($amount === null) {
            // ensure $amount = $filled + $remaining
            if ($filled !== null && $remaining !== null) {
                $amount = Precise::string_add($filled, $remaining);
            } elseif ($this->safe_string($order, 'status') === 'closed') {
                $amount = $filled;
            }
        }
        if ($filled === null) {
            if ($amount !== null && $remaining !== null) {
                $filled = Precise::string_sub($amount, $remaining);
            }
        }
        if ($remaining === null) {
            if ($amount !== null && $filled !== null) {
                $remaining = Precise::string_sub($amount, $filled);
            }
        }
        // ensure that the $average field is calculated correctly
        if ($average === null) {
            if (($filled !== null) && ($cost !== null) && Precise::string_gt($filled, '0')) {
                $average = Precise::string_div($cost, $filled);
            }
        }
        // also ensure the $cost field is calculated correctly
        $costPriceExists = ($average !== null) || ($price !== null);
        if ($parseCost && ($filled !== null) && $costPriceExists) {
            $multiplyPrice = null;
            if ($average === null) {
                $multiplyPrice = $price;
            } else {
                $multiplyPrice = $average;
            }
            // contract trading
            $contractSize = $this->safe_string($market, 'contractSize');
            if ($contractSize !== null) {
                $inverse = $this->safe_value($market, 'inverse', false);
                if ($inverse) {
                    $multiplyPrice = Precise::string_div('1', $multiplyPrice);
                }
                $multiplyPrice = Precise::string_mul($multiplyPrice, $contractSize);
            }
            $cost = Precise::string_mul($multiplyPrice, $filled);
        }
        // support for $market orders
        $orderType = $this->safe_value($order, 'type');
        $emptyPrice = ($price === null) || Precise::string_equals($price, '0');
        if ($emptyPrice && ($orderType === 'market')) {
            $price = $average;
        }
        // we have $trades with string values at this point so we will mutate them
        for ($i = 0; $i < count($trades); $i++) {
            $entry = &$trades[$i];
            $entry['amount'] = $this->safe_number($entry, 'amount');
            $entry['price'] = $this->safe_number($entry, 'price');
            $entry['cost'] = $this->safe_number($entry, 'cost');
            $fee = $this->safe_value($entry, 'fee', array());
            $fee['cost'] = $this->safe_number($fee, 'cost');
            if (array_key_exists('rate', $fee)) {
                $fee['rate'] = $this->safe_number($fee, 'rate');
            }
            $entry['fee'] = $fee;
        }
        // timeInForceHandling
        $timeInForce = $this->safe_string($order, 'timeInForce');
        if ($timeInForce === null) {
            if ($this->safe_string($order, 'type') === 'market') {
                 $timeInForce = 'IOC';
            }
            // allow postOnly override
            if ($this->safe_value($order, 'postOnly', false)) {
                $timeInForce = 'PO';
            }
        }
        return array_merge($order, array(
            'lastTradeTimestamp' => $lastTradeTimeTimestamp,
            'price' => $this->parse_number($price),
            'amount' => $this->parse_number($amount),
            'cost' => $this->parse_number($cost),
            'average' => $this->parse_number($average),
            'filled' => $this->parse_number($filled),
            'remaining' => $this->parse_number($remaining),
            'trades' => $trades,
            'timeInForce' => $timeInForce,
        ));
    }

    public function parse_number($value, $default = null) {
        if ($value === null) {
            return $default;
        } else {
            try {
                return $this->number($value);
            } catch (Exception $e) {
                return $default;
            }
        }
    }

    public function omit_zero($string_number) {
        if ($string_number === null || $string_number === '') {
            return null;
        }
        if (floatval($string_number) === 0.0) {
            return null;
        }
        return $string_number;
    }

    public function sleep($milliseconds) {
        sleep($milliseconds / 1000);
    }

    public function check_order_arguments ($market, $type, $side, $amount, $price, $params) {
        if ($price === null) {
            if ($type === 'limit') {
                  throw new ArgumentsRequired ($this->id + ' create_order() requires a price argument for a limit order');
             }
        }
        if ($amount <= 0) {
            throw new ArgumentsRequired ($this->id + ' create_order() amount should be above 0');
        }
    }

    public function safe_number_2($object, $key1, $key2, $d = null) {
        $value = $this->safe_string_2($object, $key1, $key2);
        return $this->parse_number($value, $d);
    }

    public function handle_http_status_code($http_status_code, $status_text, $url, $method, $body) {
        $string_code = (string) $http_status_code;
        if (array_key_exists($string_code, $this->httpExceptions)) {
            $error_class = $this->httpExceptions[$string_code];
            if (substr($error_class, 0, 6) !== '\\ccxt\\') {
                $error_class = '\\ccxt\\' . $error_class;
            }
            throw new $error_class($this->id . ' ' . implode(' ', array($this->id, $url, $method, $http_status_code, $body)));
        }
    }

    // METHODS BELOW THIS LINE ARE TRANSPILED FROM JAVASCRIPT TO PYTHON AND PHP

<<<<<<< HEAD
    public function parse_order_book($orderbook, $symbol, $timestamp = null, $bidsKey = 'bids', $asksKey = 'asks', $priceKey = 0, $amountKey = 1) {
        $bids = (is_array($orderbook) && array_key_exists($bidsKey, $orderbook)) ? $this->parse_bids_asks($orderbook[$bidsKey], $priceKey, $amountKey) : array();
        $asks = (is_array($orderbook) && array_key_exists($asksKey, $orderbook)) ? $this->parse_bids_asks($orderbook[$asksKey], $priceKey, $amountKey) : array();
        return array(
            'symbol' => $symbol,
            'bids' => $this->sort_by($bids, 0, true),
            'asks' => $this->sort_by($asks, 0),
            'timestamp' => $timestamp,
            'datetime' => $this->iso8601 ($timestamp),
            'nonce' => null,
        );
    }

    public function parse_ohlc_vs($ohlcvs, $market = null, $timeframe = '1m', $since = null, $limit = null) {
        $results = array();
        for ($i = 0; $i < count($ohlcvs); $i++) {
            $results[] = $this->parse_ohlcv($ohlcvs[$i], $market);
        }
        $sorted = $this->sort_by($results, 0);
        $tail = ($since === null);
        return $this->filter_by_since_limit($sorted, $since, $limit, 0, $tail);
=======
    public function parse_leverage_tiers($response, $symbols = null, $marketIdKey = null) {
        // $marketIdKey should only be null when $response is a dictionary
        $symbols = $this->market_symbols($symbols);
        $tiers = array();
        for ($i = 0; $i < count($response); $i++) {
            $item = $response[$i];
            $id = $this->safe_string($item, $marketIdKey);
            $market = $this->safe_market($id);
            $symbol = $market['symbol'];
            $contract = $this->safe_value($market, 'contract', false);
            if ($contract && (($symbols === null) || $this->in_array($symbol, $symbols))) {
                $tiers[$symbol] = $this->parse_market_leverage_tiers($item, $market);
            }
        }
        return $tiers;
>>>>>>> 01b40088
    }

    public function load_trading_limits($symbols = null, $reload = false, $params = array ()) {
        if ($this->has['fetchTradingLimits']) {
            if ($reload || !(is_array($this->options) && array_key_exists('limitsLoaded', $this->options))) {
                $response = $this->fetch_trading_limits($symbols);
                for ($i = 0; $i < count($symbols); $i++) {
                    $symbol = $symbols[$i];
                    $this->markets[$symbol] = $this->deep_extend($this->markets[$symbol], $response[$symbol]);
                }
                $this->options['limitsLoaded'] = $this->milliseconds ();
            }
        }
        return $this->markets;
    }

    public function parse_positions($positions, $symbols = null, $params = array ()) {
        $symbols = $this->market_symbols($symbols);
        $positions = $this->to_array($positions);
        $result = array();
        for ($i = 0; $i < count($positions); $i++) {
            $position = array_merge($this->parse_position($positions[$i], null), $params);
            $result[] = $position;
        }
        return $this->filter_by_array($result, 'symbol', $symbols, false);
    }

    public function parse_accounts($accounts, $params = array ()) {
        $accounts = $this->to_array($accounts);
        $result = array();
        for ($i = 0; $i < count($accounts); $i++) {
            $account = array_merge($this->parse_account($accounts[$i]), $params);
            $result[] = $account;
        }
        return $result;
    }

    public function parse_trades($trades, $market = null, $since = null, $limit = null, $params = array ()) {
        $trades = $this->to_array($trades);
        $result = array();
        for ($i = 0; $i < count($trades); $i++) {
            $trade = array_merge($this->parse_trade($trades[$i], $market), $params);
            $result[] = $trade;
        }
        $result = $this->sort_by_2($result, 'timestamp', 'id');
        $symbol = ($market !== null) ? $market['symbol'] : null;
        $tail = $since === null;
        return $this->filter_by_symbol_since_limit($result, $symbol, $since, $limit, $tail);
    }

    public function parse_transactions($transactions, $currency = null, $since = null, $limit = null, $params = array ()) {
        $transactions = $this->to_array($transactions);
        $result = array();
        for ($i = 0; $i < count($transactions); $i++) {
            $transaction = array_merge($this->parse_transaction($transactions[$i], $currency), $params);
            $result[] = $transaction;
        }
        $result = $this->sort_by($result, 'timestamp');
        $code = ($currency !== null) ? $currency['code'] : null;
        $tail = $since === null;
        return $this->filter_by_currency_since_limit($result, $code, $since, $limit, $tail);
    }

    public function parse_transfers($transfers, $currency = null, $since = null, $limit = null, $params = array ()) {
        $transfers = $this->to_array($transfers);
        $result = array();
        for ($i = 0; $i < count($transfers); $i++) {
            $transfer = array_merge($this->parse_transfer($transfers[$i], $currency), $params);
            $result[] = $transfer;
        }
        $result = $this->sort_by($result, 'timestamp');
        $code = ($currency !== null) ? $currency['code'] : null;
        $tail = $since === null;
        return $this->filter_by_currency_since_limit($result, $code, $since, $limit, $tail);
    }

    public function parse_ledger($data, $currency = null, $since = null, $limit = null, $params = array ()) {
        $result = $array();
        $array = $this->to_array($data);
        for ($i = 0; $i < count($array); $i++) {
            $itemOrItems = $this->parse_ledger_entry($array[$i], $currency);
            if (gettype($itemOrItems) === 'array' && count(array_filter(array_keys($itemOrItems), 'is_string')) == 0) {
                for ($j = 0; $j < count($itemOrItems); $j++) {
                    $result[] = array_merge($itemOrItems[$j], $params);
                }
            } else {
                $result[] = array_merge($itemOrItems, $params);
            }
        }
        $result = $this->sort_by($result, 'timestamp');
        $code = ($currency !== null) ? $currency['code'] : null;
        $tail = ($since === null);
        return $this->filter_by_currency_since_limit($result, $code, $since, $limit, $tail);
    }

    public function nonce() {
        return $this->seconds ();
    }

    public function set_headers($headers) {
        return $headers;
    }

    public function market_id($symbol) {
        $market = $this->market ($symbol);
        if ($market !== null) {
            return $market['id'];
        }
        return $symbol;
    }

    public function symbol($symbol) {
        $market = $this->market ($symbol);
        return $this->safe_string($market, 'symbol', $symbol);
    }

    public function resolve_path($path, $params) {
        return array(
            $this->implode_params($path, $params),
            $this->omit ($params, $this->extract_params($path)),
        );
    }

    public function filter_by_array($objects, $key, $values = null, $indexed = true) {
        $objects = $this->to_array($objects);
        // return all of them if no $values were passed
        if ($values === null || !$values) {
            return $indexed ? $this->index_by($objects, $key) : $objects;
        }
        $results = array();
        for ($i = 0; $i < count($objects); $i++) {
            if ($this->in_array($objects[$i][$key], $values)) {
                $results[] = $objects[$i];
            }
        }
        return $indexed ? $this->index_by($results, $key) : $results;
    }

    public function fetch2($path, $api = 'public', $method = 'GET', $params = array (), $headers = null, $body = null, $config = array (), $context = array ()) {
        if ($this->enableRateLimit) {
            $cost = $this->calculate_rate_limiter_cost($api, $method, $path, $params, $config, $context);
            $this->throttle ($cost);
        }
        $request = $this->sign ($path, $api, $method, $params, $headers, $body);
        return $this->fetch ($request['url'], $request['method'], $request['headers'], $request['body']);
    }

    public function request($path, $api = 'public', $method = 'GET', $params = array (), $headers = null, $body = null, $config = array (), $context = array ()) {
        return $this->fetch2 ($path, $api, $method, $params, $headers, $body, $config, $context);
    }

    public function load_accounts($reload = false, $params = array ()) {
        if ($reload) {
            $this->accounts = $this->fetch_accounts($params);
        } else {
            if ($this->accounts) {
                return $this->accounts;
            } else {
                $this->accounts = $this->fetch_accounts($params);
            }
        }
        $this->accountsById = $this->index_by($this->accounts, 'id');
        return $this->accounts;
    }

    public function fetch_ohlcvc($symbol, $timeframe = '1m', $since = null, $limit = null, $params = array ()) {
        if (!$this->has['fetchTrades']) {
            throw new NotSupported($this->id . ' fetchOHLCV() is not supported yet');
        }
        $this->load_markets();
        $trades = $this->fetchTrades ($symbol, $since, $limit, $params);
        return $this->build_ohlcvc($trades, $timeframe, $since, $limit);
    }

    public function parse_trading_view_ohlcv($ohlcvs, $market = null, $timeframe = '1m', $since = null, $limit = null) {
        $result = $this->convert_trading_view_to_ohlcv($ohlcvs);
        return $this->parse_ohlcvs($result, $market, $timeframe, $since, $limit);
    }

    public function edit_limit_buy_order($id, $symbol, $amount, $price = null, $params = array ()) {
        return $this->edit_limit_order($id, $symbol, 'buy', $amount, $price, $params);
    }

    public function edit_limit_sell_order($id, $symbol, $amount, $price = null, $params = array ()) {
        return $this->edit_limit_order($id, $symbol, 'sell', $amount, $price, $params);
    }

    public function edit_limit_order($id, $symbol, $side, $amount, $price = null, $params = array ()) {
        return $this->edit_order($id, $symbol, 'limit', $side, $amount, $price, $params);
    }

    public function edit_order($id, $symbol, $type, $side, $amount, $price = null, $params = array ()) {
        $this->cancelOrder ($id, $symbol);
        return $this->create_order($symbol, $type, $side, $amount, $price, $params);
    }

    public function fetch_permissions($params = array ()) {
        throw new NotSupported($this->id . ' fetchPermissions() is not supported yet');
    }

    public function fetch_bids_asks($symbols = null, $params = array ()) {
        throw new NotSupported($this->id . ' fetchBidsAsks() is not supported yet');
    }

    public function parse_bid_ask($bidask, $priceKey = 0, $amountKey = 1) {
        $price = $this->safeNumber ($bidask, $priceKey);
        $amount = $this->safeNumber ($bidask, $amountKey);
        return array( $price, $amount );
    }

    public function safe_currency($currencyId, $currency = null) {
        if (($currencyId === null) && ($currency !== null)) {
            return $currency;
        }
        if (($this->currencies_by_id !== null) && (is_array($this->currencies_by_id) && array_key_exists($currencyId, $this->currencies_by_id))) {
            return $this->currencies_by_id[$currencyId];
        }
        $code = $currencyId;
        if ($currencyId !== null) {
            $code = $this->common_currency_code(strtoupper($currencyId));
        }
        return array(
            'id' => $currencyId,
            'code' => $code,
        );
    }

    public function safe_market($marketId, $market = null, $delimiter = null) {
        if ($marketId !== null) {
            if (($this->markets_by_id !== null) && (is_array($this->markets_by_id) && array_key_exists($marketId, $this->markets_by_id))) {
                $market = $this->markets_by_id[$marketId];
            } elseif ($delimiter !== null) {
                $parts = explode($delimiter, $marketId);
                $partsLength = is_array($parts) ? count($parts) : 0;
                if ($partsLength === 2) {
                    $baseId = $this->safe_string($parts, 0);
                    $quoteId = $this->safe_string($parts, 1);
                    $base = $this->safe_currency_code($baseId);
                    $quote = $this->safe_currency_code($quoteId);
                    $symbol = $base . '/' . $quote;
                    return array(
                        'id' => $marketId,
                        'symbol' => $symbol,
                        'base' => $base,
                        'quote' => $quote,
                        'baseId' => $baseId,
                        'quoteId' => $quoteId,
                    );
                } else {
                    return array(
                        'id' => $marketId,
                        'symbol' => $marketId,
                        'base' => null,
                        'quote' => null,
                        'baseId' => null,
                        'quoteId' => null,
                    );
                }
            }
        }
        if ($market !== null) {
            return $market;
        }
        return array(
            'id' => $marketId,
            'symbol' => $marketId,
            'base' => null,
            'quote' => null,
            'baseId' => null,
            'quoteId' => null,
        );
    }

    public function check_required_credentials($error = true) {
        $keys = is_array($this->requiredCredentials) ? array_keys($this->requiredCredentials) : array();
        for ($i = 0; $i < count($keys); $i++) {
            $key = $keys[$i];
            if ($this->requiredCredentials[$key] && !$this->$key) {
                if ($error) {
                    throw new AuthenticationError($this->id . ' requires "' . $key . '" credential');
                } else {
                    return $error;
                }
            }
        }
        return true;
    }

    public function oath() {
        if ($this->twofa !== null) {
            return $this->totp ($this->twofa);
        } else {
            throw new ExchangeError($this->id . ' exchange.twofa has not been set for 2FA Two-Factor Authentication');
        }
    }

    public function fetch_balance($params = array ()) {
        throw new NotSupported($this->id . ' fetchBalance() is not supported yet');
    }

    public function fetch_partial_balance($part, $params = array ()) {
        $balance = $this->fetch_balance($params);
        return $balance[$part];
    }

    public function fetch_free_balance($params = array ()) {
        return $this->fetch_partial_balance('free', $params);
    }

    public function fetch_used_balance($params = array ()) {
        return $this->fetch_partial_balance('used', $params);
    }

    public function fetch_total_balance($params = array ()) {
        return $this->fetch_partial_balance('total', $params);
    }

    public function fetch_status($params = array ()) {
        if ($this->has['fetchTime']) {
            $time = $this->fetchTime ($params);
            $this->status = array_merge($this->status, array(
                'updated' => $time,
            ));
        }
        return $this->status;
    }

    public function fetch_funding_fee($code, $params = array ()) {
        $warnOnFetchFundingFee = $this->safe_value($this->options, 'warnOnFetchFundingFee', true);
        if ($warnOnFetchFundingFee) {
            throw new NotSupported($this->id . ' fetchFundingFee() method is deprecated, it will be removed in July 2022, please, use fetchTransactionFee() or set exchange.options["warnOnFetchFundingFee"] = false to suppress this warning');
        }
        return $this->fetch_transaction_fee($code, $params);
    }

    public function fetch_funding_fees($codes = null, $params = array ()) {
        $warnOnFetchFundingFees = $this->safe_value($this->options, 'warnOnFetchFundingFees', true);
        if ($warnOnFetchFundingFees) {
            throw new NotSupported($this->id . ' fetchFundingFees() method is deprecated, it will be removed in July 2022. Please, use fetchTransactionFees() or set exchange.options["warnOnFetchFundingFees"] = false to suppress this warning');
        }
        return $this->fetch_transaction_fees($codes, $params);
    }

    public function fetch_transaction_fee($code, $params = array ()) {
        if (!$this->has['fetchTransactionFees']) {
            throw new NotSupported($this->id . ' fetchTransactionFee() is not supported yet');
        }
        return $this->fetch_transaction_fees(array( $code ), $params);
    }

    public function fetch_transaction_fees($codes = null, $params = array ()) {
        throw new NotSupported($this->id . ' fetchTransactionFees() is not supported yet');
    }

    public function get_supported_mapping($key, $mapping = array ()) {
        if (is_array($mapping) && array_key_exists($key, $mapping)) {
            return $mapping[$key];
        } else {
            throw new NotSupported($this->id . ' ' . $key . ' does not have a value in mapping');
        }
    }

    public function fetch_borrow_rate($code, $params = array ()) {
        $this->load_markets();
        if (!$this->has['fetchBorrowRates']) {
            throw new NotSupported($this->id . ' fetchBorrowRate() is not supported yet');
        }
        $borrowRates = $this->fetch_borrow_rates($params);
        $rate = $this->safe_value($borrowRates, $code);
        if ($rate === null) {
            throw new ExchangeError($this->id . ' fetchBorrowRate() could not find the borrow $rate for currency $code ' . $code);
        }
        return $rate;
    }

    public function handle_market_type_and_params($methodName, $market = null, $params = array ()) {
        $defaultType = $this->safe_string_2($this->options, 'defaultType', 'type', 'spot');
        $methodOptions = $this->safe_value($this->options, $methodName);
        $methodType = $defaultType;
        if ($methodOptions !== null) {
            if (gettype($methodOptions) === 'string') {
                $methodType = $methodOptions;
            } else {
                $methodType = $this->safe_string_2($methodOptions, 'defaultType', 'type', $methodType);
            }
        }
        $marketType = ($market === null) ? $methodType : $market['type'];
        $type = $this->safe_string_2($params, 'defaultType', 'type', $marketType);
        $params = $this->omit ($params, array( 'defaultType', 'type' ));
        return array( $type, $params );
    }

    public function throw_exactly_matched_exception($exact, $string, $message) {
        if (is_array($exact) && array_key_exists($string, $exact)) {
            throw new $exact[$string]($message);
        }
    }

    public function throw_broadly_matched_exception($broad, $string, $message) {
        $broadKey = $this->find_broadly_matched_key($broad, $string);
        if ($broadKey !== null) {
            throw new $broad[$broadKey]($message);
        }
    }

    public function find_broadly_matched_key($broad, $string) {
        // a helper for matching error strings exactly vs broadly
        $keys = is_array($broad) ? array_keys($broad) : array();
        for ($i = 0; $i < count($keys); $i++) {
            $key = $keys[$i];
            if (mb_strpos($string, $key) !== false) {
                return $key;
            }
        }
        return null;
    }

    public function handle_errors($statusCode, $statusText, $url, $method, $responseHeaders, $responseBody, $response, $requestHeaders, $requestBody) {
        // it is a stub $method that must be overrided in the derived exchange classes
        // throw new NotSupported($this->id . ' handleErrors() not implemented yet');
    }

    public function calculate_rate_limiter_cost($api, $method, $path, $params, $config = array (), $context = array ()) {
        return $this->safe_value($config, 'cost', 1);
    }

    public function fetch_ticker($symbol, $params = array ()) {
        if ($this->has['fetchTickers']) {
            $tickers = $this->fetch_tickers(array( $symbol ), $params);
            $ticker = $this->safe_value($tickers, $symbol);
            if ($ticker === null) {
                throw new NullResponse($this->id . ' fetchTickers() could not find a $ticker for ' . $symbol);
            } else {
                return $ticker;
            }
        } else {
            throw new NotSupported($this->id . ' fetchTicker() is not supported yet');
        }
    }

    public function fetch_tickers($symbols = null, $params = array ()) {
        throw new NotSupported($this->id . ' fetchTickers() is not supported yet');
    }

    public function fetch_order($id, $symbol = null, $params = array ()) {
        throw new NotSupported($this->id . ' fetchOrder() is not supported yet');
    }

    public function fetch_order_status($id, $symbol = null, $params = array ()) {
        $order = $this->fetch_order($id, $symbol, $params);
        return $order['status'];
    }

    public function fetch_unified_order($order, $params = array ()) {
        return $this->fetch_order($this->safe_value($order, 'id'), $this->safe_value($order, 'symbol'), $params);
    }

    public function create_order($symbol, $type, $side, $amount, $price = null, $params = array ()) {
        throw new NotSupported($this->id . ' createOrder() is not supported yet');
    }

    public function cancel_order($id, $symbol = null, $params = array ()) {
        throw new NotSupported($this->id . ' cancelOrder() is not supported yet');
    }

    public function cancel_unified_order($order, $params = array ()) {
        return $this->cancelOrder ($this->safe_value($order, 'id'), $this->safe_value($order, 'symbol'), $params);
    }

    public function fetch_orders($symbol = null, $since = null, $limit = null, $params = array ()) {
        throw new NotSupported($this->id . ' fetchOrders() is not supported yet');
    }

    public function fetch_open_orders($symbol = null, $since = null, $limit = null, $params = array ()) {
        throw new NotSupported($this->id . ' fetchOpenOrders() is not supported yet');
    }

    public function fetch_closed_orders($symbol = null, $since = null, $limit = null, $params = array ()) {
        throw new NotSupported($this->id . ' fetchClosedOrders() is not supported yet');
    }

    public function fetch_my_trades($symbol = null, $since = null, $limit = null, $params = array ()) {
        throw new NotSupported($this->id . ' fetchMyTrades() is not supported yet');
    }

    public function fetch_transactions($symbol = null, $since = null, $limit = null, $params = array ()) {
        throw new NotSupported($this->id . ' fetchTransactions() is not supported yet');
    }

    public function fetch_deposits($symbol = null, $since = null, $limit = null, $params = array ()) {
        throw new NotSupported($this->id . ' fetchDeposits() is not supported yet');
    }

    public function fetch_withdrawals($symbol = null, $since = null, $limit = null, $params = array ()) {
        throw new NotSupported($this->id . ' fetchWithdrawals() is not supported yet');
    }

    public function fetch_deposit_address($code, $params = array ()) {
        if ($this->has['fetchDepositAddresses']) {
            $depositAddresses = $this->fetchDepositAddresses (array( $code ), $params);
            $depositAddress = $this->safe_value($depositAddresses, $code);
            if ($depositAddress === null) {
                throw new InvalidAddress($this->id . ' fetchDepositAddress() could not find a deposit address for ' . $code . ', make sure you have created a corresponding deposit address in your wallet on the exchange website');
            } else {
                return $depositAddress;
            }
        } else {
            throw new NotSupported($this->id . ' fetchDepositAddress() is not supported yet');
        }
    }

    public function account() {
        return array(
            'free' => null,
            'used' => null,
            'total' => null,
        );
    }

    public function common_currency_code($currency) {
        if (!$this->substituteCommonCurrencyCodes) {
            return $currency;
        }
        return $this->safe_string($this->commonCurrencies, $currency, $currency);
    }

    public function currency($code) {
        if ($this->currencies === null) {
            throw new ExchangeError($this->id . ' currencies not loaded');
        }
        if (gettype($code) === 'string') {
            if (is_array($this->currencies) && array_key_exists($code, $this->currencies)) {
                return $this->currencies[$code];
            } elseif (is_array($this->currencies_by_id) && array_key_exists($code, $this->currencies_by_id)) {
                return $this->currencies_by_id[$code];
            }
        }
        throw new ExchangeError($this->id . ' does not have currency $code ' . $code);
    }

    public function market($symbol) {
        if ($this->markets === null) {
            throw new ExchangeError($this->id . ' markets not loaded');
        }
        if ($this->markets_by_id === null) {
            throw new ExchangeError($this->id . ' markets not loaded');
        }
        if (gettype($symbol) === 'string') {
            if (is_array($this->markets) && array_key_exists($symbol, $this->markets)) {
                return $this->markets[$symbol];
            } elseif (is_array($this->markets_by_id) && array_key_exists($symbol, $this->markets_by_id)) {
                return $this->markets_by_id[$symbol];
            }
        }
        throw new BadSymbol($this->id . ' does not have market $symbol ' . $symbol);
    }

    public function handle_withdraw_tag_and_params($tag, $params) {
        if (gettype($tag) === 'array') {
            $params = array_merge($tag, $params);
            $tag = null;
        }
        if ($tag === null) {
            $tag = $this->safe_string($params, 'tag');
            if ($tag !== null) {
                $params = $this->omit ($params, 'tag');
            }
        }
        return array( $tag, $params );
    }

    public function create_limit_order($symbol, $side, $amount, $price, $params = array ()) {
        return $this->create_order($symbol, 'limit', $side, $amount, $price, $params);
    }

    public function create_market_order($symbol, $side, $amount, $price, $params = array ()) {
        return $this->create_order($symbol, 'market', $side, $amount, $price, $params);
    }

    public function create_limit_buy_order($symbol, $amount, $price, $params = array ()) {
        return $this->create_order($symbol, 'limit', 'buy', $amount, $price, $params);
    }

    public function create_limit_sell_order($symbol, $amount, $price, $params = array ()) {
        return $this->create_order($symbol, 'limit', 'sell', $amount, $price, $params);
    }

    public function create_market_buy_order($symbol, $amount, $params = array ()) {
        return $this->create_order($symbol, 'market', 'buy', $amount, null, $params);
    }

    public function create_market_sell_order($symbol, $amount, $params = array ()) {
        return $this->create_order($symbol, 'market', 'sell', $amount, null, $params);
    }

    public function cost_to_precision($symbol, $cost) {
        $market = $this->market ($symbol);
        return $this->decimal_to_precision($cost, TRUNCATE, $market['precision']['price'], $this->precisionMode, $this->paddingMode);
    }

    public function price_to_precision($symbol, $price) {
        $market = $this->market ($symbol);
        return $this->decimal_to_precision($price, ROUND, $market['precision']['price'], $this->precisionMode, $this->paddingMode);
    }

    public function amount_to_precision($symbol, $amount) {
        $market = $this->market ($symbol);
        return $this->decimal_to_precision($amount, TRUNCATE, $market['precision']['amount'], $this->precisionMode, $this->paddingMode);
    }

    public function fee_to_precision($symbol, $fee) {
        $market = $this->market ($symbol);
        return $this->decimal_to_precision($fee, ROUND, $market['precision']['price'], $this->precisionMode, $this->paddingMode);
    }

    public function currency_to_precision($code, $fee, $networkCode = null) {
        $currency = $this->currencies[$code];
        $precision = $this->safe_value($currency, 'precision');
        if ($networkCode !== null) {
            $networks = $this->safe_value($currency, 'networks', array());
            $networkItem = $this->safe_value($networks, $networkCode, array());
            $precision = $this->safe_value($networkItem, 'precision', $precision);
        }
        if ($precision === null) {
            return $fee;
        } else {
            return $this->decimal_to_precision($fee, ROUND, $precision, $this->precisionMode, $this->paddingMode);
        }
    }

    public function safe_number($object, $key, $d = null) {
        $value = $this->safe_string($object, $key);
        return $this->parse_number($value, $d);
    }

    public function safe_number_n($object, $arr, $d = null) {
        $value = $this->safe_string_n($object, $arr);
        return $this->parse_number($value, $d);
    }

    public function parse_precision($precision) {
        if ($precision === null) {
            return null;
        }
        return '1e' . Precise::string_neg($precision);
    }

    public function load_time_difference($params = array ()) {
        $serverTime = $this->fetchTime ($params);
        $after = $this->milliseconds ();
        $this->options['timeDifference'] = $after - $serverTime;
        return $this->options['timeDifference'];
    }

    public function implode_hostname($url) {
        return $this->implode_params($url, array( 'hostname' => $this->hostname ));
    }

    public function fetch_market_leverage_tiers($symbol, $params = array ()) {
        if ($this->has['fetchLeverageTiers']) {
            $market = $this->market ($symbol);
            if (!$market['contract']) {
                throw new BadSymbol($this->id . ' fetchMarketLeverageTiers() supports contract markets only');
            }
            $tiers = $this->fetch_leverage_tiers(array( $symbol ));
            return $this->safe_value($tiers, $symbol);
        } else {
            throw new NotSupported($this->id . ' fetchMarketLeverageTiers() is not supported yet');
        }
    }

    public function create_post_only_order($symbol, $type, $side, $amount, $price, $params = array ()) {
        if (!$this->has['createPostOnlyOrder']) {
            throw new NotSupported($this->id . 'createPostOnlyOrder() is not supported yet');
        }
        $query = array_merge($params, array( 'postOnly' => true ));
        return $this->create_order($symbol, $type, $side, $amount, $price, $query);
    }

    public function create_reduce_only_order($symbol, $type, $side, $amount, $price, $params = array ()) {
        if (!$this->has['createReduceOnlyOrder']) {
            throw new NotSupported($this->id . 'createReduceOnlyOrder() is not supported yet');
        }
        $query = array_merge($params, array( 'reduceOnly' => true ));
        return $this->create_order($symbol, $type, $side, $amount, $price, $query);
    }

    public function create_stop_order($symbol, $type, $side, $amount, $price = null, $stopPrice = null, $params = array ()) {
        if (!$this->has['createStopOrder']) {
            throw new NotSupported($this->id . ' createStopOrder() is not supported yet');
        }
        if ($stopPrice === null) {
            throw new ArgumentsRequired($this->id . ' create_stop_order() requires a $stopPrice argument');
        }
        $query = array_merge($params, array( 'stopPrice' => $stopPrice ));
        return $this->create_order($symbol, $type, $side, $amount, $price, $query);
    }

    public function create_stop_limit_order($symbol, $side, $amount, $price, $stopPrice, $params = array ()) {
        if (!$this->has['createStopLimitOrder']) {
            throw new NotSupported($this->id . ' createStopLimitOrder() is not supported yet');
        }
        $query = array_merge($params, array( 'stopPrice' => $stopPrice ));
        return $this->create_order($symbol, 'limit', $side, $amount, $price, $query);
    }

    public function create_stop_market_order($symbol, $side, $amount, $stopPrice, $params = array ()) {
        if (!$this->has['createStopMarketOrder']) {
            throw new NotSupported($this->id . ' createStopMarketOrder() is not supported yet');
        }
        $query = array_merge($params, array( 'stopPrice' => $stopPrice ));
        return $this->create_order($symbol, 'market', $side, $amount, null, $query);
    }

    public function safe_currency_code($currencyId, $currency = null) {
        $currency = $this->safe_currency($currencyId, $currency);
        return $currency['code'];
    }

    public function filter_by_symbol_since_limit($array, $symbol = null, $since = null, $limit = null, $tail = false) {
        return $this->filter_by_value_since_limit($array, 'symbol', $symbol, $since, $limit, 'timestamp', $tail);
    }

    public function filter_by_currency_since_limit($array, $code = null, $since = null, $limit = null, $tail = false) {
        return $this->filter_by_value_since_limit($array, 'currency', $code, $since, $limit, 'timestamp', $tail);
    }

    public function parse_tickers($tickers, $symbols = null, $params = array ()) {
        $result = array();
        $tickers = $this->to_array($tickers);
        for ($i = 0; $i < count($tickers); $i++) {
            $result[] = array_merge($this->parse_ticker($tickers[$i]), $params);
        }
        return $this->filter_by_array($result, 'symbol', $symbols);
    }

    public function parse_deposit_addresses($addresses, $codes = null, $indexed = true, $params = array ()) {
        $result = array();
        for ($i = 0; $i < count($addresses); $i++) {
            $address = array_merge($this->parse_deposit_address($addresses[$i]), $params);
            $result[] = $address;
        }
        if ($codes !== null) {
            $result = $this->filter_by_array($result, 'currency', $codes, false);
        }
        $result = $indexed ? $this->index_by($result, 'currency') : $result;
        return $result;
    }

    public function parse_borrow_interests($response, $market = null) {
        $interests = array();
        for ($i = 0; $i < count($response); $i++) {
            $row = $response[$i];
            $interests[] = $this->parse_borrow_interest($row, $market);
        }
        return $interests;
    }

    public function parse_funding_rate_histories($response, $market = null, $since = null, $limit = null) {
        $rates = array();
        for ($i = 0; $i < count($response); $i++) {
            $entry = $response[$i];
            $rates[] = $this->parse_funding_rate_history($entry, $market);
        }
        $sorted = $this->sort_by($rates, 'timestamp');
        $symbol = ($market === null) ? null : $market['symbol'];
        return $this->filter_by_symbol_since_limit($sorted, $symbol, $since, $limit);
    }

    public function safe_symbol($marketId, $market = null, $delimiter = null) {
        $market = $this->safe_market($marketId, $market, $delimiter);
        return $market['symbol'];
    }

    public function parse_funding_rate($contract, $market = null) {
        throw new NotSupported($this->id . ' parseFundingRate() is not supported yet');
    }

    public function parse_funding_rates($response, $market = null) {
        $result = array();
        for ($i = 0; $i < count($response); $i++) {
            $parsed = $this->parse_funding_rate($response[$i], $market);
            $result[$parsed['symbol']] = $parsed;
        }
        return $result;
    }

    public function is_post_only($isMarketOrder, $exchangeSpecificParam, $params = array ()) {
        /**
         * @ignore
         * @param {string} type Order type
         * @param {boolean} $exchangeSpecificParam exchange specific $postOnly
         * @param {dict} $params exchange specific $params
         * @return {boolean} true if a post only order, false otherwise
         */
        $timeInForce = $this->safe_string_upper($params, 'timeInForce');
        $postOnly = $this->safe_value_2($params, 'postOnly', 'post_only', false);
        // we assume $timeInForce is uppercase from safeStringUpper ($params, 'timeInForce')
        $ioc = $timeInForce === 'IOC';
        $fok = $timeInForce === 'FOK';
        $timeInForcePostOnly = $timeInForce === 'PO';
        $postOnly = $postOnly || $timeInForcePostOnly || $exchangeSpecificParam;
        if ($postOnly) {
            if ($ioc || $fok) {
                throw new InvalidOrder($this->id . ' $postOnly orders cannot have $timeInForce equal to ' . $timeInForce);
            } elseif ($isMarketOrder) {
                throw new InvalidOrder($this->id . ' market orders cannot be postOnly');
            } else {
                return true;
            }
        } else {
            return false;
        }
    }

    public function fetch_trading_fees($params = array ()) {
        throw new NotSupported($this->id . ' fetchTradingFees() is not supported yet');
    }

    public function fetch_trading_fee($symbol, $params = array ()) {
        if (!$this->has['fetchTradingFees']) {
            throw new NotSupported($this->id . ' fetchTradingFee() is not supported yet');
        }
        return $this->fetch_trading_fees($params);
    }

    public function parse_open_interest($interest, $market = null) {
        throw new NotSupported($this->id . ' parseOpenInterest () is not supported yet');
    }

    public function parse_open_interests($response, $market = null, $since = null, $limit = null) {
        $interests = array();
        for ($i = 0; $i < count($response); $i++) {
            $entry = $response[$i];
            $interest = $this->parse_open_interest($entry, $market);
            $interests[] = $interest;
        }
        $sorted = $this->sort_by($interests, 'timestamp');
        $symbol = $this->safe_string($market, 'symbol');
        return $this->filter_by_symbol_since_limit($sorted, $symbol, $since, $limit);
    }

    public function fetch_funding_rate($symbol, $params = array ()) {
        if ($this->has['fetchFundingRates']) {
            $market = $this->market ($symbol);
            if (!$market['contract']) {
                throw new BadSymbol($this->id . ' fetchFundingRate() supports contract markets only');
            }
            $rates = $this->fetchFundingRates (array( $symbol ), $params);
            $rate = $this->safe_value($rates, $symbol);
            if ($rate === null) {
                throw new NullResponse($this->id . ' fetchFundingRate () returned no data for ' . $symbol);
            } else {
                return $rate;
            }
        } else {
            throw new NotSupported($this->id . ' fetchFundingRate () is not supported yet');
        }
    }

    public function fetch_mark_ohlcv($symbol, $timeframe = '1m', $since = null, $limit = null, $params = array ()) {
        /**
         * fetches historical mark price candlestick data containing the open, high, low, and close price of a market
         * @param {str} $symbol unified $symbol of the market to fetch OHLCV data for
         * @param {str} $timeframe the length of time each candle represents
         * @param {int|null} $since timestamp in ms of the earliest candle to fetch
         * @param {int|null} $limit the maximum amount of candles to fetch
         * @param {dict} $params extra parameters specific to the exchange api endpoint
         * @return {[[int|float]]} A list of candles ordered as timestamp, open, high, low, close, null
         */
        if ($this->has['fetchMarkOHLCV']) {
            $request = array(
                'price' => 'mark',
            );
            return $this->fetch_ohlcv($symbol, $timeframe, $since, $limit, array_merge($request, $params));
        } else {
            throw new NotSupported($this->id . ' fetchMarkOHLCV () is not supported yet');
        }
    }

    public function fetch_index_ohlcv($symbol, $timeframe = '1m', $since = null, $limit = null, $params = array ()) {
        /**
         * fetches historical index price candlestick data containing the open, high, low, and close price of a market
         * @param {str} $symbol unified $symbol of the market to fetch OHLCV data for
         * @param {str} $timeframe the length of time each candle represents
         * @param {int|null} $since timestamp in ms of the earliest candle to fetch
         * @param {int|null} $limit the maximum amount of candles to fetch
         * @param {dict} $params extra parameters specific to the exchange api endpoint
         * @return {[[int|float]]} A list of candles ordered as timestamp, open, high, low, close, null
         */
        if ($this->has['fetchIndexOHLCV']) {
            $request = array(
                'price' => 'index',
            );
            return $this->fetch_ohlcv($symbol, $timeframe, $since, $limit, array_merge($request, $params));
        } else {
            throw new NotSupported($this->id . ' fetchIndexOHLCV () is not supported yet');
        }
    }

    public function fetch_premium_index_ohlcv($symbol, $timeframe = '1m', $since = null, $limit = null, $params = array ()) {
        /**
         * fetches historical premium index price candlestick data containing the open, high, low, and close price of a market
         * @param {str} $symbol unified $symbol of the market to fetch OHLCV data for
         * @param {str} $timeframe the length of time each candle represents
         * @param {int|null} $since timestamp in ms of the earliest candle to fetch
         * @param {int|null} $limit the maximum amount of candles to fetch
         * @param {dict} $params extra parameters specific to the exchange api endpoint
         * @return {[[int|float]]} A list of candles ordered as timestamp, open, high, low, close, null
         */
        if ($this->has['fetchPremiumIndexOHLCV']) {
            $request = array(
                'price' => 'premiumIndex',
            );
            return $this->fetch_ohlcv($symbol, $timeframe, $since, $limit, array_merge($request, $params));
        } else {
            throw new NotSupported($this->id . ' fetchPremiumIndexOHLCV () is not supported yet');
        }
    }
}<|MERGE_RESOLUTION|>--- conflicted
+++ resolved
@@ -311,12 +311,9 @@
         'checkOrderArguments' => 'check_order_arguments',
         'safeNumber2' => 'safe_number2',
         'handleHttpStatusCode' => 'handle_http_status_code',
-<<<<<<< HEAD
         'parseOrderBook' => 'parse_order_book',
         'parseOHLCVs' => 'parse_ohlc_vs',
-=======
         'parseLeverageTiers' => 'parse_leverage_tiers',
->>>>>>> 01b40088
         'loadTradingLimits' => 'load_trading_limits',
         'parsePositions' => 'parse_positions',
         'parseAccounts' => 'parse_accounts',
@@ -3195,7 +3192,6 @@
 
     // METHODS BELOW THIS LINE ARE TRANSPILED FROM JAVASCRIPT TO PYTHON AND PHP
 
-<<<<<<< HEAD
     public function parse_order_book($orderbook, $symbol, $timestamp = null, $bidsKey = 'bids', $asksKey = 'asks', $priceKey = 0, $amountKey = 1) {
         $bids = (is_array($orderbook) && array_key_exists($bidsKey, $orderbook)) ? $this->parse_bids_asks($orderbook[$bidsKey], $priceKey, $amountKey) : array();
         $asks = (is_array($orderbook) && array_key_exists($asksKey, $orderbook)) ? $this->parse_bids_asks($orderbook[$asksKey], $priceKey, $amountKey) : array();
@@ -3217,7 +3213,8 @@
         $sorted = $this->sort_by($results, 0);
         $tail = ($since === null);
         return $this->filter_by_since_limit($sorted, $since, $limit, 0, $tail);
-=======
+    }
+
     public function parse_leverage_tiers($response, $symbols = null, $marketIdKey = null) {
         // $marketIdKey should only be null when $response is a dictionary
         $symbols = $this->market_symbols($symbols);
@@ -3233,7 +3230,6 @@
             }
         }
         return $tiers;
->>>>>>> 01b40088
     }
 
     public function load_trading_limits($symbols = null, $reload = false, $params = array ()) {
