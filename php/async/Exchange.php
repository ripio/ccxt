--- conflicted
+++ resolved
@@ -26,32 +26,22 @@
 use ccxt\NotSupported;
 use ccxt\BadSymbol;
 use ccxt\ArgumentsRequired;
+use ccxt\pro\ClientTrait;
 use ccxt\RateLimitExceeded;
 use ccxt\NullResponse;
 use ccxt\InvalidAddress;
 use ccxt\InvalidOrder;
 use ccxt\BadResponse;
 use ccxt\BadRequest;
-<<<<<<< HEAD
-
-use ccxt\async\Throttler;
-
-=======
 use React\Promise;
->>>>>>> 01bd24eb
+
 use React;
 use React\Async;
 use React\EventLoop\Loop;
 
 use Exception;
 
-<<<<<<< HEAD
-$version = '4.0.97';
-=======
-include 'Throttle.php';
-
 $version = '4.1.34';
->>>>>>> 01bd24eb
 
 class Exchange extends \ccxt\Exchange {
 
@@ -61,7 +51,7 @@
     public $marketsLoading = null;
     public $reloadingMarkets = null;
     public $tokenBucket;
-    public $throttler;
+    public Throttler $throttler;
 
     public $streaming = array(
         'keepAlive' => 30000,
@@ -72,7 +62,7 @@
 
     public $proxy_files_dir = __DIR__ . '/../static_dependencies/proxies/';
 
-    use \ccxt\pro\ClientTrait;
+    use ClientTrait;
 
     public function __construct($options = array()) {
         parent::__construct($options);
@@ -85,11 +75,6 @@
             'timeout' => $this->timeout,
         ), $connector_options), Loop::get());
         $this->browser = (new React\Http\Browser($connector, Loop::get()))->withRejectErrorResponse(false);
-    }
-
-    public static function execute_and_run($closure) {
-        $promise = Async\coroutine($closure);
-        Async\await($promise);
     }
 
     public function fetch($url, $method = 'GET', $headers = null, $body = null) {
