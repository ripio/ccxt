// ---------------------------------------------------------------------------
// Usage: npm run transpile
// ---------------------------------------------------------------------------

<<<<<<< HEAD

import fs from 'fs'
import log from 'ololog'
import ansi from 'ansicolor'
import * as errors from "../js/base/errors.js"
import {unCamelCase, precisionConstants, safeString, unique} from "../js/base/functions.js"
import { Exchange } from '../js/base/Exchange.js'
import { basename } from 'path'
import { createFolderRecursively, replaceInFile, overwriteFile } from './fsLocal.js'
import { pathToFileURL } from 'url'
import { errorHierarchy } from '../js/base/errorHierarchy.js'

ansi.nice

=======
"use strict";

const fs = require ('fs')
    , log = require ('ololog').unlimited
    , _ = require ('ansicolor').nice
    , errors = require ('../js/base/errors.js')
    , functions = require ('../js/base/functions.js')
    , {
        unCamelCase,
        precisionConstants,
        safeString,
        unique,
    } = functions
    , { basename } = require ('path')
    , {
        createFolderRecursively,
        replaceInFile,
        overwriteFile,
    } = require ('./fs.js')
    , Exchange = require ('../js/base/Exchange.js')
    , tsFilename = './ccxt.d.ts'
>>>>>>> 15596226

class Transpiler {

    getCommonRegexes () {
        return [

            [ /\.deepExtend\s/g, '.deep_extend'],
            [ /\.safeFloat2\s/g, '.safe_float_2'],
            [ /\.safeInteger2\s/g, '.safe_integer_2'],
            [ /\.safeIntegerProduct2\s/g, '.safe_integer_product_2'],
            [ /\.safeTimestamp2\s/g, '.safe_timestamp_2'],
            [ /\.safeString2\s/g, '.safe_string_2'],
            [ /\.safeNumber2\s/g, '.safe_number_2'],
            [ /\.safeStringLower2\s/g, '.safe_string_lower_2'],
            [ /\.safeStringUpper2\s/g, '.safe_string_upper_2'],
            [ /\.safeValue2\s/g, '.safe_value_2'],
            [ /\.safeFloat\s/g, '.safe_float'],
            [ /\.safeInteger\s/g, '.safe_integer'],
            [ /\.safeIntegerProduct\s/g, '.safe_integer_product'],
            [ /\.safeTimestamp\s/g, '.safe_timestamp'],
            [ /\.safeString\s/g, '.safe_string'],
            [ /\.safeStringLower\s/g, '.safe_string_lower'],
            [ /\.safeStringUpper\s/g, '.safe_string_upper'],
            [ /\.safeValue\s/g, '.safe_value'],
            [ /\.inArray\s/g, '.in_array'],
            [ /\.toArray\s/g, '.to_array'],
            [ /\.isEmpty\s/g, '.is_empty'],
            [ /\.arrayConcat\s/g, '.array_concat'],
            [ /\.binaryConcat\s/g, '.binary_concat'],
            [ /\.binaryConcatArray\s/g, '.binary_concat_array'],
            [ /\.binaryToString\s/g, '.binary_to_string' ],
            [ /\.precisionFromString\s/g, '.precision_from_string'],
            [ /\.parsePrecision\s/g, '.parse_precision'],
            [ /\.implodeHostname\s/g, '.implode_hostname'],
            [ /\.implodeParams\s/g, '.implode_params'],
            [ /\.extractParams\s/g, '.extract_params'],
            [ /\.safeBalance\s/g, '.safe_balance'],
            [ /\.parseBalance\s/g, '.parse_balance'],
            [ /\.parseOHLCVs\s/g, '.parse_ohlcvs'],
            [ /\.parseOHLCV\s/g, '.parse_ohlcv'],
            [ /\.parseDate\s/g, '.parse_date'],
            [ /\.parseLedgerEntry\s/g, '.parse_ledger_entry'],
            [ /\.parseLedger\s/g, '.parse_ledger'],
            [ /\.parseTickers\s/g, '.parse_tickers'],
            [ /\.parseTicker\s/g, '.parse_ticker'],
            [ /\.parseTimeframe\s/g, '.parse_timeframe'],
            [ /\.parseTradesData\s/g, '.parse_trades_data'],
            [ /\.parseTrades\s/g, '.parse_trades'],
            [ /\.parseTrade\s/g, '.parse_trade'],
            [ /\.parseTradingViewOHLCV\s/g, '.parse_trading_view_ohlcv'],
            [ /\.convertTradingViewToOHLCV\s/g, '.convert_trading_view_to_ohlcv'],
            [ /\.parseTransaction\s/g, '.parse_transaction'],
            [ /\.parseTransactions\s/g, '.parse_transactions'],
            [ /\.parseOrderBook\s/g, '.parse_order_book'],
            [ /\.parseBidsAsks\s/g, '.parse_bids_asks'],
            [ /\.parseBidAsk\s/g, '.parse_bid_ask'],
            [ /\.parseOrders\s/g, '.parse_orders'],
            [ /\.parseOrderStatus\s/g, '.parse_order_status'],
            [ /\.parseOrder\s/g, '.parse_order'],
            [ /\.parseJson\s/g, '.parse_json'],
            [ /\.filterByArray\s/g, '.filter_by_array'],
            [ /\.filterBySymbolSinceLimit\s/g, '.filter_by_symbol_since_limit'],
            [ /\.filterBySinceLimit\s/g, '.filter_by_since_limit'],
            [ /\.filterBySymbol\s/g, '.filter_by_symbol'],
            [ /\.getVersionString\s/g, '.get_version_string'],
            [ /\.indexBy\s/g, '.index_by'],
            [ /\.sortBy\s/g, '.sort_by'],
            [ /\.sortBy2\s/g, '.sort_by_2'],
            [ /\.filterBy\s/g, '.filter_by'],
            [ /\.groupBy\s/g, '.group_by'],
            [ /\.marketIds\s/g, '.market_ids'],
            [ /\.marketId\s/g, '.market_id'],
            [ /\.fetchFundingFees\s/g, '.fetch_funding_fees'],
            [ /\.fetchTradingFees\s/g, '.fetch_trading_fees'],
            [ /\.fetchTradingFee\s/g, '.fetch_trading_fee'],
            [ /\.fetchFees\s/g, '.fetch_fees'],
            [ /\.fetchL2OrderBook\s/g, '.fetch_l2_order_book'],
            [ /\.fetchOrderBook\s/g, '.fetch_order_book'],
            [ /\.fetchMyTrades\s/g, '.fetch_my_trades'],
            [ /\.fetchOrderStatus\s/g, '.fetch_order_status'],
            [ /\.fetchOpenOrders\s/g, '.fetch_open_orders'],
            [ /\.fetchOpenOrder\s/g, '.fetch_open_order'],
            [ /\.fetchOrders\s/g, '.fetch_orders'],
            [ /\.fetchOrderTrades\s/g, '.fetch_order_trades'],
            [ /\.fetchOrder\s/g, '.fetch_order'],
            [ /\.fetchBidsAsks\s/g, '.fetch_bids_asks'],
            [ /\.fetchTickers\s/g, '.fetch_tickers'],
            [ /\.fetchTicker\s/g, '.fetch_ticker'],
            [ /\.fetchCurrencies\s/g, '.fetch_currencies'],
            [ /\.numberToString\s/g, '.number_to_string' ],
            [ /\.decimalToPrecision\s/g, '.decimal_to_precision'],
            [ /\.priceToPrecision\s/g, '.price_to_precision'],
            [ /\.amountToPrecision\s/g, '.amount_to_precision'],
            [ /\.amountToLots\s/g, '.amount_to_lots'],
            [ /\.feeToPrecision\s/g, '.fee_to_precision'],
            [ /\.currencyToPrecision\s/g, '.currency_to_precision'],
            [ /\.costToPrecision\s/g, '.cost_to_precision'],
            [ /\.commonCurrencyCode\s/g, '.common_currency_code'],
            [ /\.loadAccounts\s/g, '.load_accounts'],
            [ /\.loadFees\s/g, '.load_fees'],
            [ /\.loadMarkets\s/g, '.load_markets'],
            [ /\.loadTimeDifference\s/g, '.load_time_difference'],
            [ /\.fetchMarkets\s/g, '.fetch_markets'],
            [ /\.appendInactiveMarkets\s/g, '.append_inactive_markets'],
            [ /\.fetchCategories\s/g, '.fetch_categories'],
            [ /\.calculateFee\s/g, '.calculate_fee'],
            [ /\.editLimitBuyOrder\s/g, '.edit_limit_buy_order'],
            [ /\.editLimitSellOrder\s/g, '.edit_limit_sell_order'],
            [ /\.editLimitOrder\s/g, '.edit_limit_order'],
            [ /\.editOrder\s/g, '.edit_order'],
            [ /\.encodeURIComponent\s/g, '.encode_uri_component'],
            [ /\.throwExceptionOnError\s/g, '.throw_exception_on_error'],
            [ /\.handleErrors\s/g, '.handle_errors'],
            [ /\.checkRequiredCredentials\s/g, '.check_required_credentials'],
            [ /\.checkRequiredDependencies\s/g, '.check_required_dependencies'],
            [ /\.checkAddress\s/g, '.check_address'],
            [ /\.convertTradingViewToOHLCV\s/g, '.convert_trading_view_to_ohlcv'],
            [ /\.convertOHLCVToTradingView\s/g, '.convert_ohlcv_to_trading_view'],
            [ /\.signBodyWithSecret\s/g, '.sign_body_with_secret'],
            [ /\.isJsonEncodedObject\s/g, '.is_json_encoded_object'],
            [ /\.setSandboxMode\s/g, '.set_sandbox_mode'],
            [ /\.safeCurrencyCode\s/g, '.safe_currency_code'],
            [ /\.safeCurrency\s/g, '.safe_currency'],
            [ /\.safeSymbol\s/g, '.safe_symbol'],
            [ /\.safeMarket\s/g, '.safe_market'],
            [ /\.safeOrder\s/g, '.safe_order'],
            [ /\.safeTicker\s/g, '.safe_ticker'],
            [ /\.roundTimeframe\s/g, '.round_timeframe'],
            [ /\.calculateRateLimiterCost\s/g, '.calculate_rate_limiter_cost' ],
            [ /\.parseAccountPosition\s/g, '.parse_account_position' ],
            [ /\.parsePositionRisk\s/g, '.parse_position_risk' ],
            [ /\.parseIncome\s/g, '.parse_income' ],
            [ /\.parseIncomes\s/g, '.parse_incomes' ],
            [ /\.parseFundingRate\s/g, '.parse_funding_rate' ],
            [ /\.findBroadlyMatchedKey\s/g, '.find_broadly_matched_key' ],
            [ /\.throwBroadlyMatchedException\s/g, '.throw_broadly_matched_exception' ],
            [ /\.throwExactlyMatchedException\s/g, '.throw_exactly_matched_exception' ],
            [ /\.getNetwork\s/g, '.get_network' ],
            [ /\.findTimeframe\s/g, '.find_timeframe'],
            [ /errorHierarchy/g, 'error_hierarchy'],
            [ /\.base16ToBinary/g, '.base16_to_binary'],
            [ /\'use strict\';?\s+/g, '' ],
            [ /\.urlencodeWithArrayRepeat\s/g, '.urlencode_with_array_repeat' ],
            [ /\.call\s*\(this, /g, '(' ],
            [ /\.getSupportedMapping\s/g, '.get_supported_mapping'],
            [ /\.fetchBorrowRate\s/g, '.fetch_borrow_rate'],
            [ /\.handleMarketTypeAndParams\s/g, '.handle_market_type_and_params'],
        ]
    }

    getPythonRegexes () {

        return [

            [ /Array\.isArray\s*\(([^\)]+)\)/g, 'isinstance($1, list)' ],
            [ /([^\(\s]+)\s+instanceof\s+String/g, 'isinstance($1, str)' ],
            [ /([^\(\s]+)\s+instanceof\s+([^\)\s]+)/g, 'isinstance($1, $2)' ],

            [ /typeof\s+([^\s\[]+)(?:\s|\[(.+?)\])\s+\=\=\=?\s+\'undefined\'/g, '$1[$2] is None' ],
            [ /typeof\s+([^\s\[]+)(?:\s|\[(.+?)\])\s+\!\=\=?\s+\'undefined\'/g, '$1[$2] is not None' ],
            [ /typeof\s+([^\s]+)\s+\=\=\=?\s+\'undefined\'/g, '$1 is None' ],
            [ /typeof\s+([^\s]+)\s+\!\=\=?\s+\'undefined\'/g, '$1 is not None' ],
            [ /typeof\s+(.+?)\s+\=\=\=?\s+\'undefined\'/g, '$1 is None' ],
            [ /typeof\s+(.+?)\s+\!\=\=?\s+\'undefined\'/g, '$1 is not None' ],

            [ /typeof\s+([^\s\[]+)(?:\s|\[(.+?)\])\s+\=\=\=?\s+\'number\'/g, "isinstance($1[$2], numbers.Real)" ],
            [ /typeof\s+([^\s\[]+)(?:\s|\[(.+?)\])\s+\!\=\=?\s+\'number\'/g, "(not isinstance($1[$2], numbers.Real))" ],
            [ /typeof\s+([^\s]+)\s+\=\=\=?\s+\'number\'/g, "isinstance($1, numbers.Real)" ],
            [ /typeof\s+([^\s]+)\s+\!\=\=?\s+\'number\'/g, "(not isinstance($1, numbers.Real))" ],

            [ /([^\s\[]+)(?:\s|\[(.+?)\])\s+\=\=\=?\s+undefined/g, '$1[$2] is None' ],
            [ /([^\s\[]+)(?:\s|\[(.+?)\])\s+\!\=\=?\s+undefined/g, '$1[$2] is not None' ],
            [ /([^\s]+)\s+\=\=\=?\s+undefined/g, '$1 is None' ],
            [ /([^\s]+)\s+\!\=\=?\s+undefined/g, '$1 is not None' ],
            [ /(.+?)\s+\=\=\=?\s+undefined/g, '$1 is None' ],
            [ /(.+?)\s+\!\=\=?\s+undefined/g, '$1 is not None' ],
            //
            // too broad, have to rewrite these cause they don't work
            //
            // [ /([^\s]+)\s+\=\=\=?\s+true/g, 'isinstance($1, bool) and ($1 is True)' ],
            // [ /([^\s]+)\s+\!\=\=?\s+true/g, 'isinstance($1, bool) and ($1 is not True)' ],
            // [ /([^\s]+)\s+\=\=\=?\s+false/g, 'isinstance($1, bool) and ($1 is False)' ],
            // [ /([^\s]+)\s+\!\=\=?\s+false/g, 'isinstance($1, bool) and ($1 is not False)' ],

            [ /typeof\s+([^\s\[]+)(?:\s|\[(.+?)\])\s+\=\=\=?\s+\'string\'/g, 'isinstance($1[$2], str)' ],
            [ /typeof\s+([^\s\[]+)(?:\s|\[(.+?)\])\s+\!\=\=?\s+\'string\'/g, 'not isinstance($1[$2], str)' ],
            [ /typeof\s+([^\s]+)\s+\=\=\=?\s+\'string\'/g, 'isinstance($1, str)' ],
            [ /typeof\s+([^\s]+)\s+\!\=\=?\s+\'string\'/g, 'not isinstance($1, str)' ],

            [ /typeof\s+([^\s\[]+)(?:\s|\[(.+?)\])\s+\=\=\=?\s+\'object\'/g, 'isinstance($1[$2], dict)' ],
            [ /typeof\s+([^\s\[]+)(?:\s|\[(.+?)\])\s+\!\=\=?\s+\'object\'/g, 'not isinstance($1[$2], dict)' ],
            [ /typeof\s+([^\s]+)\s+\=\=\=?\s+\'object\'/g, 'isinstance($1, dict)' ],
            [ /typeof\s+([^\s]+)\s+\!\=\=?\s+\'object\'/g, 'not isinstance($1, dict)' ],

            [ /undefined/g, 'None' ],
            [ /\=\=\=?/g, '==' ],
            [ /\!\=\=?/g, '!=' ],
            [ /this\.stringToBinary\s*\((.*)\)/g, '$1' ],
            [ /\.shift\s*\(\)/g, '.pop(0)' ],
            [ /Number\.MAX_SAFE_INTEGER/g, 'float(\'inf\')'],
            [ /function\s*(\w+\s*\([^)]+\))\s*{/g, 'def $1:'],
            // [ /\.replaceAll\s*\(([^)]+)\)/g, '.replace($1)' ], // still not a part of the standard
            [ /assert\s*\((.+)\);/g, 'assert $1'],
            [ /Promise\.all\s*\(([^\)]+)\)/g, 'asyncio.gather(*$1)' ],
            [ /Precise\.stringAdd\s/g, 'Precise.string_add' ],
            [ /Precise\.stringMul\s/g, 'Precise.string_mul' ],
            [ /Precise\.stringDiv\s/g, 'Precise.string_div' ],
            [ /Precise\.stringSub\s/g, 'Precise.string_sub' ],
            [ /Precise\.stringAbs\s/g, 'Precise.string_abs' ],
            [ /Precise\.stringNeg\s/g, 'Precise.string_neg' ],
            [ /Precise\.stringMod\s/g, 'Precise.string_mod' ],
            [ /Precise\.stringEquals\s/g, 'Precise.string_equals' ],
            [ /Precise\.stringEq\s/g, 'Precise.string_eq' ],
            [ /Precise\.stringMin\s/g, 'Precise.string_min' ],
            [ /Precise\.stringMax\s/g, 'Precise.string_max' ],
            [ /Precise\.stringGt\s/g, 'Precise.string_gt' ],
            [ /Precise\.stringGe\s/g, 'Precise.string_ge' ],
            [ /Precise\.stringLt\s/g, 'Precise.string_lt' ],
            [ /Precise\.stringLe\s/g, 'Precise.string_le' ],

        // insert common regexes in the middle (critical)
        ].concat (this.getCommonRegexes ()).concat ([

            // [ /this\.urlencode\s/g, '_urlencode.urlencode ' ], // use self.urlencode instead
            [ /this\./g, 'self.' ],
            [ /([^a-zA-Z\'])this([^a-zA-Z])/g, '$1self$2' ],
            [ /\[\s*([^\]]+)\s\]\s=/g, '$1 =' ],
            [ /(^|[^a-zA-Z0-9_])(?:let|const|var)\s\[\s*([^\]]+)\s\]/g, '$1$2' ],
            [ /(^|[^a-zA-Z0-9_])(?:let|const|var)\s\{\s*([^\}]+)\s\}\s\=\s([^\;]+)/g, '$1$2 = (lambda $2: ($2))(**$3)' ],
            [ /(^|[^a-zA-Z0-9_])(?:let|const|var)\s/g, '$1' ],
            [ /Object\.keys\s*\((.*)\)\.length/g, '$1' ],
            [ /Object\.keys\s*\((.*)\)/g, 'list($1.keys())' ],
            [ /Object\.values\s*\((.*)\)/g, 'list($1.values())' ],
            [ /\[([^\]]+)\]\.join\s*\(([^\)]+)\)/g, "$2.join([$1])" ],
            [ /hash \(([^,]+)\, \'(sha[0-9])\'/g, "hash($1, '$2'" ],
            [ /hmac \(([^,]+)\, ([^,]+)\, \'(md5)\'/g, 'hmac($1, $2, hashlib.$3' ],
            [ /hmac \(([^,]+)\, ([^,]+)\, \'(sha[0-9]+)\'/g, 'hmac($1, $2, hashlib.$3' ],
            [ /throw new ([\S]+) \((.*)\)/g, 'raise $1($2)'],
            [ /throw ([\S]+)/g, 'raise $1'],
            [ /try {/g, 'try:'],
            [ /\}\s+catch \(([\S]+)\) {/g, 'except Exception as $1:'],
            [ /([\s\(])extend(\s)/g, '$1self.extend$2' ],
            [ /\} else if/g, 'elif' ],
            [ /else if/g, 'elif' ],
            [ /if\s+\((.*)\)\s+\{/g, 'if $1:' ],
            [ /if\s+\((.*)\)\s*[\n]/g, "if $1:\n" ],
            [ /\}\s*else\s*\{/g, 'else:' ],
            [ /else\s*[\n]/g, "else:\n" ],
            [ /for\s+\(([a-zA-Z0-9_]+)\s*=\s*([^\;\s]+\s*)\;[^\<\>\=]+(?:\<=|\>=|<|>)\s*(.*)\.length\s*\;[^\)]+\)\s*{/g, 'for $1 in range($2, len($3)):'],
            [ /for\s+\(([a-zA-Z0-9_]+)\s*=\s*([^\;\s]+\s*)\;[^\<\>\=]+(?:\<=|\>=|<|>)\s*(.*)\s*\;[^\)]+\)\s*{/g, 'for $1 in range($2, $3):'],
            [ /\s\|\|\s/g, ' or ' ],
            [ /\s\&\&\s/g, ' and ' ],
            [ /\!([^\s\='"])/g, 'not $1'],
            [ /\.push\s*\(([\s\S]+?)\);/g, '.append($1);' ],
            [ /^(\s*}\s*$)+/gm, '' ],
            [ /\;(\s+?\/\/.+?)/g, '$1' ],
            [ /\;$/gm, '' ],
            [ /\.toUpperCase\s*/g, '.upper' ],
            [ /\.toLowerCase\s*/g, '.lower' ],
            [ /JSON\.stringify\s*/g, 'json.dumps' ],
            [ /JSON\.parse\s*/g, "json.loads" ],
            // [ /([^\(\s]+)\.includes\s+\(([^\)]+)\)/g, '$2 in $1' ],
            // [ /\'%([^\']+)\'\.sprintf\s*\(([^\)]+)\)/g, "'{:$1}'.format($2)" ],
            [ /([^\s]+)\.toFixed\s*\(([0-9]+)\)/g, "'{:.$2f}'.format($1)" ],
            [ /([^\s]+)\.toFixed\s*\(([^\)]+)\)/g, "('{:.' + str($2) + 'f}').format($1)" ],
            [ /parseFloat\s*/g, 'float'],
            [ /parseInt\s*/g, 'int'],
            [ /self\[([^\]+]+)\]/g, 'getattr(self, $1)' ],
            [ /Math\.floor\s*\(([^\)]+)\)/g, 'int(math.floor($1))' ],
            [ /Math\.abs\s*\(([^\)]+)\)/g, 'abs($1)' ],
            [ /Math\.pow\s*\(([^\)]+)\)/g, 'math.pow($1)' ],
            [ /Math\.round\s*\(([^\)]+)\)/g, 'int(round($1))' ],
            [ /Math\.ceil\s*\(([^\)]+)\)/g, 'int(math.ceil($1))' ],
            [ /Math\.log/g, 'math.log' ],
            [ /([a-zA-Z0-9_\.]*\([^\)]+\)|[^\s]+)\s+\?\s*([^\:]+)\s+\:\s*([^\n]+)/g, '$2 if $1 else $3'],
            [ /([^\s]+)\.slice \(([^\,\)]+)\,\s?([^\)]+)\)/g, '$1[$2:$3]' ],
            [ /([^\s]+)\.slice \(([^\)\:]+)\)/g, '$1[$2:]' ],
            [ /([^\s(:]+)\.length/g, 'len($1)' ],
            [ /(^|\s)\/\//g, '$1#' ],
            [ /([^\n\s]) #/g, '$1  #' ],   // PEP8 E261
            [ /\.indexOf/g, '.find'],
            [ /(\s|\()true/g, '$1True'],
            [ /(\s|\()false/g, '$1False'],
            [ /([^\s]+\s*\(\))\.toString\s+\(\)/g, 'str($1)' ],
            [ /([^\s]+)\.toString \(\)/g, 'str($1)' ],
            [ /([^\s]+)\.join\s*\(\s*([^\)\[\]]+?)\s*\)/g, '$2.join($1)' ],
            [ /Math\.(max|min)\s/g, '$1' ],
            [ / = new /g, ' = ' ], // python does not have a 'new' keyword
            [ /console\.log\s/g, 'print' ],
            [ /process\.exit\s+/g, 'sys.exit' ],
            [ /(while \(.*\)) {/, '$1\:' ], // While loops replace bracket with :
            [ /([^:+=\/\*\s-]+) \(/g, '$1(' ], // PEP8 E225 remove whitespaces before left ( round bracket
            [ /\sand\(/g, ' and (' ],
            [ /\sor\(/g, ' or (' ],
            [ /\snot\(/g, ' not (' ],
            [ /\[ /g, '[' ],              // PEP8 E201 remove whitespaces after left [ square bracket
            [ /\{ /g, '{' ],              // PEP8 E201 remove whitespaces after left { bracket
            [ /(?<=[^\s#]) \]/g, ']' ],    // PEP8 E202 remove whitespaces before right ] square bracket
            [ /(?<=[^\s#]) \}/g, '}' ],    // PEP8 E202 remove whitespaces before right } bracket
            [ /([^a-z])(elif|if|or|else)\(/g, '$1$2 \(' ], // a correction for PEP8 E225 side-effect for compound and ternary conditionals
            [ /\!\=\sTrue/g, 'is not True' ], // a correction for PEP8 E712, it likes "is not True", not "!= True"
            [ /\=\=\sTrue/g, 'is True' ], // a correction for PEP8 E712, it likes "is True", not "== True"
            [ /\sdelete\s/g, ' del ' ],
            [ /(?<!#.+)null/, 'None' ],
            [ /\/\*\*/, '\"\"\"' ], // Doc strings
            [ / \*\//, '\"\"\"' ], // Doc strings
            [ /\[(.*)\]\{@link (.*)\}/g, '`$1 <$2>`' ], // docstring item with link
            [ /\s+\* @method/g, '' ], // docstring @method
            [ /(\s+) \* @description (.*)/g, '$1$2' ], // docstring description
            [ /\s+\* @name .*/g, '' ], // docstring @name
            [ /(\s+) \* @returns/g, '$1:returns:' ], // docstring return
            [ /(\s+) \* @([a-z]+) \{([a-z]+)\} ([a-zA-Z0-9_\-\.]+)/g, '$1:$2 $3 $4:' ], // docstring param
        ])
    }

    getPython2Regexes () {
        return [
            [ /.+asyncio\.gather.+\n/g, '' ], // remove line entirely
            [ /(\s)await(\s)/g, '$1' ]
        ]
    }

    getSyncPHPRegexes () {
        return [
            [ /.+(\$[a-zA-Z0-9_]+)\s*=\s*yield\s+\1;\n/g, '' ], // delete yield all promises line
            [ /\byield /g, '' ]
        ]
    }

    getPHPRegexes () {
        return [
            //
            // Curly-braces are used for both dictionaries in the code as well as for the url-imploded params.
            // For example: https://docs.ccxt.com/en/latest/manual.html#implicit-api-methods
            //
            // There's a conflict between the curly braces that have to be converted from dictionaries to PHP-arrays and 
            // the curly braces used for url-imploded params that should not be touched.
            //
            // The transpiler takes all non-spaced strings in curly braces {likeThis} and converts them to ~likeThis~.
            // That is done to avoid changing the curly braces into the array() in PHP.
            // This way we protect the url-imploded params from being touched by the regexes that will follow.
            // That conversion is done first-thing, at the very early stage of transpilation.
            // The regexes are applied in the order they're listed, top-down.
            //
            // A dictionary in curly braces will never have those curly braces attached to the contents of the dictionary.
            // There will always be a space like { 'a': b, 'c': d }. 
            // Hence, the remaining non-converted curly-brace dictionaries will have to be converted to arrays in PHP.
            // That is done in the middle of the transpilation process.
            //
            // The last step is to convert those "saved embedded/imploded url-params substitutions" from ~likeThis~ back to {likeThis}.
            // That is done at the very last regex steps.
            // All of that is a workaround for PHP-arrays vs dictionaries vs url-imploded params in other langs.
            //
            [ /\{([a-zA-Z0-9_-]+?)\}/g, '~$1~' ], // resolve the "arrays vs url params" conflict (both are in {}-brackets)
            [ /\[(.*)\]\{(@link .*)\}/g, '~$2 $1~' ], // docstring item with link
            [ /\s+\* @method/g, '' ], // docstring @method
            [ /(\s+)\* @description (.*)/g, '$1\* $2' ], // docstring description
            [ /\s+\* @name .*/g, '' ], // docstring @name
            [ /(\s+)\* @returns/g, '$1\* @return' ], // docstring return
            [ /\!Array\.isArray\s*\(([^\)]+)\)/g, "gettype($1) === 'array' && count(array_filter(array_keys($1), 'is_string')) != 0" ],
            [ /Array\.isArray\s*\(([^\)]+)\)/g, "gettype($1) === 'array' && count(array_filter(array_keys($1), 'is_string')) == 0" ],
            [ /([^\(\s]+)\s+instanceof\s+String/g, 'is_string($1)' ],

            [ /typeof\s+([^\s\[]+)(?:\s|\[(.+?)\])\s+\=\=\=?\s+\'undefined\'/g, '$1[$2] === null' ],
            [ /typeof\s+([^\s\[]+)(?:\s|\[(.+?)\])\s+\!\=\=?\s+\'undefined\'/g, '$1[$2] !== null' ],
            [ /typeof\s+([^\s]+)\s+\=\=\=?\s+\'undefined\'/g, '$1 === null' ],
            [ /typeof\s+([^\s]+)\s+\!\=\=?\s+\'undefined\'/g, '$1 !== null' ],
            [ /typeof\s+(.+?)\s+\=\=\=?\s+\'undefined\'/g, '$1 === null' ],
            [ /typeof\s+(.+?)\s+\!\=\=?\s+\'undefined\'/g, '$1 !== null' ],

            [ /([^\s\[]+)(?:\s|\[(.+?)\])\s+\=\=\=?\s+undefined/g, '$1[$2] === null' ],
            [ /([^\s\[]+)(?:\s|\[(.+?)\])\s+\!\=\=?\s+undefined/g, '$1[$2] !== null' ],
            [ /([^\s]+)\s+\=\=\=?\s+undefined/g, '$1 === null' ],
            [ /([^\s]+)\s+\!\=\=?\s+undefined/g, '$1 !== null' ],
            [ /(.+?)\s+\=\=\=?\s+undefined/g, '$1 === null' ],
            [ /(.+?)\s+\!\=\=?\s+undefined/g, '$1 !== null' ],

            [ /typeof\s+([^\s\[]+)(?:\s|\[(.+?)\])\s+\=\=\=?\s+\'string\'/g, "gettype($1[$2]) === 'string'" ],
            [ /typeof\s+([^\s\[]+)(?:\s|\[(.+?)\])\s+\!\=\=?\s+\'string\'/g, "gettype($1[$2]) !== 'string'" ],
            [ /typeof\s+([^\s]+)\s+\=\=\=?\s+\'string\'/g, "gettype($1) === 'string'" ],
            [ /typeof\s+([^\s]+)\s+\!\=\=?\s+\'string\'/g, "gettype($1) !== 'string'" ],

            [ /typeof\s+([^\s\[]+)(?:\s|\[(.+?)\])\s+\=\=\=?\s+\'object\'/g, "gettype($1[$2]) === 'array'" ],
            [ /typeof\s+([^\s\[]+)(?:\s|\[(.+?)\])\s+\!\=\=?\s+\'object\'/g, "gettype($1[$2]) !== 'array'" ],
            [ /typeof\s+([^\s]+)\s+\=\=\=?\s+\'object\'/g, "gettype($1) === 'array'" ],
            [ /typeof\s+([^\s]+)\s+\!\=\=?\s+\'object\'/g, "gettype($1) !== 'array'" ],

            [ /typeof\s+([^\s\[]+)(?:\s|\[(.+?)\])\s+\=\=\=?\s+\'number\'/g, "(is_float($1[$2]) || is_int($1[$2]))" ], // same as above but for number
            [ /typeof\s+([^\s\[]+)(?:\s|\[(.+?)\])\s+\!\=\=?\s+\'number\'/g, "!(is_float($1[$2]) || is_int($1[$2]))" ],
            [ /typeof\s+([^\s]+)\s+\=\=\=?\s+\'number\'/g, "(is_float($1) || is_int($1))" ],
            [ /typeof\s+([^\s]+)\s+\!\=\=?\s+\'number\'/g, "!(is_float($1) || is_int($1))" ],

            [ /undefined/g, 'null' ],
            [ /this\.extend\s/g, 'array_merge' ],
            [ /this\.stringToBinary\s*\((.*)\)/g, '$1' ],
            [ /this\.stringToBase64\s/g, 'base64_encode' ],
            [ /this\.binaryToBase16\s/g, 'bin2hex' ],
            [ /this\.base64ToBinary\s/g, 'base64_decode' ],
            [ /this\.base64ToString\s/g, 'base64_decode' ],
            [ /Promise\.all\s*\(([^\)]+)\)/g, '$1' ],
            // deepExtend is commented for PHP because it does not overwrite linear arrays
            // a proper \ccxt\Exchange::deep_extend() base method is implemented instead
            // [ /this\.deepExtend\s/g, 'array_replace_recursive'],
            [ /(\w+)\.shift\s*\(\)/g, 'array_shift($1)' ],
            [ /(\w+)\.pop\s*\(\)/g, 'array_pop($1)' ],
            [ /Number\.MAX_SAFE_INTEGER/g, 'PHP_INT_MAX' ],
            [ /Precise\.stringAdd\s/g, 'Precise::string_add' ],
            [ /Precise\.stringDiv\s/g, 'Precise::string_div' ],
            [ /Precise\.stringMul\s/g, 'Precise::string_mul' ],
            [ /Precise\.stringSub\s/g, 'Precise::string_sub' ],
            [ /Precise\.stringAbs\s/g, 'Precise::string_abs' ],
            [ /Precise\.stringNeg\s/g, 'Precise::string_neg' ],
            [ /Precise\.stringMod\s/g, 'Precise::string_mod' ],
            [ /Precise\.stringEquals\s/g, 'Precise::string_equals' ],
            [ /Precise\.stringEq\s/g, 'Precise::string_eq' ],
            [ /Precise\.stringMin\s/g, 'Precise::string_min' ],
            [ /Precise\.stringMax\s/g, 'Precise::string_max' ],
            [ /Precise\.stringGt\s/g, 'Precise::string_gt' ],
            [ /Precise\.stringGe\s/g, 'Precise::string_ge' ],
            [ /Precise\.stringLt\s/g, 'Precise::string_lt' ],
            [ /Precise\.stringLe\s/g, 'Precise::string_le' ],

        // insert common regexes in the middle (critical)
        ].concat (this.getCommonRegexes ()).concat ([

            [ /this\./g, '$this->' ],
            [ / this;/g, ' $this;' ],
            [ /([^'])this_\./g, '$1$this_->' ],
            [ /([^'])\{\}/g, '$1array()' ],
            [ /([^'])\[\]/g, '$1array()' ],

        // add {}-array syntax conversions up to 20 levels deep in the same line
        ]).concat ([ ... Array (20) ].map (x => [ /\{([^\n\}]+)\}/g, 'array($1)' ] )).concat ([
            [ /\[\s*([^\]]+)\s\]\s=/g, 'list($1) =' ],
            [ /(^|[^a-zA-Z0-9_])(?:let|const|var)\s\[\s*([^\]]+)\s\]/g, '$1list($2)' ],
            [ /(^|[^a-zA-Z0-9_])(?:let|const|var)\s\{\s*([^\}]+)\s\}/g, '$1array_values(list($2))' ],
            [ /(^|[^a-zA-Z0-9_])(?:let|const|var)\s/g, '$1' ],
            [ /Object\.keys\s*\((.*)\)\.length/g, '$1' ],
            [ /Object\.keys\s*\((.*)\)/g, 'is_array($1) ? array_keys($1) : array()' ],
            [ /Object\.values\s*\((.*)\)/g, 'is_array($1) ? array_values($1) : array()' ],
            [ /([^\s]+\s*\(\))\.toString \(\)/g, '(string) $1' ],
            [ /([^\s]+)\.toString \(\)/g, '(string) $1' ],
            [ /throw new Error \((.*)\)/g, 'throw new \\Exception($1)' ],
            [ /throw new ([\S]+) \((.*)\)/g, 'throw new $1($2)' ],
            [ /throw ([\S]+)\;/g, 'throw $$$1;' ],
            [ '([^a-z]+) (' + Object.keys (errors).join ('|') + ')([^\\s])', "$1 '\\\\ccxt\\\\$2'$3" ],
            [ /\}\s+catch \(([\S]+)\) {/g, '} catch (Exception $$$1) {' ],
            [ /for\s+\(([a-zA-Z0-9_]+)\s*=\s*([^\;\s]+\s*)\;[^\<\>\=]+(\<=|\>=|<|>)\s*(.*)\.length\s*\;([^\)]+)\)\s*{/g, 'for ($1 = $2; $1 $3 count($4);$5) {' ],
            [ /for\s+\(([a-zA-Z0-9_]+)\s*=\s*([^\;\s]+\s*)\;[^\<\>\=]+(\<=|\>=|<|>)\s*(.*)\s*\;([^\)]+)\)\s*{/g, 'for ($1 = $2; $1 $3 $4;$5) {' ],
            [ /([^\s]+)\.length\;/g, 'is_array($1) ? count($1) : 0;' ],
            [ /\.push\s*\(([\s\S]+?)\)\;/g, '[] = $1;' ],
            [ /(\b)await(\b)/g, 'yield' ],
            [ /([\S])\: /g, '$1 => ' ],

        // add {}-array syntax conversions up to 20 levels deep
        ]).concat ([ ... Array (20) ].map (x => [ /\{([^\{]+?)\}([^\s])/g, 'array($1)$2' ])).concat ([

            [ /\[\s*([^\]]+?)\s*\]\.join\s*\(\s*([^\)]+?)\s*\)/g, "implode($2, array($1))" ],

        // add []-array syntax conversions up to 20 levels deep
        ]).concat ([ ... Array (20) ].map (x => [ /\[(\s[^\]]+?\s)\]/g, 'array($1)' ])).concat ([

            [ /JSON\.stringify/g, 'json_encode' ],
            [ /JSON\.parse\s+\(([^\)]+)\)/g, 'json_decode($1, $$as_associative_array = true)' ],
            // [ /\'([^\']+)\'\.sprintf\s*\(([^\)]+)\)/g, "sprintf ('$1', $2)" ],
            [ /([^\s]+)\.toFixed\s*\(([0-9]+)\)/g, "sprintf('%.$2f', $1)" ],
            [ /([^\s]+)\.toFixed\s*\(([^\)]+)\)/g, "sprintf('%.' . $2 . 'f', $1)" ],
            [ /parseFloat\s/g, 'floatval'],
            [ /parseInt\s/g, 'intval'],
            [ / \+ (?!\d)/g, ' . ' ],
            [ / \+\= (?!\d)/g, ' .= ' ],
            [ /([^\s\(]+(?:\s*\(.+\))?)\.toUpperCase\s*\(\)/g, 'strtoupper($1)' ],
            [ /([^\s\(]+(?:\s*\(.+\))?)\.toLowerCase\s*\(\)/g, 'strtolower($1)' ],
            // [ /([^\s\(]+(?:\s*\(.+\))?)\.replaceAll\s*\(([^)]+)\)/g, 'str_replace($2, $1)' ], // still not a part of the standard in Node.js 13
            [ /([^\s\(]+(?:\s*\(.+\))?)\.replace\s*\(([^)]+)\)/g, 'str_replace($2, $1)' ],
            [ /this\[([^\]+]+)\]/g, '$$this->$$$1' ],
            [ /([^\s\(]+).slice \(([^\)\:,]+)\)/g, 'mb_substr($1, $2)' ],
            [ /([^\s\(]+).slice \(([^\,\)]+)\,\s*([^\)]+)\)/g, 'mb_substr($1, $2, $3 - $2)' ],
            [ /([^\s\(]+).split \(('[^']*'|[^\,]+?)\)/g, 'explode($2, $1)' ],
            [ /([^\s\(]+)\.length/g, 'strlen($1)' ],
            [ /Math\.floor\s*\(([^\)]+)\)/g, '(int) floor($1)' ],
            [ /Math\.abs\s*\(([^\)]+)\)/g, 'abs($1)' ],
            [ /Math\.round\s*\(([^\)]+)\)/g, '(int) round($1)' ],
            [ /Math\.ceil\s*\(([^\)]+)\)/g, '(int) ceil($1)' ],
            [ /Math\.pow\s*\(([^\)]+)\)/g, 'pow($1)' ],
            [ /Math\.log/g, 'log' ],
            [ /([^\(\s]+)\s+%\s+([^\s\,\;\)]+)/g, 'fmod($1, $2)' ],
            [ /\(([^\s\(]+)\.indexOf\s*\(([^\)]+)\)\s*\>\=\s*0\)/g, '(mb_strpos($1, $2) !== false)' ],
            [ /([^\s\(]+)\.indexOf\s*\(([^\)]+)\)\s*\>\=\s*0/g, 'mb_strpos($1, $2) !== false' ],
            [ /([^\s\(]+)\.indexOf\s*\(([^\)]+)\)\s*\<\s*0/g, 'mb_strpos($1, $2) === false' ],
            [ /([^\s\(]+)\.indexOf\s*\(([^\)]+)\)/g, 'mb_strpos($1, $2)' ],
            [ /\(([^\s\(]+)\sin\s([^\)]+)\)/g, '(is_array($2) && array_key_exists($1, $2))' ],
            [ /([^\s]+)\.join\s*\(\s*([^\)]+?)\s*\)/g, 'implode($2, $1)' ],
            [ 'new ccxt\\.', 'new \\ccxt\\' ], // a special case for test_exchange_datetime_functions.php (and for other files, maybe)
            [ /Math\.(max|min)/g, '$1' ],
            [ /console\.log/g, 'var_dump'],
            [ /process\.exit/g, 'exit'],
            [ /super\./g, 'parent::'],
            [ /\sdelete\s([^\n]+)\;/g, ' unset($1);' ],
            [ /\~([@\.\s+\:\/#\-a-zA-Z0-9_-]+?)\~/g, '{$1}' ], // resolve the "arrays vs url params" conflict (both are in {}-brackets)
        ])
    }

    getBaseClass () {
        return new Exchange ()
    }

    getBaseMethods () {
        const baseExchange = this.getBaseClass ()
        let object = baseExchange
        let properties = []
        while (object !== Object.prototype) {
            properties = properties.concat (Object.getOwnPropertyNames (object))
            object = Object.getPrototypeOf (object)
        }
        return properties.filter (x => typeof baseExchange[x] === 'function')
    }

    getPythonBaseMethods () {
        return this.getBaseMethods ()
    }

    getPHPBaseMethods () {
        return this.getBaseMethods ()
    }

    //-------------------------------------------------------------------------
    // the following common headers are used for transpiled tests

    getPythonPreamble () {
        return [
            "import os",
            "import sys",
            "",
            "root = os.path.dirname(os.path.dirname(os.path.dirname(os.path.abspath(__file__))))",
            "sys.path.append(root)",
            "",
            "# ----------------------------------------------------------------------------",
            "",
            "# PLEASE DO NOT EDIT THIS FILE, IT IS GENERATED AND WILL BE OVERWRITTEN:",
            "# https://github.com/ccxt/ccxt/blob/master/CONTRIBUTING.md#how-to-contribute-code",
            "",
            "# ----------------------------------------------------------------------------",
            "",
        ].join ("\n")
    }

    getPHPPreamble (include = true) {
        return [
            "<?php",
            "namespace ccxt;",
            include ? "include_once (__DIR__.'/../../ccxt.php');" : "",
            "// ----------------------------------------------------------------------------",
            "",
            "// PLEASE DO NOT EDIT THIS FILE, IT IS GENERATED AND WILL BE OVERWRITTEN:",
            "// https://github.com/ccxt/ccxt/blob/master/CONTRIBUTING.md#how-to-contribute-code",
            "",
            "// -----------------------------------------------------------------------------",
            "",
        ].join ("\n")
    }

    // ------------------------------------------------------------------------
    // a helper to apply an array of regexes and substitutions to text
    // accepts an array like [ [ regex, substitution ], ... ]

    regexAll (text, array) {
        for (const i in array) {
            let regex = array[i][0]
            const flags = (typeof regex === 'string') ? 'g' : undefined
            regex = new RegExp (regex, flags)
            text = text.replace (regex, array[i][1])
        }
        return text
    }

    // ========================================================================
    // one-time helpers

    createPythonClassDeclaration (className, baseClass) {
        return 'class ' + className + '(' + baseClass + '):'
    }

    createPythonClassHeader (imports, bodyAsString) {
        return [
            "# -*- coding: utf-8 -*-",
            "",
            "# PLEASE DO NOT EDIT THIS FILE, IT IS GENERATED AND WILL BE OVERWRITTEN:",
            "# https://github.com/ccxt/ccxt/blob/master/CONTRIBUTING.md#how-to-contribute-code",
            "",
            ... imports,
        ]
    }

    createPythonClassImports (baseClass, async = false) {

        const baseClasses = {
            'Exchange': 'base.exchange',
        }

        async = (async ? '.async_support' : '')

        return [
            (baseClass.indexOf ('ccxt.') === 0) ?
                ('import ccxt' + async + ' as ccxt') :
                ('from ccxt' + async + '.' + safeString (baseClasses, baseClass, baseClass) + ' import ' + baseClass)
        ]
    }

    createPythonClass (className, baseClass, body, methods, async = false) {

        const pythonStandardLibraries = {
            'hashlib': 'hashlib',
            'math': 'math',
            'json.loads': 'json',
            'sys': 'sys',
        }

        const baseClasses = {
            'Exchange': 'base.exchange',
        }

        async = (async ? '.async_support' : '')

        const imports = this.createPythonClassImports (baseClass, async)

        let bodyAsString = body.join ("\n")

        let header = this.createPythonClassHeader (imports, bodyAsString)

        const libraries = []

        for (let library in pythonStandardLibraries) {
            const regex = new RegExp ("[^\\'a-zA-Z]" + library + "[^\\'a-zA-Z]")
            if (bodyAsString.match (regex))
                libraries.push ('import ' + pythonStandardLibraries[library])
        }

        if (body.indexOf ('numbers') >= 0) {
            libraries.push ('import numbers')
        }

        const errorImports = []

        for (let error in errors) {
            const regex = new RegExp ("[^\\'\"]" + error + "[^\\'\"]")
            if (bodyAsString.match (regex)) {
                errorImports.push ('from ccxt.base.errors import ' + error)
            }
        }

        const precisionImports = []

        for (let constant in precisionConstants) {
            if (bodyAsString.indexOf (constant) >= 0) {
                precisionImports.push ('from ccxt.base.decimal_to_precision import ' + constant)
            }
        }
        if (bodyAsString.match (/[\s(]Precise/)) {
            precisionImports.push ('from ccxt.base.precise import Precise')
        }
        const asyncioImports = []
        if (bodyAsString.match (/asyncio/)) {
            asyncioImports.push ('import asyncio')
        }

        header = header.concat (asyncioImports, libraries, errorImports, precisionImports)

        methods = methods.concat (this.getPythonBaseMethods ())

        for (let method of methods) {
            const regex = new RegExp ('self\\.(' + method + ')([^a-zA-Z0-9_])', 'g')
            bodyAsString = bodyAsString.replace (regex,
                (match, p1, p2) => ('self.' + unCamelCase (p1) + p2))
        }

        header.push ("\n\n" + this.createPythonClassDeclaration (className, baseClass))

        const footer = [
            '', // footer (last empty line)
        ]

        const result = header.join ("\n") + "\n" + bodyAsString + "\n" + footer.join ('\n')
        return result
    }

    // ========================================================================
    // exchange capabilities ordering

    sortExchangeCapabilities (code) {
        const lineBreak = '\n';
        const capabilitiesObjectRegex = /(?<='has': {[\n])([^|})]*)(?=\n(\s+}))/;
        const found = capabilitiesObjectRegex.exec (code);
        if (found === null) {
            return false // capabilities not found
        }
        let capabilities = found[0].split (lineBreak);
        const exchange = new Exchange ()
        const sortingOrder = {
            'CORS': 'undefined,',
            'spot': 'true,',
            'margin': 'undefined,',
            'swap': 'undefined,',
            'future': 'undefined,',
            'option': 'undefined,',
            // then everything else
        }
        const features = {}
        let indentation = '                ' // 16 spaces
        for (let i = 0; i < capabilities.length; i++) {
            const capability = capabilities[i]
            const match = capability.match (/(\s+)\'(.+)\': (.+)$/)
            if (match) {
                indentation = match[1]
                const feature = match[2]
                const value = match[3]
                features[feature] = value
            }
        }
        let keys = Object.keys (features)
        keys.sort ((a, b) => a.localeCompare (b))
        const allKeys = Object.keys (sortingOrder).concat (keys)
        for (let i = 0; i < allKeys.length; i++) {
            const key = allKeys[i]
            sortingOrder[key] = (key in features) ? features[key] : sortingOrder[key]
        }
        const result = Object.entries (sortingOrder).map (([ key, value ]) => indentation + "'" + key + "': " + value).join (lineBreak)
        if (result === found[0]) {
            return false
        }
        return code.replace (capabilitiesObjectRegex, result)
    }

    // ------------------------------------------------------------------------

    createPHPClassDeclaration (className, baseClass) {
        return 'class ' + className + ' extends ' + baseClass + ' {'
    }

    createPHPClassHeader (className, baseClass, bodyAsString, namespace) {
        return [
            "<?php",
            "",
            "namespace " + namespace + ";",
            "",
            "// PLEASE DO NOT EDIT THIS FILE, IT IS GENERATED AND WILL BE OVERWRITTEN:",
            "// https://github.com/ccxt/ccxt/blob/master/CONTRIBUTING.md#how-to-contribute-code",
            "",
            "use Exception; // a common import",
        ]
    }

    createPHPClass (className, baseClass, body, methods, async = false) {

        let bodyAsString = body.join ("\n")

        let header = this.createPHPClassHeader (className, baseClass, bodyAsString, async ? 'ccxt\\async' : 'ccxt')

        const errorImports = []

        for (let error in errors) {
            const regex = new RegExp ("[^'\"]" + error + "[^'\"]")
            if (bodyAsString.match (regex)) {
                errorImports.push ('use \\ccxt\\' + error + ';')
            }
        }

        const precisionImports = []

        if (async && bodyAsString.match (/[\s(]Precise/)) {
            precisionImports.push ('use \\ccxt\\Precise;')
        }

        header = header.concat (errorImports).concat (precisionImports)

        methods = methods.concat (this.getPHPBaseMethods ())

        for (let method of methods) {
            const regex = new RegExp ('\\$this->(' + method + ')\\s?(\\(|[^a-zA-Z0-9_])', 'g')
            bodyAsString = bodyAsString.replace (regex,
                (match, p1, p2) => {
                    return ((p2 === '(') ?
                        ('$this->' + unCamelCase (p1) + p2) : // support direct php calls
                        ("array($this, '" + unCamelCase (p1) + "')" + p2)) // as well as passing instance methods as callables
                })
        }

        header.push ("\n" + this.createPHPClassDeclaration (className, baseClass))

        const footer =[
            "}\n",
        ]

        const result = header.join ("\n") + "\n" + bodyAsString + "\n" + footer.join ('\n')
        return result
    }

    // ========================================================================

    transpileJavaScriptToPython3 ({ js, className, removeEmptyLines }) {

        // transpile JS → Python 3
        let python3Body = this.regexAll (js, this.getPythonRegexes ())

        if (removeEmptyLines)
            python3Body = python3Body.replace (/$\s*$/gm, '')

        python3Body = python3Body.replace (/\'([абвгдеёжзийклмнопрстуфхцчшщъыьэюя服务端忙碌]+)\'/gm, "u'$1'")

        // special case for Python OrderedDicts
        let orderedDictRegex = /\.ordered\s+\(\{([^\}]+)\}\)/g
        let orderedDictMatches = undefined
        while (orderedDictMatches = orderedDictRegex.exec (python3Body)) {
            let replaced = orderedDictMatches[1].replace (/^(\s+)([^\:]+)\:\s*([^\,]+)\,$/gm, '$1($2, $3),')
            python3Body = python3Body.replace (orderedDictRegex, '\.ordered([' + replaced + '])')
        }

        // snake case function names
        python3Body = python3Body.replace (/def (\w+)/g, (match, group1) => 'def ' + unCamelCase (group1))

        // special case for Python super
        if (className) {
            python3Body = python3Body.replace (/super\./g, 'super(' + className + ', self).')
        }

        return python3Body
    }

    // ------------------------------------------------------------------------

    transpilePython3ToPython2 (py) {

        // remove await from Python sync body (transpile Python async → Python sync)
        let python2Body = this.regexAll (py, this.getPython2Regexes ())

        return python2Body
    }

    // ------------------------------------------------------------------------

    transpileAsyncPHPToSyncPHP (php) {

        // remove yield from php body
        return this.regexAll (php, this.getSyncPHPRegexes ())
    }

    // ------------------------------------------------------------------------


    transpileJavaScriptToPHP ({ js, variables }) {

        // match all local variables (let, const or var)
        let localVariablesRegex = /(?:^|[^a-zA-Z0-9_])(?:let|const|var)\s+(?:\[([^\]]+)\]|([a-zA-Z0-9_]+))/g // local variables

        let allVariables = (variables || []).map (x => x); // clone the array
        // process the variables created in destructuring assignments as well
        let localVariablesMatches
        while (localVariablesMatches = localVariablesRegex.exec (js)) {
            if (localVariablesMatches[1]) {
                // this is a destructuring assignment like
                // let [ a, b, c ] = 'a-b-c'.split ('-')
                let matches = localVariablesMatches[1].trim ().split (', ') // split the destructuring assignment by comma
                matches.forEach (x => allVariables.push (x.trim ())) // trim each variable name
            } else {
                // this is a single variable assignment
                allVariables.push (localVariablesMatches[2].trim ()) // add it to the list of local variables
            }
        }

        // match all variables instantiated in the catch()-block of a try-catch clause
        let catchClauseRegex = /catch \(([^)]+)\)/g
        let catchClauseMatches
        while (catchClauseMatches = catchClauseRegex.exec (js)) {
            allVariables.push (catchClauseMatches[1])
        }

        // match all variables instantiated as function parameters
        let functionParamRegex = /function\s*(\w+)\s*\(([^)]+)\)/g
        js = js.replace (functionParamRegex, (match, group1, group2) => 'function ' + unCamelCase (group1) + '(' + group2 + ')')
        let functionParamVariables
        while (functionParamVariables = functionParamRegex.exec (js)) {
            const match = functionParamVariables[2]
            const tokens = match.split (', ')
            allVariables = allVariables.concat (tokens)
        }

        allVariables = allVariables.map (error => this.regexAll (error, this.getCommonRegexes ()))

        // append $ to all variables in the method (PHP syntax demands $ at the beginning of a variable name)
        let phpVariablesRegexes = allVariables.map (x => [ "(^|[^$$a-zA-Z0-9\\.\\>'\"_/])" + x + "([^a-zA-Z0-9'_/])", '$1$$' + x + '$2' ])

        // support for php syntax for object-pointer dereference
        // convert all $variable.property to $variable->property
        let variablePropertiesRegexes = allVariables.map (x => [ "(^|[^a-zA-Z0-9\\.\\>'\"_])" + x + '\\.', '$1' + x + '->' ])

        // transpile JS → PHP
        const phpRegexes = this.getPHPRegexes ()
        let phpBody = this.regexAll (js, phpRegexes.concat (phpVariablesRegexes).concat (variablePropertiesRegexes))

        return phpBody
    }

    // ------------------------------------------------------------------------

    transpileJavaScriptToPythonAndPHP (args) {

        // transpile JS → Python 3
        let python3Body = this.transpileJavaScriptToPython3 (args)

        // remove await from Python sync body (transpile Python async → Python sync)
        let python2Body = this.transpilePython3ToPython2 (python3Body)

        // transpile JS → Async PHP
        let phpAsyncBody = this.transpileJavaScriptToPHP (args)

        // transpile async PHP -> sync PHP
        let phpBody = this.transpileAsyncPHPToSyncPHP (phpAsyncBody)

        return { python3Body, python2Body, phpBody, phpAsyncBody }
    }

    //-----------------------------------------------------------------------------

    transpilePythonAsyncToSync () {

        const async = './python/ccxt/test/test_async.py'
        const sync = './python/ccxt/test/test_sync.py'
        log.magenta ('Transpiling ' + async .yellow + ' → ' + sync.yellow)
        const fileContents = fs.readFileSync (async, 'utf8')
        let lines = fileContents.split ("\n")

        lines = lines.filter (line => ![ 'import asyncio' ].includes (line))
            .map (line => {
                return (
                    line.replace ('asyncio.get_event_loop().run_until_complete(main())', 'main()')
                        .replace ('asyncio.run(main())', 'main()')
                        .replace ('import ccxt.async_support as ccxt', 'import ccxt')
                        .replace (/.*token\_bucket.*/g, '')
                        .replace ('await asyncio.sleep', 'time.sleep')
                        .replace ('async ', '')
                        .replace ('await ', ''))
            })

        // lines.forEach (line => log (line))

        function deleteFunction (f, from) {
            // the following regexes make a technical error
            // since it won't cut away a single function
            // it will delete everything up to the beginning of the next comment
            const re1 = new RegExp ('def ' + f + '[^\#]+', 'g')
            const re2 = new RegExp ('[\\s]+' + f + '\\(exchange\\)', 'g')
            return from.replace (re1, '').replace (re2, '')
        }

        let newContents = lines.join ('\n')

        newContents = deleteFunction ('test_tickers_async', newContents)
        newContents = deleteFunction ('test_l2_order_books_async', newContents)

        fs.truncateSync (sync)
        fs.writeFileSync (sync, newContents)
    }

    //-----------------------------------------------------------------------------

    transpilePhpAsyncToSync () {

        const async = './php/test/test_async.php'
        const sync = './php/test/test_sync.php'
        log.magenta ('Transpiling ' + async .yellow + ' → ' + sync.yellow)
        const fileContents = fs.readFileSync (async, 'utf8')
        const syncBody = this.transpileAsyncPHPToSyncPHP (fileContents)

        const phpSyncRegexes = [
            [ /\$kernel->execute\(\$main\)/, '\$main()' ],
            [ /\$kernel->run\(\);\n/, '' ],
            [ /\$kernel = async\\Exchange::get_kernel\(\);\n/, '' ],
            [ /ccxt\\\\async/, 'ccxt' ],
        ]

        const newContents = this.regexAll (syncBody, phpSyncRegexes)

        fs.truncateSync (sync)
        fs.writeFileSync (sync, newContents)
    }

    // ------------------------------------------------------------------------

    getExchangeClassDeclarationMatches (contents) {
        return contents.match (/^export default\s*class\s+([\S]+)\s+extends\s+([\S]+)\s+{([\s\S]+?)^};*/m)
    }

    // ------------------------------------------------------------------------

    transpileDerivedExchangeClass (contents, methodNames = undefined) {

        const [ _, className, baseClass, methodMatches ] = this.getExchangeClassDeclarationMatches (contents)

        const methods = methodMatches.trim ().split (/\n\s*\n/)

        let python2 = []
        let python3 = []
        let php = []
        let phpAsync = []

        methodNames = [] // methodNames || []

        // run through all methods
        for (let i = 0; i < methods.length; i++) {
            // parse the method signature
            let part = methods[i].trim ()
            let lines = part.split ("\n")
            let signature = lines[0].trim ()
            let methodSignatureRegex = /(async |)([\S]+)\s\(([^)]*)\)\s*{/ // signature line
            let matches = methodSignatureRegex.exec (signature)

            if (!matches) {
                log.red (methods[i])
                log.yellow.bright ("\nMake sure your methods don't have empty lines!\n")
            }

            // async or not
            let keyword = matches[1]

            // method name
            let method = matches[2]

            methodNames.push (method)

            method = unCamelCase (method)

            // method arguments
            let args = matches[3].trim ()

            // extract argument names and local variables
            args = args.length ? args.split (',').map (x => x.trim ()) : []

            // get names of all method arguments for later substitutions
            let variables = args.map (arg => arg.split ('=').map (x => x.trim ()) [0])

            // add $ to each argument name in PHP method signature
            let phpArgs = args.join (', $').trim ().replace (/undefined/g, 'null').replace (/\{\}/g, 'array ()')
            phpArgs = phpArgs.length ? ('$' + phpArgs) : ''

            // remove excessive spacing from argument defaults in Python method signature
            let pythonArgs = args.map (x => x.replace (' = ', '='))
                .join (', ')
                .replace (/undefined/g, 'None')
                .replace (/false/g, 'False')
                .replace (/true/g, 'True')

            // method body without the signature (first line)
            // and without the closing bracket (last line)
            let js = lines.slice (1, -1).join ("\n")

            // transpile everything
            let { python3Body, python2Body, phpBody, phpAsyncBody } = this.transpileJavaScriptToPythonAndPHP ({ js, className, variables, removeEmptyLines: true })

            // compile the final Python code for the method signature
            let pythonString = 'def ' + method + '(self' + (pythonArgs.length ? ', ' + pythonArgs : '') + '):'

            // compile signature + body for Python sync
            python2.push ('');
            python2.push ('    ' + pythonString);
            python2.push (python2Body);

            // compile signature + body for Python async
            python3.push ('');
            python3.push ('    ' + keyword + pythonString);
            python3.push (python3Body);

            // compile signature + body for PHP
            php.push ('');
            php.push ('    public function ' + method + '(' + phpArgs + ') {');
            php.push (phpBody);
            php.push ('    }')

            phpAsync.push ('');
            phpAsync.push ('    public function ' + method + '(' + phpArgs + ') {');
            phpAsync.push (phpAsyncBody);
            phpAsync.push ('    }')
        }

        return {

            // altogether in PHP, async PHP, Python sync and async
            python2:      this.createPythonClass (className, baseClass, python2,  methodNames),
            python3:      this.createPythonClass (className, baseClass, python3,  methodNames, true),
            php:          this.createPHPClass    (className, baseClass, php,      methodNames),
            phpAsync:     this.createPHPClass    (className, baseClass, phpAsync, methodNames, true),

            className,
            baseClass,
        }
    }

    // ========================================================================

    transpileDerivedExchangeFile (jsFolder, filename, options, force = false) {

        // todo normalize jsFolder and other arguments

        try {

            const { python2Folder, python3Folder, phpFolder, phpAsyncFolder } = options
            const pythonFilename = filename.replace ('.js', '.py')
            const phpFilename = filename.replace ('.js', '.php')

            const jsPath = jsFolder + filename

            let contents = fs.readFileSync (jsPath, 'utf8')
            const sortedExchangeCapabilities = this.sortExchangeCapabilities (contents)
            if (sortedExchangeCapabilities) {
                contents = sortedExchangeCapabilities
                overwriteFile (jsPath, contents)
            }

            const jsMtime = fs.statSync (jsPath).mtime.getTime ()

            const python2Path  = python2Folder  ? (python2Folder  + pythonFilename) : undefined
            const python3Path  = python3Folder  ? (python3Folder  + pythonFilename) : undefined
            const phpPath      = phpFolder      ? (phpFolder      + phpFilename)    : undefined
            const phpAsyncPath = phpAsyncFolder ? (phpAsyncFolder + phpFilename)    : undefined

            const python2Mtime  = python2Folder  ? (fs.existsSync (python2Path)  ? fs.statSync (python2Path).mtime.getTime ()  : 0) : undefined
            const python3Mtime  = python3Path    ? (fs.existsSync (python3Path)  ? fs.statSync (python3Path).mtime.getTime ()  : 0) : undefined
            const phpAsyncMtime = phpAsyncFolder ? (fs.existsSync (phpAsyncPath) ? fs.statSync (phpAsyncPath).mtime.getTime () : 0) : undefined
            const phpMtime      = phpPath        ? (fs.existsSync (phpPath)      ? fs.statSync (phpPath).mtime.getTime ()      : 0) : undefined

            if (force ||
                (python3Folder  && (jsMtime > python3Mtime))  ||
                (phpFolder      && (jsMtime > phpMtime))      ||
                (phpAsyncFolder && (jsMtime > phpAsyncMtime)) ||
                (python2Folder  && (jsMtime > python2Mtime))) {
                const { python2, python3, php, phpAsync, className, baseClass } = this.transpileDerivedExchangeClass (contents)
                log.cyan ('Transpiling from', filename.yellow)

                ;[
                    [ python2Folder, pythonFilename, python2 ],
                    [ python3Folder, pythonFilename, python3 ],
                    [ phpFolder, phpFilename, php ],
                    [ phpAsyncFolder, phpFilename, phpAsync ],
                ].forEach (([ folder, filename, code ]) => {
                    if (folder) {
                        overwriteFile (folder + filename, code)
                        fs.utimesSync (folder + filename, new Date (), new Date (jsMtime))
                    }
                })

                return { className, baseClass }

            } else {

                const [ _, className, baseClass ] = this.getExchangeClassDeclarationMatches (contents)
                log.green ('Already transpiled', filename.yellow)
                return { className, baseClass }
            }

        } catch (e) {

            log.red ('\nFailed to transpile source code from', filename.yellow)
            log.red ('See https://github.com/ccxt/ccxt/blob/master/CONTRIBUTING.md on how to build this library properly\n')
            throw e // rethrow it
        }
    }

    //-------------------------------------------------------------------------

    transpileDerivedExchangeFiles (jsFolder, options, pattern = '.js', force = false) {

        // todo normalize jsFolder and other arguments

        const { python2Folder, python3Folder, phpFolder, phpAsyncFolder } = options

        // exchanges.json accounts for ids included in exchanges.cfg
        let ids = undefined
        try {
            ids = require ('../exchanges.json').ids;
        } catch (e) {
        }

        const regex = new RegExp (pattern.replace (/[.*+?^${}()|[\]\\]/g, '\\$&'))

        const classNames = fs.readdirSync (jsFolder)
            .filter (file => file.match (regex) && (!ids || ids.includes (basename (file, '.js'))))
            .map (file => this.transpileDerivedExchangeFile (jsFolder, file, options, force))

        const classes = {}

        if (classNames.length === 0) {
            return null
        }

        classNames.forEach (({ className, baseClass }) => {
            classes[className] = baseClass
        })

        if (classNames.length > 1) {

            function deleteOldTranspiledFiles (folder, pattern) {
                fs.readdirSync (folder)
                    .filter (file =>
                        !fs.lstatSync (folder + file).isDirectory () &&
                        !(file.replace (pattern, '') in classes) &&
                        !file.match (/^[A-Z_]/))
                    .map (file => folder + file)
                    .forEach (file => log.red ('Deleting ' + file.yellow) && fs.unlinkSync (file))
            }

            [
                [ python2Folder, /\.pyc?$/ ],
                [ python3Folder, /\.pyc?$/ ],
                [ phpFolder, /\.php$/ ],
                [ phpAsyncFolder, /\.php$/ ],
            ].forEach (([ folder, pattern ]) => {
                if (folder) {
                    deleteOldTranspiledFiles (folder, pattern)
                }
            })

        }

        return classes
    }

    // ========================================================================

    exportTypeScriptClassNames (file, classes) {

        log.bright.cyan ('Exporting TypeScript class names →', file.yellow)

        const regex = /\/[\n]{2}(?:    export class [^\s]+ extends [^\s]+ \{\}[\r]?[\n])+/
        const replacement = "/\n\n" + Object.keys (classes).map (className => {
            const baseClass = classes[className].replace (/ccxt\.[a-z0-9_]+/, 'Exchange')
            return '    export class ' + className + ' extends ' + baseClass + " {}"
        }).join ("\n") + "\n"

        replaceInFile (file, regex, replacement)
    }

    exportTypeScriptExchangeIds (file, classes) {

        log.bright.cyan ('Exporting TypeScript exchange ids →', file.yellow)

        const regex = /\/[\n]{2}    export type ExchangeId =\n(?:        \| \'[a-z0-9_]+\'[\r]?[\n])+/
        const replacement = "/\n\n    export type ExchangeId =\n" + Object.keys (classes).map (className => {
            return "        | '" + className + "'"
        }).join ("\n") + "\n"

        replaceInFile (file, regex, replacement)
    }

    exportTypeScriptDeclarations (file, classes) {

        this.exportTypeScriptClassNames (file, classes)
        this.exportTypeScriptExchangeIds (file, classes)
    }

    // ========================================================================

    transpileErrorHierarchy ({ tsFilename }) {

        const errorHierarchyFilename = './js/base/errorHierarchy.js'
<<<<<<< HEAD
        // const errorHierarchy = require ('.' + errorHierarchyFilename)
=======
        const errorHierarchyPath = __dirname + '/.' + errorHierarchyFilename
        const errorHierarchy = require (errorHierarchyPath)
>>>>>>> 15596226

        let js = fs.readFileSync (errorHierarchyPath, 'utf8')

        js = this.regexAll (js, [
            [ /export { [^\;]+\s*\}\n/s, '' ], // new esm
            // [ /module\.exports = [^\;]+\;\n/s, '' ], // old commonjs
        ]).trim ()

        const message = 'Transpiling error hierachy →'
        const root = errorHierarchy['BaseError']

        const { python3Body, phpBody } = this.transpileJavaScriptToPythonAndPHP ({ js })

        // a helper to generate a list of exception class declarations
        // properly derived from corresponding parent classes according
        // to the error hierarchy

        function intellisense (map, parent, generate, classes) {
            function* generator(map, parent, generate, classes) {
                for (const key in map) {
                    yield generate (key, parent, classes)
                    yield* generator (map[key], key, generate, classes)
                }
            }
            return Array.from (generator (map, parent, generate, classes))
        }

        // Python -------------------------------------------------------------

        function pythonDeclareErrorClass (name, parent, classes) {
            classes.push (name)
            return [
                'class ' + name + '(' + parent + '):',
                '    pass',
                '',
                '',
            ].join ('\n');
        }

        const pythonBaseError = [
            'class BaseError(Exception):',
            '    pass',
            '',
            '',
        ].join ('\n');

        const quote = (s) => "'" + s + "'" // helper to add quotes around class names
        const pythonExports = [ 'error_hierarchy', 'BaseError' ]
        const pythonErrors = intellisense (root, 'BaseError', pythonDeclareErrorClass, pythonExports)
        const pythonAll = '__all__ = [\n    ' + pythonExports.map (quote).join (',\n    ') + '\n]'
        const python3BodyIntellisense = python3Body + '\n\n\n' + pythonBaseError + '\n' + pythonErrors.join ('\n') + '\n' + pythonAll + '\n'

        const pythonFilename = './python/ccxt/base/errors.py'
        if (fs.existsSync (pythonFilename)) {
            log.bright.cyan (message, pythonFilename.yellow)
            fs.writeFileSync (pythonFilename, python3BodyIntellisense)
        }

        // PHP ----------------------------------------------------------------

        function phpMakeErrorClassFile (name, parent) {

            const useClause = "\nuse " + parent + ";\n"
            const requireClause = "\nrequire_once PATH_TO_CCXT . '" + parent + ".php';\n"

            const phpBody = [
                '<?php',
                '',
                'namespace ccxt;',
                (parent === 'Exception') ? useClause : requireClause,
                'class ' + name + ' extends ' + parent + ' {};',
                '',
            ].join ("\n")
            const phpFilename = './php/' + name + '.php'
            log.bright.cyan (message, phpFilename.yellow)
            fs.writeFileSync (phpFilename, phpBody)
            return "require_once PATH_TO_CCXT . '" + name + ".php';"
        }

        const phpFilename ='./ccxt.php'

        if (fs.existsSync (phpFilename)) {
            const phpErrors = intellisense (errorHierarchy, 'Exception', phpMakeErrorClassFile)
            const phpBodyIntellisense = phpErrors.join ("\n") + "\n\n"
            log.bright.cyan (message, phpFilename.yellow)
            const phpRegex = /require_once PATH_TO_CCXT \. \'BaseError\.php\'\;\n(?:require_once PATH_TO_CCXT[^\n]+\n)+\n/m
            replaceInFile (phpFilename, phpRegex, phpBodyIntellisense)
        }

        // TypeScript ---------------------------------------------------------

        function tsDeclareErrorClass (name, parent) {
            return 'export class ' + name + ' extends ' + parent + ' {}'
        }

        const tsBaseError = [
            'export class BaseError extends Error {',
            '    constructor(message: string);',
            '}',
        ].join ('\n    ')

        const tsErrors = intellisense (root, 'BaseError', tsDeclareErrorClass)

        const tsBodyIntellisense = tsBaseError + '\n\n    ' + tsErrors.join ('\n    ') + '\n\n'

        log.bright.cyan (message, tsFilename.yellow)
        const regex = /export class BaseError[^}]+\}[\n][\n](?:\s+export class [a-zA-Z]+ extends [a-zA-Z]+ \{\}[\n])+[\n]/m
        replaceInFile (tsFilename, regex, tsBodyIntellisense)
    }

    //-----------------------------------------------------------------------------

    transpileDateTimeTests () {
        const jsFile = './js/test/base/functions/test.datetime.js'
        const pyFile = './python/ccxt/test/test_exchange_datetime_functions.py'
        const phpFile = './php/test/test_exchange_datetime_functions.php'

        log.magenta ('Transpiling from', jsFile.yellow)

        let js = fs.readFileSync (jsFile).toString ()

        js = this.regexAll (js, [
            [ /[^\n]+from[^\n]+\n/g, '' ],
            [ /^export default[^\n]+\n/g, '' ],
            [/^\/\*.*\s+/mg, ''],
        ])

        let { python3Body, python2Body, phpBody, phpAsyncBody } = this.transpileJavaScriptToPythonAndPHP ({ js, removeEmptyLines: false })

        // phpBody = phpBody.replace (/exchange\./g, 'Exchange::')

        const pythonHeader = [
            "",
            "import ccxt  # noqa: F402",
            "from ccxt.base.decimal_to_precision import ROUND_UP, ROUND_DOWN  # noqa F401",
            "",
            "# ----------------------------------------------------------------------------",
            "",
            "",
        ].join ("\n")

        const python = this.getPythonPreamble () + pythonHeader + python2Body
        const php = this.getPHPPreamble () + phpBody

        log.magenta ('→', pyFile.yellow)
        log.magenta ('→', phpFile.yellow)

        overwriteFile (pyFile, python)
        overwriteFile (phpFile, php)
    }

    //-------------------------------------------------------------------------

    transpilePrecisionTests () {

        const jsFile = './js/test/base/functions/test.number.js'
        const pyFile = './python/ccxt/test/test_decimal_to_precision.py'
        const phpFile = './php/test/decimal_to_precision.php'

        log.magenta ('Transpiling from', jsFile.yellow)

        let js = fs.readFileSync (jsFile).toString ()

        js = this.regexAll (js, [
            [ /\'use strict\';?\s+/g, '' ],
            [ /[^\n]+from[^\n]+\n/g, '' ],
            [ /^export default[^\n]+\n/g, '' ],
            [ /decimalToPrecision/g, 'decimal_to_precision' ],
            [ /numberToString/g, 'number_to_string' ],
        ])

        let { python3Body, python2Body, phpBody, phpAsyncBody } = this.transpileJavaScriptToPythonAndPHP ({ js, removeEmptyLines: false })

        const pythonHeader = [
            "",
            "from ccxt.base.decimal_to_precision import decimal_to_precision  # noqa F401",
            "from ccxt.base.decimal_to_precision import TRUNCATE              # noqa F401",
            "from ccxt.base.decimal_to_precision import ROUND                 # noqa F401",
            "from ccxt.base.decimal_to_precision import DECIMAL_PLACES        # noqa F401",
            "from ccxt.base.decimal_to_precision import SIGNIFICANT_DIGITS    # noqa F401",
            "from ccxt.base.decimal_to_precision import TICK_SIZE             # noqa F401",
            "from ccxt.base.decimal_to_precision import PAD_WITH_ZERO         # noqa F401",
            "from ccxt.base.decimal_to_precision import NO_PADDING            # noqa F401",
            "from ccxt.base.decimal_to_precision import number_to_string      # noqa F401",
            "from ccxt.base.exchange import Exchange                          # noqa F401",
            "from ccxt.base.precise import Precise                            # noqa F401",
            "",
            "",
        ].join ("\n")

        const phpHeader = [
            "",
            "include_once (__DIR__.'/fail_on_all_errors.php');",
            "",
            "// testDecimalToPrecisionErrorHandling",
            "//",
            "// $this->expectException ('ccxt\\\\BaseError');",
            "// $this->expectExceptionMessageRegExp ('/Negative precision is not yet supported/');",
            "// Exchange::decimalToPrecision ('123456.789', TRUNCATE, -2, DECIMAL_PLACES);",
            "//",
            "// $this->expectException ('ccxt\\\\BaseError');",
            "// $this->expectExceptionMessageRegExp ('/Invalid number/');",
            "// Exchange::decimalToPrecision ('foo');",
            "",
            "// ----------------------------------------------------------------------------",
            "",
            "function decimal_to_precision ($x, $roundingMode = ROUND, $numPrecisionDigits = null, $countingMode = DECIMAL_PLACES, $paddingMode = NO_PADDING) {",
            "    return Exchange::decimal_to_precision ($x, $roundingMode, $numPrecisionDigits, $countingMode, $paddingMode);",
            "}",
            "function number_to_string ($x) {",
            "    return Exchange::number_to_string ($x);",
            "}",
            "",
        ].join ("\n")

        const python = this.getPythonPreamble () + pythonHeader + python2Body
        const php = this.getPHPPreamble () + phpHeader + phpBody

        log.magenta ('→', pyFile.yellow)
        log.magenta ('→', phpFile.yellow)

        overwriteFile (pyFile, python)
        overwriteFile (phpFile, php)
    }

    //-------------------------------------------------------------------------

    transpileCryptoTests () {
        const jsFile = './js/test/base/functions/test.crypto.js'
        const pyFile = './python/ccxt/test/test_crypto.py'
        const phpFile = './php/test/test_crypto.php'

        log.magenta ('Transpiling from', jsFile.yellow)
        let js = fs.readFileSync (jsFile).toString ()

        js = this.regexAll (js, [
            [ /\'use strict\';?\s+/g, '' ],
            [ /[^\n]+from[^\n]+\n/g, '' ],
            [ /^export default[^\n]+\n/g, '' ],
            [ /function equals \([\S\s]+?return true\n}\n/g, '' ],
        ])

        let { python3Body, python2Body, phpBody, phpAsyncBody } = this.transpileJavaScriptToPythonAndPHP ({ js, removeEmptyLines: false })

        const pythonHeader = [
            "",
            "import ccxt  # noqa: F402",
            "",
            "Exchange = ccxt.Exchange",
            "hash = Exchange.hash",
            "ecdsa = Exchange.ecdsa",
            "jwt = Exchange.jwt",
            "encode = Exchange.encode",
            "",
            "",
            "def equals(a, b):",
            "    return a == b",
            "",
        ].join ("\n")

        const phpHeader = [
            "",
            "function hash(...$args) {",
            "    return Exchange::hash(...$args);",
            "}",
            "",
            "function encode(...$args) {",
            "    return Exchange::encode(...$args);",
            "}",
            "",
            "function ecdsa(...$args) {",
            "    return Exchange::ecdsa(...$args);",
            "}",
            "",
            "function jwt(...$args) {",
            "    return Exchange::jwt(...$args);",
            "}",
            "",
            "function equals($a, $b) {",
            "    return $a === $b;",
            "}",
        ].join ("\n")

        const python = this.getPythonPreamble () + pythonHeader + python2Body
        const php = this.getPHPPreamble () + phpHeader + phpBody

        log.magenta ('→', pyFile.yellow)
        log.magenta ('→', phpFile.yellow)

        overwriteFile (pyFile, python)
        overwriteFile (phpFile, php)
    }

    // ============================================================================

    transpileExchangeTests () {
        const tests = [
            {
                'jsFile': './js/test/Exchange/test.market.js',
                'pyFile': './python/ccxt/test/test_market.py',
                'phpFile': './php/test/test_market.php',
            },
            {
                'jsFile': './js/test/Exchange/test.trade.js',
                'pyFile': './python/ccxt/test/test_trade.py',
                'phpFile': './php/test/test_trade.php',
            },
            {
                'jsFile': './js/test/Exchange/test.order.js',
                'pyFile': './python/ccxt/test/test_order.py',
                'phpFile': './php/test/test_order.php',
            },
            {
                'jsFile': './js/test/Exchange/test.position.js',
                'pyFile': './python/ccxt/test/test_position.py',
                'phpFile': './php/test/test_position.php',
            },
            {
                'jsFile': './js/test/Exchange/test.transaction.js',
                'pyFile': './python/ccxt/test/test_transaction.py',
                'phpFile': './php/test/test_transaction.php',
            },
            {
                'jsFile': './js/test/Exchange/test.ohlcv.js',
                'pyFile': './python/ccxt/test/test_ohlcv.py',
                'phpFile': './php/test/test_ohlcv.php',
            },
            {
                'jsFile': './js/test/Exchange/test.leverageTier.js',
                'pyFile': './python/ccxt/test/test_leverage_tier.py',
                'phpFile': './php/test/test_leverage_tier.php',
            },
        ]
        for (const test of tests) {
            this.transpileTest (test)
        }
    }

    // ============================================================================

    transpileTest (test) {
        log.magenta ('Transpiling from', test.jsFile.yellow)
        let js = fs.readFileSync (test.jsFile).toString ()

        js = this.regexAll (js, [
            [ /\'use strict\';?\s+/g, '' ],
            [ /[^\n]+from[^\n]+\n/g, '' ],
            [ /export default\s+[^\n]+;*\n*/g, '' ],
        ])

        const pythonHeader = [
            'import numbers  # noqa: E402',
            '',
            '',
        ].join('\n')

        let { python3Body, python2Body, phpBody } = this.transpileJavaScriptToPythonAndPHP ({ js, removeEmptyLines: false })
        const python = pythonHeader + python3Body;
        const php = this.getPHPPreamble (false) + phpBody;

        log.magenta ('→', test.pyFile.yellow)
        log.magenta ('→', test.phpFile.yellow)

        overwriteFile (test.pyFile, python)
        overwriteFile (test.phpFile, php)
    }

    // ============================================================================

    transpileTests () {

        this.transpilePrecisionTests ()
        this.transpileDateTimeTests ()
        this.transpileCryptoTests ()

        this.transpileExchangeTests ()
    }

    // ============================================================================

    transpilePhpBaseClassMethods () {
        const baseMethods = this.getPHPBaseMethods ()
        const indent = 4
        const space = ' '.repeat (indent)
        const result = [
            'public static $camelcase_methods = array(',
        ]
        for (const method of baseMethods) {
            const underscoreCase = unCamelCase (method)
            if (underscoreCase !== method) {
                result.push (space.repeat (2) + '\'' + method + '\' => ' + '\'' + underscoreCase + '\',')
            }
        }
        result.push (space + ');')
        const string = result.join ('\n')

        const phpBaseClass = './php/Exchange.php';
        const phpBody = fs.readFileSync (phpBaseClass, 'utf8')
        const regex = /public static \$camelcase_methods = array\([\s\S]+?\);/g
        const bodyArray = phpBody.split (regex)

        const newBody = bodyArray[0] + string + bodyArray[1]

        log.magenta ('Transpiling from ', phpBaseClass.yellow, '→', phpBaseClass.yellow)
        overwriteFile (phpBaseClass, newBody)
    }

    // ============================================================================

    transpileEverything (force = false) {

        // default pattern is '.js'
        const [ /* node */, /* script */, pattern ] = process.argv.filter (x => !x.startsWith ('--'))
            , python2Folder  = './python/ccxt/'
            , python3Folder  = './python/ccxt/async_support/'
            , phpFolder      = './php/'
            , phpAsyncFolder = './php/async/'
            , options = { python2Folder, python3Folder, phpFolder, phpAsyncFolder }

        createFolderRecursively (python2Folder)
        createFolderRecursively (python3Folder)
        createFolderRecursively (phpFolder)
        createFolderRecursively (phpAsyncFolder)

        //*

        const classes = this.transpileDerivedExchangeFiles ('./js/', options, pattern, force)

        if (classes === null) {
            log.bright.yellow ('0 files transpiled.')
            return;
        }

        // HINT: if we're going to support specific class definitions
        // this process won't work anymore as it will override the definitions
        this.exportTypeScriptDeclarations (tsFilename, classes)

        //*/

        this.transpileErrorHierarchy ({ tsFilename })

        this.transpileTests ()

        this.transpilePythonAsyncToSync ()

        this.transpilePhpAsyncToSync ()

        this.transpilePhpBaseClassMethods ()

        log.bright.green ('Transpiled successfully.')
    }
}

// ============================================================================
// main entry point
let metaUrl = import.meta.url
metaUrl = metaUrl.substring(0, metaUrl.lastIndexOf(".")) // remove extension
const url = pathToFileURL(process.argv[1]);
if (metaUrl === url.href) { // called directly like `node module`

    const transpiler = new Transpiler ()
    const test = process.argv.includes ('--test') || process.argv.includes ('--tests')
    const errors = process.argv.includes ('--error') || process.argv.includes ('--errors')
    const force = process.argv.includes ('--force')
    log.bright.green ({ force })
    if (test) {
        transpiler.transpileTests ()
    } else if (errors) {
        transpiler.transpileErrorHierarchy ({ tsFilename })
    } else {
        transpiler.transpileEverything (force)
    }

} else { // if required as a module

    // do nothing
}

// ============================================================================

export {
    Transpiler
}<|MERGE_RESOLUTION|>--- conflicted
+++ resolved
@@ -2,7 +2,6 @@
 // Usage: npm run transpile
 // ---------------------------------------------------------------------------
 
-<<<<<<< HEAD
 
 import fs from 'fs'
 import log from 'ololog'
@@ -14,32 +13,10 @@
 import { createFolderRecursively, replaceInFile, overwriteFile } from './fsLocal.js'
 import { pathToFileURL } from 'url'
 import { errorHierarchy } from '../js/base/errorHierarchy.js'
+import tsFilename from './ccxt.d.ts'
 
 ansi.nice
 
-=======
-"use strict";
-
-const fs = require ('fs')
-    , log = require ('ololog').unlimited
-    , _ = require ('ansicolor').nice
-    , errors = require ('../js/base/errors.js')
-    , functions = require ('../js/base/functions.js')
-    , {
-        unCamelCase,
-        precisionConstants,
-        safeString,
-        unique,
-    } = functions
-    , { basename } = require ('path')
-    , {
-        createFolderRecursively,
-        replaceInFile,
-        overwriteFile,
-    } = require ('./fs.js')
-    , Exchange = require ('../js/base/Exchange.js')
-    , tsFilename = './ccxt.d.ts'
->>>>>>> 15596226
 
 class Transpiler {
 
@@ -1303,12 +1280,7 @@
     transpileErrorHierarchy ({ tsFilename }) {
 
         const errorHierarchyFilename = './js/base/errorHierarchy.js'
-<<<<<<< HEAD
         // const errorHierarchy = require ('.' + errorHierarchyFilename)
-=======
-        const errorHierarchyPath = __dirname + '/.' + errorHierarchyFilename
-        const errorHierarchy = require (errorHierarchyPath)
->>>>>>> 15596226
 
         let js = fs.readFileSync (errorHierarchyPath, 'utf8')
 
