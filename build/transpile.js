// ---------------------------------------------------------------------------
// Usage: npm run transpile
// ---------------------------------------------------------------------------


import fs from 'fs'
import log from 'ololog'
import ansi from 'ansicolor'
import * as errors from "../js/base/errors.js"
import {unCamelCase, precisionConstants, safeString, unique} from "../js/base/functions.js"
import { Exchange } from '../js/base/Exchange.js'
<<<<<<< HEAD
import { basename, join } from 'path'
import { createFolderRecursively, replaceInFile, overwriteFile } from './fsLocal.js'
import { pathToFileURL } from 'url'
import errorHierarchy from '../js/base/errorHierarchy.js'
=======
import { basename } from 'path'
import { createFolderRecursively, replaceInFile, overwriteFile } from './fsLocal.js'
import { pathToFileURL } from 'url'
import { errorHierarchy } from '../js/base/errorHierarchy.js'
>>>>>>> ae6df475
import { platform } from 'process'

ansi.nice

const tsFilename = './ccxt.d.ts'
const pythonCodingUtf8 = '# -*- coding: utf-8 -*-'
<<<<<<< HEAD
const baseExchangeJsFile = './ts/base/Exchange.ts'
=======
const baseExchangeJsFile = './js/base/Exchange.js'
>>>>>>> ae6df475

let __dirname = new URL('.', import.meta.url).pathname;

// this is necessary because for some reason
// pathname keeps the first '/' for windows paths
// making them invalid
// example: /C:Users/user/Desktop/
if (platform === 'win32') {
    if (__dirname[0] === '/') {
        __dirname = __dirname.substring(1)
    }
}
class Transpiler {

    getCommonRegexes () {
        return [

            [ /\.deepExtend\s/g, '.deep_extend'],
            [ /\.safeFloat2\s/g, '.safe_float_2'],
            [ /\.safeInteger2\s/g, '.safe_integer_2'],
            [ /\.safeIntegerProduct2\s/g, '.safe_integer_product_2'],
            [ /\.safeTimestamp2\s/g, '.safe_timestamp_2'],
            [ /\.safeString2\s/g, '.safe_string_2'],
            [ /\.safeNumber2\s/g, '.safe_number_2'],
            [ /\.safeStringLower2\s/g, '.safe_string_lower_2'],
            [ /\.safeStringUpper2\s/g, '.safe_string_upper_2'],
            [ /\.safeValue2\s/g, '.safe_value_2'],
            [ /\.safeNumber\s/g, '.safe_number'],
            [ /\.safeFloat\s/g, '.safe_float'],
            [ /\.safeInteger\s/g, '.safe_integer'],
            [ /\.safeIntegerProduct\s/g, '.safe_integer_product'],
            [ /\.safeTimestamp\s/g, '.safe_timestamp'],
            [ /\.safeString\s/g, '.safe_string'],
            [ /\.safeStringLower\s/g, '.safe_string_lower'],
            [ /\.safeStringUpper\s/g, '.safe_string_upper'],
            [ /\.safeValue\s/g, '.safe_value'],
            [ /\.safeFloatN\s/g, '.safe_float_n'],
            [ /\.safeIntegerN\s/g, '.safe_integer_n'],
            [ /\.safeIntegerProductN\s/g, '.safe_integer_product_n'],
            [ /\.safeTimestampN\s/g, '.safe_timestamp_n'],
            [ /\.safeStringN\s/g, '.safe_string_n'],
            [ /\.safeNumberN\s/g, '.safe_number_n'],
            [ /\.safeStringLowerN\s/g, '.safe_string_lower_n'],
            [ /\.safeStringUpperN\s/g, '.safe_string_upper_n'],
            [ /\.safeValueN\s/g, '.safe_value_n'],
            [ /\.inArray\s/g, '.in_array'],
            [ /\.toArray\s/g, '.to_array'],
            [ /\.isEmpty\s/g, '.is_empty'],
            [ /\.arrayConcat\s/g, '.array_concat'],
            [ /\.binaryConcat\s/g, '.binary_concat'],
            [ /\.binaryConcatArray\s/g, '.binary_concat_array'],
            [ /\.binaryToString\s/g, '.binary_to_string' ],
            [ /\.precisionFromString\s/g, '.precision_from_string'],
            [ /\.parsePrecision\s/g, '.parse_precision'],
            [ /\.parseNumber\s/g, '.parse_number'],
            [ /\.implodeHostname\s/g, '.implode_hostname'],
            [ /\.implodeParams\s/g, '.implode_params'],
            [ /\.extractParams\s/g, '.extract_params'],
            [ /\.safeBalance\s/g, '.safe_balance'],
            [ /\.parseAccounts\s/g, '.parse_accounts' ],
            [ /\.parseAccount\s/g, '.parse_account' ],
            [ /\.parseBalance\s/g, '.parse_balance'],
            [ /\.parseBorrowInterest\s/g, '.parse_borrow_interest'],
            [ /\.parseFundingRateHistories\s/g, '.parse_funding_rate_histories'],
            [ /\.parseFundingRateHistory\s/g, '.parse_funding_rate_history'],
            [ /\.parseOHLCVs\s/g, '.parse_ohlcvs'],
            [ /\.parseOHLCV\s/g, '.parse_ohlcv'],
            [ /\.parseDate\s/g, '.parse_date'],
            [ /\.parseDepositAddresses\s/g, '.parse_deposit_addresses'],
            [ /\.parseDepositAddress\s/g, '.parse_deposit_address'],
            [ /\.parseMarketLeverageTiers\s/g, '.parse_market_leverage_tiers'],
            [ /\.parseLeverageTiers\s/g, '.parse_leverage_tiers'],
            [ /\.parseLedgerEntry\s/g, '.parse_ledger_entry'],
            [ /\.parseLedger\s/g, '.parse_ledger'],
            [ /\.parseTickers\s/g, '.parse_tickers'],
            [ /\.parseTicker\s/g, '.parse_ticker'],
            [ /\.parseTimeframe\s/g, '.parse_timeframe'],
            [ /\.parseTradesData\s/g, '.parse_trades_data'],
            [ /\.parseTrades\s/g, '.parse_trades'],
            [ /\.parseTrade\s/g, '.parse_trade'],
            [ /\.parseTradingFees\s/g, '.parse_trading_fees'],
            [ /\.parseTradingFee\s/g, '.parse_trading_fee'],
            [ /\.parseTradingViewOHLCV\s/g, '.parse_trading_view_ohlcv'],
            [ /\.convertTradingViewToOHLCV\s/g, '.convert_trading_view_to_ohlcv'],
            [ /\.parseTransactions\s/g, '.parse_transactions'],
            [ /\.parseTransaction\s/g, '.parse_transaction'],
            [ /\.parseTransfers\s/g, '.parse_transfers'],
            [ /\.parseTransfer\s/g, '.parse_transfer'],
            [ /\.parseOrderBook\s/g, '.parse_order_book'],
            [ /\.parseBidsAsks\s/g, '.parse_bids_asks'],
            [ /\.parseBidAsk\s/g, '.parse_bid_ask'],
            [ /\.parseOpenInterests\s/g, '.parse_open_interests'],
            [ /\.parseOpenInterest\s/g, '.parse_open_interest'],
            [ /\.parseBidAsk\s/g, '.parse_bid_ask'],
            [ /\.parseOrders\s/g, '.parse_orders'],
            [ /\.parseOrderStatus\s/g, '.parse_order_status'],
            [ /\.parseOrder\s/g, '.parse_order'],
            [ /\.parseJson\s/g, '.parse_json'],
            [ /\.parseAccountPosition\s/g, '.parse_account_position' ],
            [ /\.parsePositionRisk\s/g, '.parse_position_risk' ],
            [ /\.parsePositions\s/g, '.parse_positions' ],
            [ /\.parsePosition\s/g, '.parse_position' ],
            [ /\.parseIncome\s/g, '.parse_income' ],
            [ /\.parseIncomes\s/g, '.parse_incomes' ],
            [ /\.parseFundingRates\s/g, '.parse_funding_rates' ],
            [ /\.parseFundingRate\s/g, '.parse_funding_rate' ],
            [ /\.parseMarginModification\s/g, '.parse_margin_modification' ],
            [ /\.filterByArray\s/g, '.filter_by_array'],
            [ /\.filterByValueSinceLimit\s/g, '.filter_by_value_since_limit'],
            [ /\.filterBySymbolSinceLimit\s/g, '.filter_by_symbol_since_limit'],
            [ /\.filterByCurrencySinceLimit\s/g, '.filter_by_currency_since_limit'],
            [ /\.filterBySinceLimit\s/g, '.filter_by_since_limit'],
            [ /\.filterBySymbol\s/g, '.filter_by_symbol'],
            [ /\.getVersionString\s/g, '.get_version_string'],
            [ /\.indexBy\s/g, '.index_by'],
            [ /\.sortBy\s/g, '.sort_by'],
            [ /\.sortBy2\s/g, '.sort_by_2'],
            [ /\.filterBy\s/g, '.filter_by'],
            [ /\.groupBy\s/g, '.group_by'],
            [ /\.marketSymbols\s/g, '.market_symbols'],
            [ /\.marketIds\s/g, '.market_ids'],
            [ /\.marketId\s/g, '.market_id'],
            [ /\.fetchFundingFee\s/g, '.fetch_funding_fee'],
            [ /\.fetchFundingFees\s/g, '.fetch_funding_fees'],
            [ /\.fetchTradingLimits\s/g, '.fetch_trading_limits'],
            [ /\.fetchTransactionFee\s/g, '.fetch_transaction_fee'],
            [ /\.fetchTransactionFees\s/g, '.fetch_transaction_fees'],
            [ /\.fetchTradingFees\s/g, '.fetch_trading_fees'],
            [ /\.fetchTradingFee\s/g, '.fetch_trading_fee'],
            [ /\.fetchFees\s/g, '.fetch_fees'],
            [ /\.fetchOHLCVC\s/g, '.fetch_ohlcvc'],
            [ /\.fetchOHLCV\s/g, '.fetch_ohlcv'],
            [ /\.buildOHLCVC\s/g, '.build_ohlcvc'],
            [ /\.fetchL2OrderBook\s/g, '.fetch_l2_order_book'],
            [ /\.fetchOrderBook\s/g, '.fetch_order_book'],
            [ /\.fetchMyTrades\s/g, '.fetch_my_trades'],
            [ /\.fetchOrderStatus\s/g, '.fetch_order_status'],
            [ /\.fetchOpenOrders\s/g, '.fetch_open_orders'],
            [ /\.fetchOpenOrder\s/g, '.fetch_open_order'],
            [ /\.fetchOrders\s/g, '.fetch_orders'],
            [ /\.fetchOrderTrades\s/g, '.fetch_order_trades'],
            [ /\.fetchOrder\s/g, '.fetch_order'],
            [ /\.fetchBalance\s/g, '.fetch_balance'],
            [ /\.fetchTotalBalance\s/g, '.fetch_total_balance'],
            [ /\.fetchUsedBalance\s/g, '.fetch_used_balance'],
            [ /\.fetchFreeBalance\s/g, '.fetch_free_balance'],
            [ /\.fetchPartialBalance\s/g, '.fetch_partial_balance'],
            [ /\.fetchPermissions\s/g, '.fetch_permissions'],
            [ /\.fetchBidsAsks\s/g, '.fetch_bids_asks'],
            [ /\.fetchTickers\s/g, '.fetch_tickers'],
            [ /\.fetchTicker\s/g, '.fetch_ticker'],
            [ /\.fetchCurrencies\s/g, '.fetch_currencies'],
            [ /\.fetchStatus\s/g, '.fetch_status'],
            [ /\.numberToString\s/g, '.number_to_string' ],
            [ /\.decimalToPrecision\s/g, '.decimal_to_precision'],
            [ /\.priceToPrecision\s/g, '.price_to_precision'],
            [ /\.amountToPrecision\s/g, '.amount_to_precision'],
            [ /\.amountToLots\s/g, '.amount_to_lots'],
            [ /\.feeToPrecision\s/g, '.fee_to_precision'],
            [ /\.currencyToPrecision\s/g, '.currency_to_precision'],
            [ /\.costToPrecision\s/g, '.cost_to_precision'],
            [ /\.commonCurrencyCode\s/g, '.common_currency_code'],
            [ /\.loadAccounts\s/g, '.load_accounts'],
            [ /\.fetchAccounts\s/g, '.fetch_accounts'],
            [ /\.loadFees\s/g, '.load_fees'],
            [ /\.loadMarkets\s/g, '.load_markets'],
            [ /\.loadTimeDifference\s/g, '.load_time_difference'],
            [ /\.fetchMarkets\s/g, '.fetch_markets'],
            [ /\.fetchMarketLeverageTiers\s/g, '.fetch_market_leverage_tiers'],
            [ /\.fetchLeverageTiers\s/g, '.fetch_leverage_tiers'],
            [ /\.appendInactiveMarkets\s/g, '.append_inactive_markets'],
            [ /\.fetchCategories\s/g, '.fetch_categories'],
            [ /\.calculateFee\s/g, '.calculate_fee'],
            [ /\.createOrder\s/g, '.create_order'],
            [ /\.createPostOnlyOrder\s/g, '.create_post_only_order'],
            [ /\.createStopOrder\s/g, '.create_stop_order'],
            [ /\.createStopLimitOrder\s/g, '.create_stop_limit_order'],
            [ /\.createStopMarketOrder\s/g, '.create_stop_market_order'],
            [ /\.editLimitBuyOrder\s/g, '.edit_limit_buy_order'],
            [ /\.editLimitSellOrder\s/g, '.edit_limit_sell_order'],
            [ /\.editLimitOrder\s/g, '.edit_limit_order'],
            [ /\.editOrder\s/g, '.edit_order'],
            [ /\.encodeURIComponent\s/g, '.encode_uri_component'],
            [ /\.throwExceptionOnError\s/g, '.throw_exception_on_error'],
            [ /\.handleErrors\s/g, '.handle_errors'],
            [ /\.handleWithdrawTagAndParams\s/g, '.handle_withdraw_tag_and_params'],
            [ /\.checkRequiredCredentials\s/g, '.check_required_credentials'],
            [ /\.checkRequiredDependencies\s/g, '.check_required_dependencies'],
            [ /\.checkAddress\s/g, '.check_address'],
            [ /\.convertTradingViewToOHLCV\s/g, '.convert_trading_view_to_ohlcv'],
            [ /\.convertOHLCVToTradingView\s/g, '.convert_ohlcv_to_trading_view'],
            [ /\.signBodyWithSecret\s/g, '.sign_body_with_secret'],
            [ /\.isJsonEncodedObject\s/g, '.is_json_encoded_object'],
            [ /\.setSandboxMode\s/g, '.set_sandbox_mode'],
            [ /\.safeCurrencyCode\s/g, '.safe_currency_code'],
            [ /\.safeCurrency\s/g, '.safe_currency'],
            [ /\.safeSymbol\s/g, '.safe_symbol'],
            [ /\.safeMarket\s/g, '.safe_market'],
            [ /\.safeOrder\s/g, '.safe_order'],
            [ /\.safeTicker\s/g, '.safe_ticker'],
            [ /\.roundTimeframe\s/g, '.round_timeframe'],
            [ /\.calculateRateLimiterCost\s/g, '.calculate_rate_limiter_cost' ],
            [ /\.findBroadlyMatchedKey\s/g, '.find_broadly_matched_key' ],
            [ /\.throwBroadlyMatchedException\s/g, '.throw_broadly_matched_exception' ],
            [ /\.throwExactlyMatchedException\s/g, '.throw_exactly_matched_exception' ],
            [ /\.getNetwork\s/g, '.get_network' ],
            [ /\.findTimeframe\s/g, '.find_timeframe'],
            [ /errorHierarchy/g, 'error_hierarchy'],
            [ /\.base16ToBinary/g, '.base16_to_binary'],
            [ /\'use strict\';?\s+/g, '' ],
            [ /\.urlencodeNested\s/g, '.urlencode_nested' ],
            [ /\.urlencodeWithArrayRepeat\s/g, '.urlencode_with_array_repeat' ],
            [ /\.call\s*\(this, /g, '(' ],
            [ /\.getSupportedMapping\s/g, '.get_supported_mapping'],
            [ /\.fetchBorrowRates\s/g, '.fetch_borrow_rates'],
            [ /\.fetchBorrowRate\s/g, '.fetch_borrow_rate'],
            [ /\.handleMarketTypeAndParams\s/g, '.handle_market_type_and_params'],
            [ /\.checkOrderArguments\s/g, '.check_order_arguments'],
            [ /\.isPostOnly\s/g, '.is_post_only'],
            [ /\.reduceFeesByCurrency\s/g, '.reduce_fees_by_currency'],
            [ /\.omitZero\s/g, '.omit_zero'],

        ].concat(this.getTypescriptRemovalRegexes())
    }

    getPythonRegexes () {

        return [
            [ /Array\.isArray\s*\(([^\)]+)\)/g, 'isinstance($1, list)' ],
            [ /([^\(\s]+)\s+instanceof\s+String/g, 'isinstance($1, str)' ],
            [ /([^\(\s]+)\s+instanceof\s+([^\)\s]+)/g, 'isinstance($1, $2)' ],

            [ /typeof\s+([^\s\[]+)(?:\s|\[(.+?)\])\s+\=\=\=?\s+\'undefined\'/g, '$1[$2] is None' ],
            [ /typeof\s+([^\s\[]+)(?:\s|\[(.+?)\])\s+\!\=\=?\s+\'undefined\'/g, '$1[$2] is not None' ],
            [ /typeof\s+([^\s]+)\s+\=\=\=?\s+\'undefined\'/g, '$1 is None' ],
            [ /typeof\s+([^\s]+)\s+\!\=\=?\s+\'undefined\'/g, '$1 is not None' ],
            [ /typeof\s+(.+?)\s+\=\=\=?\s+\'undefined\'/g, '$1 is None' ],
            [ /typeof\s+(.+?)\s+\!\=\=?\s+\'undefined\'/g, '$1 is not None' ],

            [ /typeof\s+([^\s\[]+)(?:\s|\[(.+?)\])\s+\=\=\=?\s+\'number\'/g, "isinstance($1[$2], numbers.Real)" ],
            [ /typeof\s+([^\s\[]+)(?:\s|\[(.+?)\])\s+\!\=\=?\s+\'number\'/g, "(not isinstance($1[$2], numbers.Real))" ],
            [ /typeof\s+([^\s]+)\s+\=\=\=?\s+\'number\'/g, "isinstance($1, numbers.Real)" ],
            [ /typeof\s+([^\s]+)\s+\!\=\=?\s+\'number\'/g, "(not isinstance($1, numbers.Real))" ],

            [ /([^\s\[]+)(?:\s|\[(.+?)\])\s+\=\=\=?\s+undefined/g, '$1[$2] is None' ],
            [ /([^\s\[]+)(?:\s|\[(.+?)\])\s+\!\=\=?\s+undefined/g, '$1[$2] is not None' ],
            [ /([^\s]+)\s+\=\=\=?\s+undefined/g, '$1 is None' ],
            [ /([^\s]+)\s+\!\=\=?\s+undefined/g, '$1 is not None' ],
            [ /(.+?)\s+\=\=\=?\s+undefined/g, '$1 is None' ],
            [ /(.+?)\s+\!\=\=?\s+undefined/g, '$1 is not None' ],
            //
            // too broad, have to rewrite these cause they don't work
            //
            // [ /([^\s]+)\s+\=\=\=?\s+true/g, 'isinstance($1, bool) and ($1 is True)' ],
            // [ /([^\s]+)\s+\!\=\=?\s+true/g, 'isinstance($1, bool) and ($1 is not True)' ],
            // [ /([^\s]+)\s+\=\=\=?\s+false/g, 'isinstance($1, bool) and ($1 is False)' ],
            // [ /([^\s]+)\s+\!\=\=?\s+false/g, 'isinstance($1, bool) and ($1 is not False)' ],

            [ /typeof\s+([^\s\[]+)(?:\s|\[(.+?)\])\s+\=\=\=?\s+\'string\'/g, 'isinstance($1[$2], str)' ],
            [ /typeof\s+([^\s\[]+)(?:\s|\[(.+?)\])\s+\!\=\=?\s+\'string\'/g, 'not isinstance($1[$2], str)' ],
            [ /typeof\s+([^\s]+)\s+\=\=\=?\s+\'string\'/g, 'isinstance($1, str)' ],
            [ /typeof\s+([^\s]+)\s+\!\=\=?\s+\'string\'/g, 'not isinstance($1, str)' ],

            [ /typeof\s+([^\s\[]+)(?:\s|\[(.+?)\])\s+\=\=\=?\s+\'object\'/g, 'isinstance($1[$2], dict)' ],
            [ /typeof\s+([^\s\[]+)(?:\s|\[(.+?)\])\s+\!\=\=?\s+\'object\'/g, 'not isinstance($1[$2], dict)' ],
            [ /typeof\s+([^\s]+)\s+\=\=\=?\s+\'object\'/g, 'isinstance($1, dict)' ],
            [ /typeof\s+([^\s]+)\s+\!\=\=?\s+\'object\'/g, 'not isinstance($1, dict)' ],

            [ /undefined/g, 'None' ],
            [ /\=\=\=?/g, '==' ],
            [ /\!\=\=?/g, '!=' ],
            [ /this\.stringToBinary\s*\((.*)\)/g, '$1' ],
            [ /\.shift\s*\(\)/g, '.pop(0)' ],
            [ /Number\.MAX_SAFE_INTEGER/g, 'float(\'inf\')'],
            [ /function\s*(\w+\s*\([^)]+\))\s*{/g, 'def $1:'],
            // [ /\.replaceAll\s*\(([^)]+)\)/g, '.replace($1)' ], // still not a part of the standard
            [ /assert\s*\((.+)\);/g, 'assert $1'],
            [ /Promise\.all\s*\(([^\)]+)\)/g, 'asyncio.gather(*$1)' ],
            [ /Precise\.stringAdd\s/g, 'Precise.string_add' ],
            [ /Precise\.stringMul\s/g, 'Precise.string_mul' ],
            [ /Precise\.stringDiv\s/g, 'Precise.string_div' ],
            [ /Precise\.stringSub\s/g, 'Precise.string_sub' ],
            [ /Precise\.stringAbs\s/g, 'Precise.string_abs' ],
            [ /Precise\.stringNeg\s/g, 'Precise.string_neg' ],
            [ /Precise\.stringMod\s/g, 'Precise.string_mod' ],
            [ /Precise\.stringEquals\s/g, 'Precise.string_equals' ],
            [ /Precise\.stringEq\s/g, 'Precise.string_eq' ],
            [ /Precise\.stringMin\s/g, 'Precise.string_min' ],
            [ /Precise\.stringMax\s/g, 'Precise.string_max' ],
            [ /Precise\.stringGt\s/g, 'Precise.string_gt' ],
            [ /Precise\.stringGe\s/g, 'Precise.string_ge' ],
            [ /Precise\.stringLt\s/g, 'Precise.string_lt' ],
            [ /Precise\.stringLe\s/g, 'Precise.string_le' ],

        // insert common regexes in the middle (critical)
        ].concat (this.getCommonRegexes ()).concat ([

            // [ /this\.urlencode\s/g, '_urlencode.urlencode ' ], // use self.urlencode instead
            [ /this\./g, 'self.' ],
            [ /([^a-zA-Z\'])this([^a-zA-Z])/g, '$1self$2' ],
            [ /\[\s*([^\]]+)\s\]\s=/g, '$1 =' ],
            [ /(^|[^a-zA-Z0-9_])(?:let|const|var)\s\[\s*([^\]]+)\s\]/g, '$1$2' ],
            [ /(^|[^a-zA-Z0-9_])(?:let|const|var)\s\{\s*([^\}]+)\s\}\s\=\s([^\;]+)/g, '$1$2 = (lambda $2: ($2))(**$3)' ],
            [ /(^|[^a-zA-Z0-9_])(?:let|const|var)\s/g, '$1' ],
            [ /Object\.keys\s*\((.*)\)\.length/g, '$1' ],
            [ /Object\.keys\s*\((.*)\)/g, 'list($1.keys())' ],
            [ /Object\.values\s*\((.*)\)/g, 'list($1.values())' ],
            [ /\[([^\]]+)\]\.join\s*\(([^\)]+)\)/g, "$2.join([$1])" ],
            [ /hash \(([^,]+)\, \'(sha[0-9])\'/g, "hash($1, '$2'" ],
            [ /hmac \(([^,]+)\, ([^,]+)\, \'(md5)\'/g, 'hmac($1, $2, hashlib.$3' ],
            [ /hmac \(([^,]+)\, ([^,]+)\, \'(sha[0-9]+)\'/g, 'hmac($1, $2, hashlib.$3' ],
            [ /throw new ([\S]+) \((.*)\)/g, 'raise $1($2)'],
            [ /throw ([\S]+)/g, 'raise $1'],
            [ /try {/g, 'try:'],
            [ /\}\s+catch \(([\S]+)\) {/g, 'except Exception as $1:'],
            [ /([\s\(])extend(\s)/g, '$1self.extend$2' ],
            [ /\} else if/g, 'elif' ],
            [ /else if/g, 'elif' ],
            [ /if\s+\((.*)\)\s+\{/g, 'if $1:' ],
            [ /if\s+\((.*)\)\s*[\n]/g, "if $1:\n" ],
            [ /\}\s*else\s*\{/g, 'else:' ],
            [ /else\s*[\n]/g, "else:\n" ],
            [ /for\s+\(([a-zA-Z0-9_]+)\s*=\s*([^\;\s]+\s*)\;[^\<\>\=]+(?:\<=|\>=|<|>)\s*(.*)\.length\s*\;[^\)]+\)\s*{/g, 'for $1 in range($2, len($3)):'],
            [ /for\s+\(([a-zA-Z0-9_]+)\s*=\s*([^\;\s]+\s*)\;[^\<\>\=]+(?:\<=|\>=|<|>)\s*(.*)\s*\;[^\)]+\)\s*{/g, 'for $1 in range($2, $3):'],
            [ /\s\|\|\s/g, ' or ' ],
            [ /\s\&\&\s/g, ' and ' ],
            [ /\!([^\s\='"])/g, 'not $1'],
            [ /\.push\s*\(([\s\S]+?)\);/g, '.append($1);' ],
            [ /^(\s*}\s*$)+/gm, '' ],
            [ /\;(\s+?\/\/.+?)/g, '$1' ],
            [ /\;$/gm, '' ],
            [ /\.toUpperCase\s*/g, '.upper' ],
            [ /\.toLowerCase\s*/g, '.lower' ],
            [ /(\b)String(\b)/g, '$1str$2'],
            [ /JSON\.stringify\s*/g, 'json.dumps' ],
            [ /JSON\.parse\s*/g, "json.loads" ],
            // [ /([^\(\s]+)\.includes\s+\(([^\)]+)\)/g, '$2 in $1' ],
            // [ /\'%([^\']+)\'\.sprintf\s*\(([^\)]+)\)/g, "'{:$1}'.format($2)" ],
            [ /([^\s]+)\.toFixed\s*\(([0-9]+)\)/g, "'{:.$2f}'.format($1)" ],
            [ /([^\s]+)\.toFixed\s*\(([^\)]+)\)/g, "('{:.' + str($2) + 'f}').format($1)" ],
            [ /parseFloat\s*/g, 'float'],
            [ /parseInt\s*/g, 'int'],
            [ /self\[([^\]+]+)\]/g, 'getattr(self, $1)' ],
            [ /Math\.floor\s*\(([^\)]+)\)/g, 'int(math.floor($1))' ],
            [ /Math\.abs\s*\(([^\)]+)\)/g, 'abs($1)' ],
            [ /Math\.pow\s*\(([^\)]+)\)/g, 'math.pow($1)' ],
            [ /Math\.round\s*\(([^\)]+)\)/g, 'int(round($1))' ],
            [ /Math\.ceil\s*\(([^\)]+)\)/g, 'int(math.ceil($1))' ],
            [ /Math\.log/g, 'math.log' ],
            [ /([a-zA-Z0-9_\.]*\([^\)]+\)|[^\s]+)\s+\?\s*([^\:]+)\s+\:\s*([^\n]+)/g, '$2 if $1 else $3'],
            [ /([^\s]+)\.slice \(([^\,\)]+)\,\s?([^\)]+)\)/g, '$1[$2:$3]' ],
            [ /([^\s]+)\.slice \(([^\)\:]+)\)/g, '$1[$2:]' ],
            [ /([^\s(:]+)\.length/g, 'len($1)' ],
            [ /(^|\s)\/\//g, '$1#' ],
            [ /([^\n\s]) #/g, '$1  #' ],   // PEP8 E261
            [ /\.indexOf/g, '.find'],
            [ /(\s|\()true/g, '$1True'],
            [ /(\s|\()false/g, '$1False'],
            [ /([^\s]+\s*\(\))\.toString\s+\(\)/g, 'str($1)' ],
            [ /([^\s]+)\.toString \(\)/g, 'str($1)' ],
            [ /([^\s]+)\.join\s*\(\s*([^\)\[\]]+?)\s*\)/g, '$2.join($1)' ],
            [ /Math\.(max|min)\s/g, '$1' ],
            [ / = new /g, ' = ' ], // python does not have a 'new' keyword
            [ /console\.log\s/g, 'print' ],
            [ /process\.exit\s+/g, 'sys.exit' ],
            [ /(while \(.*\)) {/, '$1\:' ], // While loops replace bracket with :
            [ /([^:+=\/\*\s-]+) \(/g, '$1(' ], // PEP8 E225 remove whitespaces before left ( round bracket
            [ /\sand\(/g, ' and (' ],
            [ /\sor\(/g, ' or (' ],
            [ /\snot\(/g, ' not (' ],
            [ /\[ /g, '[' ],              // PEP8 E201 remove whitespaces after left [ square bracket
            [ /\{ /g, '{' ],              // PEP8 E201 remove whitespaces after left { bracket
            [ /(?<=[^\s#]) \]/g, ']' ],    // PEP8 E202 remove whitespaces before right ] square bracket
            [ /(?<=[^\s#]) \}/g, '}' ],    // PEP8 E202 remove whitespaces before right } bracket
            [ /([^a-z])(elif|if|or|else)\(/g, '$1$2 \(' ], // a correction for PEP8 E225 side-effect for compound and ternary conditionals
            [ /\!\=\sTrue/g, 'is not True' ], // a correction for PEP8 E712, it likes "is not True", not "!= True"
            [ /\=\=\sTrue/g, 'is True' ], // a correction for PEP8 E712, it likes "is True", not "== True"
            [ /\sdelete\s/g, ' del ' ],
            [ /(?<!#.+)null/, 'None' ],
            [ /\/\*\*/, '\"\"\"' ], // Doc strings
            [ / \*\//, '\"\"\"' ], // Doc strings
            [ /\[([^\[\]]*)\]\{@link (.*)\}/g, '`$1 <$2>`' ], // docstring item with link
            [ /\s+\* @method/g, '' ], // docstring @method
            [ /(\s+) \* @description (.*)/g, '$1$2' ], // docstring description
            [ /\s+\* @name .*/g, '' ], // docstring @name
            [ /(\s+) \* @see( .*)/g, '$1see$2' ], // docstring @see
            [ /(\s+ \* @(param|returns) {[^}]*)string([^}]*}.*)/g, '$1str$3' ], // docstring type conversion
            [ /(\s+ \* @(param|returns) {[^}]*)object([^}]*}.*)/g, '$1dict$3' ], // doctstrubg type conversion
            [ /(\s+) \* @returns ([^\{])/g, '$1:returns: $2' ], // docstring return
            [ /(\s+) \* @returns \{(.+)\}/g, '$1:returns $2:' ], // docstring return
            [ /(\s+ \* @param \{[\]\[\|a-zA-Z]+\} )([a-zA-Z0-9_-]+)\.([a-zA-Z0-9_-]+) (.*)/g, '$1$2[\'$3\'] $4' ], // docstring params.anything
            [ /(\s+) \* @([a-z]+) \{([\]\[a-zA-Z\|]+)\} ([a-zA-Z0-9_\-\.\[\]\']+)/g, '$1:$2 $3 $4:' ], // docstring param
        ])
    }

    getPython2Regexes () {
        return [
            [ /.+asyncio\.gather.+\n/g, '' ], // remove line entirely
            [ /(\s)await(\s)/g, '$1' ]
        ]
    }

    getSyncPHPRegexes () {
        return [
            [ /.+(\$[a-zA-Z0-9_]+)\s*=\s*yield\s+\1;\n/g, '' ], // delete yield all promises line
            [ /\byield /g, '' ]
        ]
    }

    getPHPRegexes () {
        return [
            //
            // Curly-braces are used for both dictionaries in the code as well as for the url-imploded params.
            // For example: https://docs.ccxt.com/en/latest/manual.html#implicit-api-methods
            //
            // There's a conflict between the curly braces that have to be converted from dictionaries to PHP-arrays and
            // the curly braces used for url-imploded params that should not be touched.
            //
            // The transpiler takes all non-spaced strings in curly braces {likeThis} and converts them to ~likeThis~.
            // That is done to avoid changing the curly braces into the array() in PHP.
            // This way we protect the url-imploded params from being touched by the regexes that will follow.
            // That conversion is done first-thing, at the very early stage of transpilation.
            // The regexes are applied in the order they're listed, top-down.
            //
            // A dictionary in curly braces will never have those curly braces attached to the contents of the dictionary.
            // There will always be a space like { 'a': b, 'c': d }.
            // Hence, the remaining non-converted curly-brace dictionaries will have to be converted to arrays in PHP.
            // That is done in the middle of the transpilation process.
            //
            // The last step is to convert those "saved embedded/imploded url-params substitutions" from ~likeThis~ back to {likeThis}.
            // That is done at the very last regex steps.
            // All of that is a workaround for PHP-arrays vs dictionaries vs url-imploded params in other langs.
            //
            [ /\{([\]\[\|a-zA-Z0-9_-]+?)\}/g, '~$1~' ], // resolve the "arrays vs url params" conflict (both are in {}-brackets)
            [ /\[([^\]\[]*)\]\{(@link .*)\}/g, '~$2 $1~' ], // docstring item with link
            [ /\s+\* @method/g, '' ], // docstring @method
            [ /(\s+)\* @description (.*)/g, '$1\* $2' ], // docstring description
            [ /\s+\* @name .*/g, '' ], // docstring @name
            [ /(\s+)\* @returns/g, '$1\* @return' ], // docstring return
            [ /\!Array\.isArray\s*\(([^\)]+)\)/g, "gettype($1) !== 'array' || array_keys($1) !== array_keys(array_keys($1))" ],
            [ /Array\.isArray\s*\(([^\)]+)\)/g, "gettype($1) === 'array' && array_keys($1) === array_keys(array_keys($1))" ],
            [ /([^\(\s]+)\s+instanceof\s+String/g, 'is_string($1)' ],

            [ /typeof\s+([^\s\[]+)(?:\s|\[(.+?)\])\s+\=\=\=?\s+\'undefined\'/g, '$1[$2] === null' ],
            [ /typeof\s+([^\s\[]+)(?:\s|\[(.+?)\])\s+\!\=\=?\s+\'undefined\'/g, '$1[$2] !== null' ],
            [ /typeof\s+([^\s]+)\s+\=\=\=?\s+\'undefined\'/g, '$1 === null' ],
            [ /typeof\s+([^\s]+)\s+\!\=\=?\s+\'undefined\'/g, '$1 !== null' ],
            [ /typeof\s+(.+?)\s+\=\=\=?\s+\'undefined\'/g, '$1 === null' ],
            [ /typeof\s+(.+?)\s+\!\=\=?\s+\'undefined\'/g, '$1 !== null' ],

            [ /([^\s\[]+)(?:\s|\[(.+?)\])\s+\=\=\=?\s+undefined/g, '$1[$2] === null' ],
            [ /([^\s\[]+)(?:\s|\[(.+?)\])\s+\!\=\=?\s+undefined/g, '$1[$2] !== null' ],
            [ /([^\s]+)\s+\=\=\=?\s+undefined/g, '$1 === null' ],
            [ /([^\s]+)\s+\!\=\=?\s+undefined/g, '$1 !== null' ],
            [ /(.+?)\s+\=\=\=?\s+undefined/g, '$1 === null' ],
            [ /(.+?)\s+\!\=\=?\s+undefined/g, '$1 !== null' ],

            [ /typeof\s+([^\s\[]+)(?:\s|\[(.+?)\])\s+\=\=\=?\s+\'string\'/g, "gettype($1[$2]) === 'string'" ],
            [ /typeof\s+([^\s\[]+)(?:\s|\[(.+?)\])\s+\!\=\=?\s+\'string\'/g, "gettype($1[$2]) !== 'string'" ],
            [ /typeof\s+([^\s]+)\s+\=\=\=?\s+\'string\'/g, "gettype($1) === 'string'" ],
            [ /typeof\s+([^\s]+)\s+\!\=\=?\s+\'string\'/g, "gettype($1) !== 'string'" ],

            [ /typeof\s+([^\s\[]+)(?:\s|\[(.+?)\])\s+\=\=\=?\s+\'object\'/g, "gettype($1[$2]) === 'array'" ],
            [ /typeof\s+([^\s\[]+)(?:\s|\[(.+?)\])\s+\!\=\=?\s+\'object\'/g, "gettype($1[$2]) !== 'array'" ],
            [ /typeof\s+([^\s]+)\s+\=\=\=?\s+\'object\'/g, "gettype($1) === 'array'" ],
            [ /typeof\s+([^\s]+)\s+\!\=\=?\s+\'object\'/g, "gettype($1) !== 'array'" ],

            [ /typeof\s+([^\s\[]+)(?:\s|\[(.+?)\])\s+\=\=\=?\s+\'number\'/g, "(is_float($1[$2]) || is_int($1[$2]))" ], // same as above but for number
            [ /typeof\s+([^\s\[]+)(?:\s|\[(.+?)\])\s+\!\=\=?\s+\'number\'/g, "!(is_float($1[$2]) || is_int($1[$2]))" ],
            [ /typeof\s+([^\s]+)\s+\=\=\=?\s+\'number\'/g, "(is_float($1) || is_int($1))" ],
            [ /typeof\s+([^\s]+)\s+\!\=\=?\s+\'number\'/g, "!(is_float($1) || is_int($1))" ],

            [ /undefined/g, 'null' ],
            [ /\} else if/g, '} elseif' ],
            [ /this\.extend\s/g, 'array_merge' ],
            [ /this\.stringToBinary\s*\((.*)\)/g, '$1' ],
            [ /this\.stringToBase64\s/g, 'base64_encode' ],
            [ /this\.binaryToBase16\s/g, 'bin2hex' ],
            [ /this\.base64ToBinary\s/g, 'base64_decode' ],
            [ /this\.base64ToString\s/g, 'base64_decode' ],
            [ /this\.crc32\s/g, 'crc32' ],
            [ /Promise\.all\s*\(([^\)]+)\)/g, '$1' ],
            // deepExtend is commented for PHP because it does not overwrite linear arrays
            // a proper \ccxt\Exchange::deep_extend() base method is implemented instead
            // [ /this\.deepExtend\s/g, 'array_replace_recursive'],
            [ /(\w+)\.shift\s*\(\)/g, 'array_shift($1)' ],
            [ /(\w+)\.pop\s*\(\)/g, 'array_pop($1)' ],
            [ /Number\.MAX_SAFE_INTEGER/g, 'PHP_INT_MAX' ],
            [ /Precise\.stringAdd\s/g, 'Precise::string_add' ],
            [ /Precise\.stringDiv\s/g, 'Precise::string_div' ],
            [ /Precise\.stringMul\s/g, 'Precise::string_mul' ],
            [ /Precise\.stringSub\s/g, 'Precise::string_sub' ],
            [ /Precise\.stringAbs\s/g, 'Precise::string_abs' ],
            [ /Precise\.stringNeg\s/g, 'Precise::string_neg' ],
            [ /Precise\.stringMod\s/g, 'Precise::string_mod' ],
            [ /Precise\.stringEquals\s/g, 'Precise::string_equals' ],
            [ /Precise\.stringEq\s/g, 'Precise::string_eq' ],
            [ /Precise\.stringMin\s/g, 'Precise::string_min' ],
            [ /Precise\.stringMax\s/g, 'Precise::string_max' ],
            [ /Precise\.stringGt\s/g, 'Precise::string_gt' ],
            [ /Precise\.stringGe\s/g, 'Precise::string_ge' ],
            [ /Precise\.stringLt\s/g, 'Precise::string_lt' ],
            [ /Precise\.stringLe\s/g, 'Precise::string_le' ],

        // insert common regexes in the middle (critical)
        ].concat (this.getCommonRegexes ()).concat ([

            [ /this\./g, '$this->' ],
            [ / this;/g, ' $this;' ],
            [ /([^'])this_\./g, '$1$this_->' ],
            [ /([^'])\{\}/g, '$1array()' ],
            [ /([^'])\[\]/g, '$1array()' ],

        // add {}-array syntax conversions up to 20 levels deep in the same line
        ]).concat ([ ... Array (20) ].map (x => [ /\{([^\n\}]+)\}/g, 'array($1)' ] )).concat ([
            [ /\[\s*([^\]]+)\s\]\s=/g, 'list($1) =' ],
            [ /(^|[^a-zA-Z0-9_])(?:let|const|var)\s\[\s*([^\]]+)\s\]/g, '$1list($2)' ],
            [ /(^|[^a-zA-Z0-9_])(?:let|const|var)\s\{\s*([^\}]+)\s\}/g, '$1array_values(list($2))' ],
            [ /(^|[^a-zA-Z0-9_])(?:let|const|var)\s/g, '$1' ],
            [ /Object\.keys\s*\((.*)\)\.length/g, '$1' ],
            [ /Object\.keys\s*\((.*)\)/g, 'is_array($1) ? array_keys($1) : array()' ],
            [ /Object\.values\s*\((.*)\)/g, 'is_array($1) ? array_values($1) : array()' ],
            [ /([^\s]+\s*\(\))\.toString \(\)/g, '(string) $1' ],
            [ /([^\s]+)\.toString \(\)/g, '(string) $1' ],
            [ /throw new Error \((.*)\)/g, 'throw new \\Exception($1)' ],
            [ /throw new ([\S]+) \((.*)\)/g, 'throw new $1($2)' ],
            [ /throw ([\S]+)\;/g, 'throw $$$1;' ],
            [ '([^a-z]+) (' + Object.keys (errors).join ('|') + ')([^\\s])', "$1 '\\\\ccxt\\\\$2'$3" ],
            [ /\}\s+catch \(([\S]+)\) {/g, '} catch (Exception $$$1) {' ],
            [ /for\s+\(([a-zA-Z0-9_]+)\s*=\s*([^\;\s]+\s*)\;[^\<\>\=]+(\<=|\>=|<|>)\s*(.*)\.length\s*\;([^\)]+)\)\s*{/g, 'for ($1 = $2; $1 $3 count($4);$5) {' ],
            [ /for\s+\(([a-zA-Z0-9_]+)\s*=\s*([^\;\s]+\s*)\;[^\<\>\=]+(\<=|\>=|<|>)\s*(.*)\s*\;([^\)]+)\)\s*{/g, 'for ($1 = $2; $1 $3 $4;$5) {' ],
            [ /([^\s]+)\.length\;/g, 'is_array($1) ? count($1) : 0;' ],
            [ /\.push\s*\(([\s\S]+?)\)\;/g, '[] = $1;' ],
            [ /(\b)await(\b)/g, 'yield' ],
            [ /([\S])\: /g, '$1 => ' ],

        // add {}-array syntax conversions up to 20 levels deep
        ]).concat ([ ... Array (20) ].map (x => [ /\{([^\{]+?)\}([^\s])/g, 'array($1)$2' ])).concat ([

            [ /\[\s*([^\]]+?)\s*\]\.join\s*\(\s*([^\)]+?)\s*\)/g, "implode($2, array($1))" ],

        // add []-array syntax conversions up to 20 levels deep
        ]).concat ([ ... Array (20) ].map (x => [ /\[(\s[^\]]+?\s)\]/g, 'array($1)' ])).concat ([

            [ /(\b)String(\b)/g, "$1'strval'$2"],
            [ /JSON\.stringify/g, 'json_encode' ],
            [ /JSON\.parse\s+\(([^\)]+)\)/g, 'json_decode($1, $$as_associative_array = true)' ],
            // [ /\'([^\']+)\'\.sprintf\s*\(([^\)]+)\)/g, "sprintf ('$1', $2)" ],
            [ /([^\s]+)\.toFixed\s*\(([0-9]+)\)/g, "sprintf('%.$2f', $1)" ],
            [ /([^\s]+)\.toFixed\s*\(([^\)]+)\)/g, "sprintf('%.' . $2 . 'f', $1)" ],
            [ /parseFloat\s/g, 'floatval'],
            [ /parseInt\s/g, 'intval'],
            [ / \+ (?!\d)/g, ' . ' ],
            [ / \+\= (?!\d)/g, ' .= ' ],
            [ /([^\s\(]+(?:\s*\(.+\))?)\.toUpperCase\s*\(\)/g, 'strtoupper($1)' ],
            [ /([^\s\(]+(?:\s*\(.+\))?)\.toLowerCase\s*\(\)/g, 'strtolower($1)' ],
            // [ /([^\s\(]+(?:\s*\(.+\))?)\.replaceAll\s*\(([^)]+)\)/g, 'str_replace($2, $1)' ], // still not a part of the standard in Node.js 13
            [ /([^\s\(]+(?:\s*\(.+\))?)\.replace\s*\(([^)]+)\)/g, 'str_replace($2, $1)' ],
            [ /this\[([^\]+]+)\]/g, '$$this->$$$1' ],
            [ /([^\s\(]+).slice \(([^\)\:,]+)\)/g, 'mb_substr($1, $2)' ],
            [ /([^\s\(]+).slice \(([^\,\)]+)\,\s*([^\)]+)\)/g, 'mb_substr($1, $2, $3 - $2)' ],
            [ /([^\s\(]+).split \(('[^']*'|[^\,]+?)\)/g, 'explode($2, $1)' ],
            [ /([^\s\(]+)\.length/g, 'strlen($1)' ],
            [ /Math\.floor\s*\(([^\)]+)\)/g, '(int) floor($1)' ],
            [ /Math\.abs\s*\(([^\)]+)\)/g, 'abs($1)' ],
            [ /Math\.round\s*\(([^\)]+)\)/g, '(int) round($1)' ],
            [ /Math\.ceil\s*\(([^\)]+)\)/g, '(int) ceil($1)' ],
            [ /Math\.pow\s*\(([^\)]+)\)/g, 'pow($1)' ],
            [ /Math\.log/g, 'log' ],
            [ /([^\(\s]+)\s+%\s+([^\s\,\;\)]+)/g, 'fmod($1, $2)' ],
            [ /\(([^\s\(]+)\.indexOf\s*\(([^\)]+)\)\s*\>\=\s*0\)/g, '(mb_strpos($1, $2) !== false)' ],
            [ /([^\s\(]+)\.indexOf\s*\(([^\)]+)\)\s*\>\=\s*0/g, 'mb_strpos($1, $2) !== false' ],
            [ /([^\s\(]+)\.indexOf\s*\(([^\)]+)\)\s*\<\s*0/g, 'mb_strpos($1, $2) === false' ],
            [ /([^\s\(]+)\.indexOf\s*\(([^\)]+)\)/g, 'mb_strpos($1, $2)' ],
            [ /\(([^\s\(]+)\sin\s([^\)]+)\)/g, '(is_array($2) && array_key_exists($1, $2))' ],
            [ /([^\s]+)\.join\s*\(\s*([^\)]+?)\s*\)/g, 'implode($2, $1)' ],
            [ 'new ccxt\\.', 'new \\ccxt\\' ], // a special case for test_exchange_datetime_functions.php (and for other files, maybe)
            [ /Math\.(max|min)/g, '$1' ],
            [ /console\.log/g, 'var_dump'],
            [ /process\.exit/g, 'exit'],
            [ /super\./g, 'parent::'],
            [ /\sdelete\s([^\n]+)\;/g, ' unset($1);' ],
            [ /\~([\]\[\|@\.\s+\:\/#\-a-zA-Z0-9_-]+?)\~/g, '{$1}' ], // resolve the "arrays vs url params" conflict (both are in {}-brackets)
            [ /(\s+ \* @(param|return) {[^}]*)object([^}]*}.*)/g, '$1array$3' ], // docstring type conversion
        ])
    }

    getTypescriptRemovalRegexes() {
        return [
            [ /\((\w+)\sas\s\w+\)/g, '$1'], // remove (this as any) or (x as number) paren included
            [ /\sas \w+(\[])?/g, ''], // remove any "as any" or "as number" or "as trade[]"
            [ /([let|const][^:]+):([^=]+)(\s+=.*$)/g, '$1$3'], // remove variable type
        ]
    }

    getTypescripSignaturetRemovalRegexes() {
        // currently they can't be mixin with the ones above
        return [
            [ /(\s*(?:async\s)?\w+\s\([^)]+\)):[^{]+({)/, "$1 $2" ], // remove return type
            // remove param types
            // Currently supported: single name (object, number, mytype, etc)
            // optional params (string | number)
            [ /:\s\w+(\s*\|\s*\w+)?(?=\s|,|\))/g, ""], // remove parameters type
            // array types: string[] or (string|number)[]
            [ /:\s\(?\w+(\s*\|\s*\w+)?\)?\[]/g, ""], // remove parameters type
        ]
    }

    getBaseClass () {
        return new Exchange ()
    }

    getBaseMethods () {
        const baseExchange = this.getBaseClass ()
        let object = baseExchange
        let properties = []
        while (object !== Object.prototype) {
            properties = properties.concat (Object.getOwnPropertyNames (object))
            object = Object.getPrototypeOf (object)
        }
        return properties.filter (x => typeof baseExchange[x] === 'function')
    }

    getPythonBaseMethods () {
        return this.getBaseMethods ()
    }

    getPHPBaseMethods () {
        return this.getBaseMethods ()
    }

    //-------------------------------------------------------------------------
    // the following common headers are used for transpiled tests

    getJsPreamble () {
        return [
            "// ----------------------------------------------------------------------------",
            "",
            "// PLEASE DO NOT EDIT THIS FILE, IT IS GENERATED AND WILL BE OVERWRITTEN:",
            "// https://github.com/ccxt/ccxt/blob/master/CONTRIBUTING.md#how-to-contribute-code",
            "// EDIT THE CORRESPONDENT .TS FILE INSTEAD",
            "",
        ].join ("\n")
    }

    getPythonPreamble () {
        return [
            "import os",
            "import sys",
            "",
            "root = os.path.dirname(os.path.dirname(os.path.dirname(os.path.abspath(__file__))))",
            "sys.path.append(root)",
            "",
            "# ----------------------------------------------------------------------------",
            "",
            "# PLEASE DO NOT EDIT THIS FILE, IT IS GENERATED AND WILL BE OVERWRITTEN:",
            "# https://github.com/ccxt/ccxt/blob/master/CONTRIBUTING.md#how-to-contribute-code",
            "",
            "# ----------------------------------------------------------------------------",
            "",
        ].join ("\n")
    }

    getPHPPreamble (include = true) {
        return [
            "<?php",
            "namespace ccxt;",
            include ? "include_once (__DIR__.'/../../ccxt.php');" : "",
            "// ----------------------------------------------------------------------------",
            "",
            "// PLEASE DO NOT EDIT THIS FILE, IT IS GENERATED AND WILL BE OVERWRITTEN:",
            "// https://github.com/ccxt/ccxt/blob/master/CONTRIBUTING.md#how-to-contribute-code",
            "",
            "// -----------------------------------------------------------------------------",
            "",
        ].join ("\n")
    }

    // ------------------------------------------------------------------------
    // a helper to apply an array of regexes and substitutions to text
    // accepts an array like [ [ regex, substitution ], ... ]

    regexAll (text, array) {
        for (const i in array) {
            let regex = array[i][0]
            const flags = (typeof regex === 'string') ? 'g' : undefined
            regex = new RegExp (regex, flags)
            text = text.replace (regex, array[i][1])
        }
        return text
    }

    // ========================================================================
    // one-time helpers

    createPythonClassDeclaration (className, baseClass) {
        return 'class ' + className + '(' + baseClass + '):'
    }

    createPythonHeader () {
        return [
            pythonCodingUtf8,
            "",
            "# PLEASE DO NOT EDIT THIS FILE, IT IS GENERATED AND WILL BE OVERWRITTEN:",
            "# https://github.com/ccxt/ccxt/blob/master/CONTRIBUTING.md#how-to-contribute-code",
            "",
        ]
    }

    createPythonClassHeader (imports, bodyAsString) {
        const header = this.createPythonHeader ()
        return header.concat (imports);
    }

    createPythonClassImports (baseClass, async = false) {
        const baseClasses = {
            'Exchange': 'base.exchange',
        }
        async = (async ? '.async_support' : '')
        return [
            (baseClass.indexOf ('ccxt.') === 0) ?
                ('import ccxt' + async + ' as ccxt') :
                ('from ccxt' + async + '.' + safeString (baseClasses, baseClass, baseClass) + ' import ' + baseClass)
        ]
    }

    createPythonClass (className, baseClass, body, methods, async = false) {

        let bodyAsString = body.join ("\n")

        const {
            imports,
            asyncioImports,
            libraries,
            errorImports,
            precisionImports
        } = this.createPythonImports(baseClass, bodyAsString, async)

        let header = this.createPythonClassHeader (imports, bodyAsString)

        header = header.concat (asyncioImports, libraries, errorImports, precisionImports)

        methods = methods.concat (this.getPythonBaseMethods ())

        for (let method of methods) {
            const regex = new RegExp ('self\\.(' + method + ')([^a-zA-Z0-9_])', 'g')
            bodyAsString = bodyAsString.replace (regex,
                (match, p1, p2) => ('self.' + unCamelCase (p1) + p2))
        }

        header.push ("\n\n" + this.createPythonClassDeclaration (className, baseClass))

        const footer = [
            '', // footer (last empty line)
        ]

        const result = header.join ("\n") + "\n" + bodyAsString + "\n" + footer.join ('\n')
        return result
    }

    createPythonImports (baseClass, bodyAsString, async = false) {

        async = (async ? '.async_support' : '')

        const pythonStandardLibraries = {
            'hashlib': 'hashlib',
            'math': 'math',
            'json.loads': 'json',
            'sys': 'sys',
        }

        const imports = this.createPythonClassImports (baseClass, async)

        const libraries = []

        for (let library in pythonStandardLibraries) {
            const regex = new RegExp ("[^\\'\\\"a-zA-Z]" + library + "[^\\'\\\"a-zA-Z]")
            if (bodyAsString.match (regex))
                libraries.push ('import ' + pythonStandardLibraries[library])
        }

        if (bodyAsString.match (/numbers\.(Real|Integral)/)) {
            libraries.push ('import numbers')
        }

        const errorImports = []

        for (let error in errors) {
            const regex = new RegExp ("[^\\'\"]" + error + "[^\\'\"]")
            if (bodyAsString.match (regex)) {
                errorImports.push ('from ccxt.base.errors import ' + error)
            }
        }

        const precisionImports = []

        for (let constant in precisionConstants) {
            if (bodyAsString.indexOf (constant) >= 0) {
                precisionImports.push ('from ccxt.base.decimal_to_precision import ' + constant)
            }
        }
        if (bodyAsString.match (/[\s(]Precise/)) {
            precisionImports.push ('from ccxt.base.precise import Precise')
        }
        const asyncioImports = []
        if (bodyAsString.match (/asyncio/)) {
            asyncioImports.push ('import asyncio')
        }

        return {
            imports,
            asyncioImports,
            libraries,
            errorImports,
            precisionImports
        }
    }

    // ========================================================================
    // exchange capabilities ordering

    sortExchangeCapabilities (code) {
        const lineBreak = '\n';
        const capabilitiesObjectRegex = /(?<='has': {[\n])([^|})]*)(?=\n(\s+}))/;
        const found = capabilitiesObjectRegex.exec (code);
        if (found === null) {
            return false // capabilities not found
        }
        let capabilities = found[0].split (lineBreak);
        const sortingOrder = {
            'CORS': 'undefined,',
            'spot': 'true,',
            'margin': 'undefined,',
            'swap': 'undefined,',
            'future': 'undefined,',
            'option': 'undefined,',
            // then everything else
        }
        const features = {}
        let indentation = '                ' // 16 spaces
        for (let i = 0; i < capabilities.length; i++) {
            const capability = capabilities[i]
            const match = capability.match (/(\s+)\'(.+)\': (.+)$/)
            if (match) {
                indentation = match[1]
                const feature = match[2]
                const value = match[3]
                features[feature] = value
            }
        }
        let keys = Object.keys (features)
        keys.sort ((a, b) => a.localeCompare (b))
        const allKeys = Object.keys (sortingOrder).concat (keys)
        for (let i = 0; i < allKeys.length; i++) {
            const key = allKeys[i]
            sortingOrder[key] = (key in features) ? features[key] : sortingOrder[key]
        }
        const result = Object.entries (sortingOrder).map (([ key, value ]) => indentation + "'" + key + "': " + value).join (lineBreak)
        if (result === found[0]) {
            return false
        }
        return code.replace (capabilitiesObjectRegex, result)
    }

    // ------------------------------------------------------------------------

    createPHPClassDeclaration (className, baseClass) {
        return 'class ' + className + ' extends ' + baseClass + ' {'
    }

    createPHPClassHeader (className, baseClass, bodyAsString, namespace) {
        return [
            "<?php",
            "",
            "namespace " + namespace + ";",
            "",
            "// PLEASE DO NOT EDIT THIS FILE, IT IS GENERATED AND WILL BE OVERWRITTEN:",
            "// https://github.com/ccxt/ccxt/blob/master/CONTRIBUTING.md#how-to-contribute-code",
            "",
            "use Exception; // a common import",
        ]
    }

    createPHPClass (className, baseClass, body, methods, async = false) {

        let bodyAsString = body.join ("\n")

        let header = this.createPHPClassHeader (className, baseClass, bodyAsString, async ? 'ccxt\\async' : 'ccxt')

        const errorImports = []

        for (let error in errors) {
            const regex = new RegExp ("[^'\"]" + error + "[^'\"]")
            if (bodyAsString.match (regex)) {
                errorImports.push ('use \\ccxt\\' + error + ';')
            }
        }

        const precisionImports = []

        if (async && bodyAsString.match (/[\s(]Precise/)) {
            precisionImports.push ('use \\ccxt\\Precise;')
        }

        header = header.concat (errorImports).concat (precisionImports)

        methods = methods.concat (this.getPHPBaseMethods ())

        for (let method of methods) {
            const regex = new RegExp ('\\$this->(' + method + ')\\s?(\\(|[^a-zA-Z0-9_])', 'g')
            bodyAsString = bodyAsString.replace (regex,
                (match, p1, p2) => {
                    return ((p2 === '(') ?
                        ('$this->' + unCamelCase (p1) + p2) : // support direct php calls
                        ("array($this, '" + unCamelCase (p1) + "')" + p2)) // as well as passing instance methods as callables
                })
        }

        header.push ("\n" + this.createPHPClassDeclaration (className, baseClass))

        const footer = [
            "}\n",
        ]

        const result = header.join ("\n") + "\n" + bodyAsString + "\n" + footer.join ('\n')
        return result
    }

    // ========================================================================

    transpileJavaScriptToPython3 ({ js, className, removeEmptyLines }) {

        // transpile JS → Python 3
        let python3Body = this.regexAll (js, this.getPythonRegexes ())

        if (removeEmptyLines) {
            python3Body = python3Body.replace (/$\s*$/gm, '')
        }

        const strippedPython3BodyWithoutComments = python3Body.replace (/^[\s]+#.+$/gm, '')

        if (!strippedPython3BodyWithoutComments.match(/[^\s]/)) {
            python3Body += '\n        pass'
        }

        python3Body = python3Body.replace (/\'([абвгдеёжзийклмнопрстуфхцчшщъыьэюя服务端忙碌]+)\'/gm, "u'$1'")

        // special case for Python OrderedDicts
        let orderedDictRegex = /\.ordered\s+\(\{([^\}]+)\}\)/g
        let orderedDictMatches = undefined
        while (orderedDictMatches = orderedDictRegex.exec (python3Body)) {
            let replaced = orderedDictMatches[1].replace (/^(\s+)([^\:]+)\:\s*([^\,]+)\,$/gm, '$1($2, $3),')
            python3Body = python3Body.replace (orderedDictRegex, '\.ordered([' + replaced + '])')
        }

        // snake case function names
        python3Body = python3Body.replace (/def (\w+)/g, (match, group1) => 'def ' + unCamelCase (group1))

        // special case for Python super
        if (className) {
            python3Body = python3Body.replace (/super\./g, 'super(' + className + ', self).')
        }

        return python3Body
    }

    // ------------------------------------------------------------------------

    transpilePython3ToPython2 (py) {

        // remove await from Python sync body (transpile Python async → Python sync)
        let python2Body = this.regexAll (py, this.getPython2Regexes ())

        return python2Body
    }

    // ------------------------------------------------------------------------

    transpileAsyncPHPToSyncPHP (php) {

        // remove yield from php body
        return this.regexAll (php, this.getSyncPHPRegexes ())
    }

    // ------------------------------------------------------------------------


    transpileJavaScriptToPHP ({ js, variables }) {

        // match all local variables (let, const or var)
        let localVariablesRegex = /(?:^|[^a-zA-Z0-9_])(?:let|const|var)\s+(?:\[([^\]]+)\]|([a-zA-Z0-9_]+))/g // local variables

        let allVariables = (variables || []).map (x => x); // clone the array
        // process the variables created in destructuring assignments as well
        let localVariablesMatches
        while (localVariablesMatches = localVariablesRegex.exec (js)) {
            if (localVariablesMatches[1]) {
                // this is a destructuring assignment like
                // let [ a, b, c ] = 'a-b-c'.split ('-')
                let matches = localVariablesMatches[1].trim ().split (', ') // split the destructuring assignment by comma
                matches.forEach (x => allVariables.push (x.trim ())) // trim each variable name
            } else {
                // this is a single variable assignment
                allVariables.push (localVariablesMatches[2].trim ()) // add it to the list of local variables
            }
        }

        // match all variables instantiated in the catch()-block of a try-catch clause
        let catchClauseRegex = /catch \(([^)]+)\)/g
        let catchClauseMatches
        while (catchClauseMatches = catchClauseRegex.exec (js)) {
            allVariables.push (catchClauseMatches[1])
        }

        // match all variables instantiated as function parameters
        let functionParamRegex = /function\s*(\w+)\s*\(([^)]+)\)/g
        js = js.replace (functionParamRegex, (match, group1, group2) => 'function ' + unCamelCase (group1) + '(' + group2 + ')')
        let functionParamVariables
        while (functionParamVariables = functionParamRegex.exec (js)) {
            const match = functionParamVariables[2]
            const tokens = match.split (', ')
            allVariables = allVariables.concat (tokens)
        }

        allVariables = allVariables.map (error => this.regexAll (error, this.getCommonRegexes ()))

        // append $ to all variables in the method (PHP syntax demands $ at the beginning of a variable name)
        let phpVariablesRegexes = allVariables.map (x => [ "(^|[^$$a-zA-Z0-9\\.\\>'\"_/])" + x + "([^a-zA-Z0-9'_/])", '$1$$' + x + '$2' ])

        // support for php syntax for object-pointer dereference
        // convert all $variable.property to $variable->property
        let variablePropertiesRegexes = allVariables.map (x => [ "(^|[^a-zA-Z0-9\\.\\>'\"_])" + x + '\\.', '$1' + x + '->' ])

        // transpile JS → PHP
        const phpRegexes = this.getPHPRegexes ()
        let phpBody = this.regexAll (js, phpRegexes.concat (phpVariablesRegexes).concat (variablePropertiesRegexes))

        return phpBody
    }

    // ------------------------------------------------------------------------

    transpileJavaScriptToPythonAndPHP (args) {

        // transpile JS → Python 3
        let python3Body = this.transpileJavaScriptToPython3 (args)

        // remove await from Python sync body (transpile Python async → Python sync)
        let python2Body = this.transpilePython3ToPython2 (python3Body)

        // transpile JS → Async PHP
        let phpAsyncBody = this.transpileJavaScriptToPHP (args)

        // transpile async PHP -> sync PHP
        let phpBody = this.transpileAsyncPHPToSyncPHP (phpAsyncBody)

        return { python3Body, python2Body, phpBody, phpAsyncBody }
    }

    //-----------------------------------------------------------------------------

    transpilePythonAsyncToSync () {

        const async = './python/ccxt/test/test_async.py'
        const sync = './python/ccxt/test/test_sync.py'
        log.magenta ('Transpiling ' + async .yellow + ' → ' + sync.yellow)
        const fileContents = fs.readFileSync (async, 'utf8')
        let lines = fileContents.split ("\n")

        lines = lines.filter (line => ![ 'import asyncio' ].includes (line))
            .map (line => {
                return (
                    line.replace ('asyncio.get_event_loop().run_until_complete(main())', 'main()')
                        .replace ('asyncio.run(main())', 'main()')
                        .replace ('import ccxt.async_support as ccxt', 'import ccxt')
                        .replace (/.*token\_bucket.*/g, '')
                        .replace ('await asyncio.sleep', 'time.sleep')
                        .replace ('async ', '')
                        .replace ('await ', ''))
            })

        // lines.forEach (line => log (line))

        function deleteFunction (f, from) {
            // the following regexes make a technical error
            // since it won't cut away a single function
            // it will delete everything up to the beginning of the next comment
            const re1 = new RegExp ('def ' + f + '[^\#]+', 'g')
            const re2 = new RegExp ('[\\s]+' + f + '\\(exchange\\)', 'g')
            return from.replace (re1, '').replace (re2, '')
        }

        let newContents = lines.join ('\n')

        newContents = deleteFunction ('test_tickers_async', newContents)
        newContents = deleteFunction ('test_l2_order_books_async', newContents)

        fs.truncateSync (sync)
        fs.writeFileSync (sync, newContents)
    }

    //-----------------------------------------------------------------------------

    transpilePhpAsyncToSync () {

        const async = './php/test/test_async.php'
        const sync = './php/test/test_sync.php'
        log.magenta ('Transpiling ' + async .yellow + ' → ' + sync.yellow)
        const fileContents = fs.readFileSync (async, 'utf8')
        const syncBody = this.transpileAsyncPHPToSyncPHP (fileContents)

        const phpSyncRegexes = [
            [ /\$kernel->execute\(\$main\)/, '\$main()' ],
            [ /\$kernel->run\(\);\n/, '' ],
            [ /\$kernel = async\\Exchange::get_kernel\(\);\n/, '' ],
            [ /ccxt\\\\async/, 'ccxt' ],
        ]

        const newContents = this.regexAll (syncBody, phpSyncRegexes)

        fs.truncateSync (sync)
        fs.writeFileSync (sync, newContents)
    }

    // ------------------------------------------------------------------------

    getExchangeClassDeclarationMatches (contents) {
        return contents.match (/^export default\s*class\s+([\S]+)\s+extends\s+([\S]+)\s+{([\s\S]+?)^};*/m)
    }
    
    getClassDeclarationMatches (contents) {
        return contents.match (/^export \s*(?:default)?\s*class\s+([\S]+)(?:\s+extends\s+([\S]+))?\s+{([\s\S]+?)^};*/m)
    }

    // ------------------------------------------------------------------------

    transpileClass (contents) {
        const [ _, className, baseClass, classBody ] = this.getClassDeclarationMatches (contents)
        const methods = classBody.trim ().split (/\n\s*\n/)
        const {
            python2,
            python3,
            php,
            phpAsync,
            methodNames
        } = this.transpileMethodsToAllLanguages (className, methods)
        // altogether in PHP, async PHP, Python sync and async
        const sync = false
        const async = true
        return {
            python2:      this.createPythonClass (className, baseClass, python2,  methodNames, sync),
            python3:      this.createPythonClass (className, baseClass, python3,  methodNames, async),
            php:          this.createPHPClass    (className, baseClass, php,      methodNames, sync),
            phpAsync:     this.createPHPClass    (className, baseClass, phpAsync, methodNames, async),
            className,
            baseClass,
        }
    }

    // ========================================================================

    transpileDerivedExchangeFile (tsFolder, filename, options, force = false) {

        // todo normalize jsFolder and other arguments

        try {

            const { python2Folder, python3Folder, phpFolder, phpAsyncFolder } = options
            const pythonFilename = filename.replace ('.ts', '.py')
            const phpFilename = filename.replace ('.ts', '.php')

            const tsPath = tsFolder + filename

            let contents = fs.readFileSync (tsPath, 'utf8')
            const sortedExchangeCapabilities = this.sortExchangeCapabilities (contents)
            if (sortedExchangeCapabilities) {
                contents = sortedExchangeCapabilities
                overwriteFile (tsPath, contents)
            }

            const tsMtime = fs.statSync (tsPath).mtime.getTime ()

            const python2Path  = python2Folder  ? (python2Folder  + pythonFilename) : undefined
            const python3Path  = python3Folder  ? (python3Folder  + pythonFilename) : undefined
            const phpPath      = phpFolder      ? (phpFolder      + phpFilename)    : undefined
            const phpAsyncPath = phpAsyncFolder ? (phpAsyncFolder + phpFilename)    : undefined

            const python2Mtime  = python2Folder  ? (fs.existsSync (python2Path)  ? fs.statSync (python2Path).mtime.getTime ()  : 0) : undefined
            const python3Mtime  = python3Path    ? (fs.existsSync (python3Path)  ? fs.statSync (python3Path).mtime.getTime ()  : 0) : undefined
            const phpAsyncMtime = phpAsyncFolder ? (fs.existsSync (phpAsyncPath) ? fs.statSync (phpAsyncPath).mtime.getTime () : 0) : undefined
            const phpMtime      = phpPath        ? (fs.existsSync (phpPath)      ? fs.statSync (phpPath).mtime.getTime ()      : 0) : undefined

            if (force ||
                (python3Folder  && (tsMtime > python3Mtime))  ||
                (phpFolder      && (tsMtime > phpMtime))      ||
                (phpAsyncFolder && (tsMtime > phpAsyncMtime)) ||
                (python2Folder  && (tsMtime > python2Mtime))) {
                const { python2, python3, php, phpAsync, className, baseClass } = this.transpileClass (contents)
                log.cyan ('Transpiling from', filename.yellow)

                ;[
                    [ python2Folder, pythonFilename, python2 ],
                    [ python3Folder, pythonFilename, python3 ],
                    [ phpFolder, phpFilename, php ],
                    [ phpAsyncFolder, phpFilename, phpAsync ],
                ].forEach (([ folder, filename, code ]) => {
                    if (folder) {
                        overwriteFile (folder + filename, code)
                        fs.utimesSync (folder + filename, new Date (), new Date (tsMtime))
                    }
                })

                return { className, baseClass }

            } else {

                const [ _, className, baseClass ] = this.getClassDeclarationMatches (contents)
                log.green ('Already transpiled', filename.yellow)
                return { className, baseClass }
            }

        } catch (e) {

            log.red ('\nFailed to transpile source code from', filename.yellow)
            log.red ('See https://github.com/ccxt/ccxt/blob/master/CONTRIBUTING.md on how to build this library properly\n')
            throw e // rethrow it
        }
    }

    //-------------------------------------------------------------------------

    transpileDerivedExchangeFiles (tsFolder, options, pattern = '.ts', force = false) {

        // todo normalize jsFolder and other arguments

        const { python2Folder, python3Folder, phpFolder, phpAsyncFolder } = options

        // exchanges.json accounts for ids included in exchanges.cfg
        let ids = undefined
        try {
            ids = require ('../exchanges.json').ids;
        } catch (e) {
        }

        const regex = new RegExp (pattern.replace (/[.*+?^${}()|[\]\\]/g, '\\$&'))

        const classNames = fs.readdirSync (tsFolder)
            .filter (file => file.match (regex) && (!ids || ids.includes (basename (file, '.ts'))))
            .map (file => this.transpileDerivedExchangeFile (tsFolder, file, options, force))

        const classes = {}

        if (classNames.length === 0) {
            return null
        }

        classNames.forEach (({ className, baseClass }) => {
            classes[className] = baseClass
        })

        if (classNames.length > 1) {

            function deleteOldTranspiledFiles (folder, pattern) {
                fs.readdirSync (folder)
                    .filter (file =>
                        !fs.lstatSync (folder + file).isDirectory () &&
                        !(file.replace (pattern, '') in classes) &&
                        !file.match (/^[A-Z_]/))
                    .map (file => folder + file)
                    .forEach (file => log.red ('Deleting ' + file.yellow) && fs.unlinkSync (file))
            }

            [
                [ python2Folder, /\.pyc?$/ ],
                [ python3Folder, /\.pyc?$/ ],
                [ phpFolder, /\.php$/ ],
                [ phpAsyncFolder, /\.php$/ ],
            ].forEach (([ folder, pattern ]) => {
                if (folder) {
                    deleteOldTranspiledFiles (folder, pattern)
                }
            })

        }

        return classes
    }

    // ========================================================================

    transpileMethodsToAllLanguages (className, methods) {

        let python2 = []
        let python3 = []
        let php = []
        let phpAsync = []
        let methodNames = []

        for (let i = 0; i < methods.length; i++) {
            // parse the method signature
            let part = methods[i].trim ()
            let lines = part.split ("\n")
            let signature = lines[0].trim ()
            signature = signature.replace('function ', '')

            // Typescript types trim from signature
            // will be improved in the future
            // Here we will be removing return type:
            // example: async fetchTickers(): Promise<any> { ---> async fetchTickers() {
            // and remove parameters types
            // example: myFunc (name: string | number = undefined) ---> myFunc(name = undefined)
            signature = this.regexAll(signature, this.getTypescripSignaturetRemovalRegexes())

            let methodSignatureRegex = /(async |)([\S]+)\s\(([^)]*)\)\s*{/ // signature line
            let matches = methodSignatureRegex.exec (signature)

            if (!matches) {
                log.red (methods[i])
                log.yellow.bright ("\nMake sure your methods don't have empty lines!\n")
            }

            // async or not
            let keyword = matches[1]

            // method name
            let method = matches[2]

            methodNames.push (method)

            method = unCamelCase (method)

            // method arguments
            let args = matches[3].trim ()

            // extract argument names and local variables
            args = args.length ? args.split (',').map (x => x.trim ()) : []

            // get names of all method arguments for later substitutions
            let variables = args.map (arg => arg.split ('=').map (x => x.trim ()) [0])

            // add $ to each argument name in PHP method signature
            let phpArgs = args.join (', $').trim ().replace (/undefined/g, 'null').replace (/\{\}/g, 'array ()')
            phpArgs = phpArgs.length ? ('$' + phpArgs) : ''

            // remove excessive spacing from argument defaults in Python method signature
            let pythonArgs = args.map (x => x.replace (' = ', '='))
                .join (', ')
                .replace (/undefined/g, 'None')
                .replace (/false/g, 'False')
                .replace (/true/g, 'True')

            // method body without the signature (first line)
            // and without the closing bracket (last line)
            let js = lines.slice (1, -1).join ("\n")

            // transpile everything
            let { python3Body, python2Body, phpBody, phpAsyncBody } = this.transpileJavaScriptToPythonAndPHP ({ js, className, variables, removeEmptyLines: true })

            // compile the final Python code for the method signature
            let pythonString = 'def ' + method + '(self' + (pythonArgs.length ? ', ' + pythonArgs : '') + '):'

            // compile signature + body for Python sync
            python2.push ('');
            python2.push ('    ' + pythonString);
            python2.push (python2Body);

            // compile signature + body for Python async
            python3.push ('');
            python3.push ('    ' + keyword + pythonString);
            python3.push (python3Body);

            // compile signature + body for PHP
            php.push ('');
            php.push ('    ' + 'public function ' + method + '(' + phpArgs + ') {');
            php.push (phpBody);
            php.push ('    ' + '}')

            phpAsync.push ('');
            phpAsync.push ('    ' + 'public function ' + method + '(' + phpArgs + ') {');
            phpAsync.push (phpAsyncBody);
            phpAsync.push ('    ' + '}')
        }

        return {
            // altogether in PHP, async PHP, Python sync and async
            python2,
            python3,
            php,
            phpAsync,
            methodNames
        }
    }

    // ========================================================================

    transpileBaseMethods () {
        const delimiter = 'METHODS BELOW THIS LINE ARE TRANSPILED FROM JAVASCRIPT TO PYTHON AND PHP'
        const contents = fs.readFileSync (baseExchangeJsFile, 'utf8')
        const [ _, className, baseClass, classBody ] = this.getClassDeclarationMatches (contents)
        const jsDelimiter = '// ' + delimiter
        const parts = classBody.split (jsDelimiter)
        if (parts.length > 1) {
            log.magenta ('Transpiling from', baseExchangeJsFile.yellow)
            const secondPart = parts[1]
            const methods = secondPart.trim ().split (/\n\s*\n/)
            const {
                python2,
                python3,
                php,
                phpAsync,
            } = this.transpileMethodsToAllLanguages (className, methods)
            const pythonDelimiter = '# ' + delimiter + '\n'
            const phpDelimiter = '// ' + delimiter + '\n'
            const restOfFile = '([^\n]*\n)+'
            const python2File = './python/ccxt/base/exchange.py'
            const python3File = './python/ccxt/async_support/base/exchange.py'
            const phpFile = './php/Exchange.php'
            const phpAsyncFile = './php/async/Exchange.php'
            log.magenta ('→', python2File.yellow)
            replaceInFile (python2File,  new RegExp (pythonDelimiter + restOfFile), pythonDelimiter + python2.join ('\n') + '\n')
            log.magenta ('→', python3File.yellow)
            replaceInFile (python3File,  new RegExp (pythonDelimiter + restOfFile), pythonDelimiter + python3.join ('\n') + '\n')
            log.magenta ('→', phpFile.yellow)
            replaceInFile (phpFile,      new RegExp (phpDelimiter + restOfFile),    phpDelimiter + php.join ('\n') + '\n}\n')
            log.magenta ('→', phpAsyncFile.yellow)
            replaceInFile (phpAsyncFile, new RegExp (phpDelimiter + restOfFile),    phpDelimiter + phpAsync.join ('\n') + '\n}\n')
        }
    }

    // ========================================================================

    exportTypeScriptClassNames (file, classes) {

        log.bright.cyan ('Exporting TypeScript class names →', file.yellow)

        const regex = /\/[\n]{2}(?:    export class [^\s]+ extends [^\s]+ \{\}[\r]?[\n])+/
        const replacement = "/\n\n" + Object.keys (classes).map (className => {
            const baseClass = classes[className].replace (/ccxt\.[a-z0-9_]+/, 'Exchange')
            return '    export class ' + className + ' extends ' + baseClass + " {}"
        }).join ("\n") + "\n"

        replaceInFile (file, regex, replacement)
    }

    exportTypeScriptExchangeIds (file, classes) {

        log.bright.cyan ('Exporting TypeScript exchange ids →', file.yellow)

        const regex = /\/[\n]{2}    export type ExchangeId =\n(?:        \| \'[a-z0-9_]+\'[\r]?[\n])+/
        const replacement = "/\n\n    export type ExchangeId =\n" + Object.keys (classes).map (className => {
            return "        | '" + className + "'"
        }).join ("\n") + "\n"

        replaceInFile (file, regex, replacement)
    }

    exportTypeScriptDeclarations (file, classes) {

        this.exportTypeScriptClassNames (file, classes)
        this.exportTypeScriptExchangeIds (file, classes)
    }

    // ========================================================================

    transpileErrorHierarchy ({ tsFilename }) {

        const errorHierarchyFilename = './js/base/errorHierarchy.js'
        const errorHierarchyPath = __dirname + '/.' + errorHierarchyFilename

        let js = fs.readFileSync (errorHierarchyPath, 'utf8')

        js = this.regexAll (js, [
<<<<<<< HEAD
            // [ /export { [^\;]+\s*\}\n/s, '' ], // new esm
            [ /\s*export default[^\n]+;\n/g, '' ],
=======
            [ /export { [^\;]+\s*\}\n/s, '' ], // new esm
>>>>>>> ae6df475
            // [ /module\.exports = [^\;]+\;\n/s, '' ], // old commonjs
        ]).trim ()

        const message = 'Transpiling error hierachy →'
        const root = errorHierarchy['BaseError']

        const { python3Body } = this.transpileJavaScriptToPythonAndPHP ({ js })

        // a helper to generate a list of exception class declarations
        // properly derived from corresponding parent classes according
        // to the error hierarchy

        function intellisense (map, parent, generate, classes) {
            function* generator(map, parent, generate, classes) {
                for (const key in map) {
                    yield generate (key, parent, classes)
                    yield* generator (map[key], key, generate, classes)
                }
            }
            return Array.from (generator (map, parent, generate, classes))
        }

        // Python -------------------------------------------------------------

        function pythonDeclareErrorClass (name, parent, classes) {
            classes.push (name)
            return [
                'class ' + name + '(' + parent + '):',
                '    pass',
                '',
                '',
            ].join ('\n');
        }

        const pythonBaseError = [
            'class BaseError(Exception):',
            '    pass',
            '',
            '',
        ].join ('\n');

        const quote = (s) => "'" + s + "'" // helper to add quotes around class names
        const pythonExports = [ 'error_hierarchy', 'BaseError' ]
        const pythonErrors = intellisense (root, 'BaseError', pythonDeclareErrorClass, pythonExports)
        const pythonAll = '__all__ = [\n    ' + pythonExports.map (quote).join (',\n    ') + '\n]'
        const python3BodyIntellisense = python3Body + '\n\n\n' + pythonBaseError + '\n' + pythonErrors.join ('\n') + '\n' + pythonAll + '\n'

        const pythonFilename = './python/ccxt/base/errors.py'
        if (fs.existsSync (pythonFilename)) {
            log.bright.cyan (message, pythonFilename.yellow)
            fs.writeFileSync (pythonFilename, python3BodyIntellisense)
        }

        // PHP ----------------------------------------------------------------

        function phpMakeErrorClassFile (name, parent) {

            const useClause = "\nuse " + parent + ";\n"
            const requireClause = "\nrequire_once PATH_TO_CCXT . '" + parent + ".php';\n"

            const phpBody = [
                '<?php',
                '',
                'namespace ccxt;',
                (parent === 'Exception') ? useClause : requireClause,
                'class ' + name + ' extends ' + parent + ' {};',
                '',
            ].join ("\n")
            const phpFilename = './php/' + name + '.php'
            log.bright.cyan (message, phpFilename.yellow)
            fs.writeFileSync (phpFilename, phpBody)
            return "require_once PATH_TO_CCXT . '" + name + ".php';"
        }

        const phpFilename ='./ccxt.php'

        if (fs.existsSync (phpFilename)) {
            const phpErrors = intellisense (errorHierarchy, 'Exception', phpMakeErrorClassFile)
            const phpBodyIntellisense = phpErrors.join ("\n") + "\n\n"
            log.bright.cyan (message, phpFilename.yellow)
            const phpRegex = /require_once PATH_TO_CCXT \. \'BaseError\.php\'\;\n(?:require_once PATH_TO_CCXT[^\n]+\n)+\n/m
            replaceInFile (phpFilename, phpRegex, phpBodyIntellisense)
        }

        // TypeScript ---------------------------------------------------------

        function declareTsErrorClass (name, parent) {
            return 'export class ' + name + ' extends ' + parent + ' {}'
        }

        const tsBaseError = [
            'export class BaseError extends Error {',
            '    constructor(message: string);',
            '}',
        ].join ('\n    ')

        const tsErrors = intellisense (root, 'BaseError', declareTsErrorClass)

        const tsBodyIntellisense = tsBaseError + '\n\n    ' + tsErrors.join ('\n    ') + '\n\n'

        log.bright.cyan (message, tsFilename.yellow)
        const regex = /export class BaseError[^}]+\}[\n][\n](?:\s+export class [a-zA-Z]+ extends [a-zA-Z]+ \{\}[\n])+[\n]/m
        replaceInFile (tsFilename, regex, tsBodyIntellisense)
    }

    //-----------------------------------------------------------------------------

    transpileDateTimeTests () {
        const jsFile = './ts/test/base/functions/test.datetime.ts'
        const pyFile = './python/ccxt/test/test_exchange_datetime_functions.py'
        const phpFile = './php/test/test_exchange_datetime_functions.php'

        log.magenta ('Transpiling from', jsFile.yellow)

        let js = fs.readFileSync (jsFile).toString ()

        js = this.regexAll (js, [
            [ /[^\n]+from[^\n]+\n/g, '' ],
            [ /^export default[^\n]+\n/g, '' ],
            [/^\/\*.*\s+/mg, ''],
            [/^const\s+{.*}\s+=.*$/gm, ''],
        ])

        let { python2Body, phpBody } = this.transpileJavaScriptToPythonAndPHP ({ js, removeEmptyLines: false })

        // phpBody = phpBody.replace (/exchange\./g, 'Exchange::')

        const pythonHeader = [
            "",
            "import ccxt  # noqa: F402",
            "from ccxt.base.decimal_to_precision import ROUND_UP, ROUND_DOWN  # noqa F401",
            "",
            "# ----------------------------------------------------------------------------",
            "",
            "",
        ].join ("\n")

        const python = this.getPythonPreamble () + pythonHeader + python2Body
        const php = this.getPHPPreamble () + phpBody

        log.magenta ('→', pyFile.yellow)
        log.magenta ('→', phpFile.yellow)

        overwriteFile (pyFile, python)
        overwriteFile (phpFile, php)
    }

    //-------------------------------------------------------------------------

    transpilePrecisionTests () {

        const jsFile = './ts/test/base/functions/test.number.ts'
        const pyFile = './python/ccxt/test/test_decimal_to_precision.py'
        const phpFile = './php/test/decimal_to_precision.php'

        log.magenta ('Transpiling from', jsFile.yellow)

        let js = fs.readFileSync (jsFile).toString ()

        js = this.regexAll (js, [
            [ /\'use strict\';?\s+/g, '' ],
            [ /[^\n]+from[^\n]+\n/g, '' ],
            [ /^export default[^\n]+\n/g, '' ],
            [/^const\s+{.*}\s+=.*$/gm, ''],
            [ /decimalToPrecision/g, 'decimal_to_precision' ],
            [ /numberToString/g, 'number_to_string' ],
        ])

        let { python3Body, python2Body, phpBody, phpAsyncBody } = this.transpileJavaScriptToPythonAndPHP ({ js, removeEmptyLines: false })

        const pythonHeader = [
            "",
            "from ccxt.base.decimal_to_precision import decimal_to_precision  # noqa F401",
            "from ccxt.base.decimal_to_precision import TRUNCATE              # noqa F401",
            "from ccxt.base.decimal_to_precision import ROUND                 # noqa F401",
            "from ccxt.base.decimal_to_precision import DECIMAL_PLACES        # noqa F401",
            "from ccxt.base.decimal_to_precision import SIGNIFICANT_DIGITS    # noqa F401",
            "from ccxt.base.decimal_to_precision import TICK_SIZE             # noqa F401",
            "from ccxt.base.decimal_to_precision import PAD_WITH_ZERO         # noqa F401",
            "from ccxt.base.decimal_to_precision import NO_PADDING            # noqa F401",
            "from ccxt.base.decimal_to_precision import number_to_string      # noqa F401",
            "from ccxt.base.exchange import Exchange                          # noqa F401",
            "from ccxt.base.precise import Precise                            # noqa F401",
            "",
            "",
        ].join ("\n")

        const phpHeader = [
            "",
            "include_once (__DIR__.'/fail_on_all_errors.php');",
            "",
            "// testDecimalToPrecisionErrorHandling",
            "//",
            "// $this->expectException ('ccxt\\\\BaseError');",
            "// $this->expectExceptionMessageRegExp ('/Negative precision is not yet supported/');",
            "// Exchange::decimalToPrecision ('123456.789', TRUNCATE, -2, DECIMAL_PLACES);",
            "//",
            "// $this->expectException ('ccxt\\\\BaseError');",
            "// $this->expectExceptionMessageRegExp ('/Invalid number/');",
            "// Exchange::decimalToPrecision ('foo');",
            "",
            "// ----------------------------------------------------------------------------",
            "",
            "function decimal_to_precision ($x, $roundingMode = ROUND, $numPrecisionDigits = null, $countingMode = DECIMAL_PLACES, $paddingMode = NO_PADDING) {",
            "    return Exchange::decimal_to_precision ($x, $roundingMode, $numPrecisionDigits, $countingMode, $paddingMode);",
            "}",
            "function number_to_string ($x) {",
            "    return Exchange::number_to_string ($x);",
            "}",
            "",
        ].join ("\n")

        const python = this.getPythonPreamble () + pythonHeader + python2Body
        const php = this.getPHPPreamble () + phpHeader + phpBody

        log.magenta ('→', pyFile.yellow)
        log.magenta ('→', phpFile.yellow)

        overwriteFile (pyFile, python)
        overwriteFile (phpFile, php)
    }

    //-------------------------------------------------------------------------

    transpileCryptoTests () {
        const jsFile = './ts/test/base/functions/test.crypto.ts' // using ts version to avoid formatting issues
        const pyFile = './python/ccxt/test/test_crypto.py'
        const phpFile = './php/test/test_crypto.php'

        log.magenta ('Transpiling from', jsFile.yellow)
        let js = fs.readFileSync (jsFile).toString ()

        js = this.regexAll (js, [
            [ /\'use strict\';?\s+/g, '' ],
            [ /[^\n]+from[^\n]+\n/g, '' ],
            [ /^export default[^\n]+\n/g, '' ],
            [/^const\s+{.*}\s+=.*$/gm, ''],
            [ /function equals \([\S\s]+?return true\n}\n/g, '' ],
        ])

        let { python2Body, phpBody } = this.transpileJavaScriptToPythonAndPHP ({ js, removeEmptyLines: false })

        const pythonHeader = [
            "",
            "import ccxt  # noqa: F402",
            "",
            "Exchange = ccxt.Exchange",
            "hash = Exchange.hash",
            "ecdsa = Exchange.ecdsa",
            "jwt = Exchange.jwt",
            "crc32 = Exchange.crc32",
            "encode = Exchange.encode",
            "",
            "",
            "def equals(a, b):",
            "    return a == b",
            "",
        ].join ("\n")

        const phpHeader = [
            "",
            "function hash(...$args) {",
            "    return Exchange::hash(...$args);",
            "}",
            "",
            "function encode(...$args) {",
            "    return Exchange::encode(...$args);",
            "}",
            "",
            "function ecdsa(...$args) {",
            "    return Exchange::ecdsa(...$args);",
            "}",
            "",
            "function jwt(...$args) {",
            "    return Exchange::jwt(...$args);",
            "}",
            "",
            "function equals($a, $b) {",
            "    return $a === $b;",
            "}",
        ].join ("\n")

        const python = this.getPythonPreamble () + pythonHeader + python2Body
        const php = this.getPHPPreamble () + phpHeader + phpBody

        log.magenta ('→', pyFile.yellow)
        log.magenta ('→', phpFile.yellow)

        overwriteFile (pyFile, python)
        overwriteFile (phpFile, php)
    }

    // ============================================================================

    transpileExchangeTests () {
        const tests = [
            {
                'tsFile': './ts/test/Exchange/test.market.ts',
                'pyFile': './python/ccxt/test/test_market.py',
                'phpFile': './php/test/test_market.php',
            },
            {
                'tsFile': './ts/test/Exchange/test.trade.ts',
                'pyFile': './python/ccxt/test/test_trade.py',
                'phpFile': './php/test/test_trade.php',
            },
            {
                'tsFile': './ts/test/Exchange/test.order.ts',
                'pyFile': './python/ccxt/test/test_order.py',
                'phpFile': './php/test/test_order.php',
            },
            {
                'tsFile': './ts/test/Exchange/test.position.ts',
                'pyFile': './python/ccxt/test/test_position.py',
                'phpFile': './php/test/test_position.php',
            },
            {
                'tsFile': './ts/test/Exchange/test.transaction.ts',
                'pyFile': './python/ccxt/test/test_transaction.py',
                'phpFile': './php/test/test_transaction.php',
            },
            {
                'tsFile': './ts/test/Exchange/test.ohlcv.ts',
                'pyFile': './python/ccxt/test/test_ohlcv.py',
                'phpFile': './php/test/test_ohlcv.php',
            },
            {
                'tsFile': './ts/test/Exchange/test.leverageTier.ts',
                'pyFile': './python/ccxt/test/test_leverage_tier.py',
                'phpFile': './php/test/test_leverage_tier.php',
            },
            {
                'tsFile': './ts/test/Exchange/test.account.ts',
                'pyFile': './python/ccxt/test/test_account.py',
                'phpFile': './php/test/test_account.php',
            },
            {
                'tsFile': './ts/test/Exchange/test.marginModification.ts',
                'pyFile': './python/ccxt/test/test_margin_modification.py',
                'phpFile': './php/test/test_margin_modification.php',
            },
        ]
        for (const test of tests) {
            this.transpileTest (test)
        }
    }

    // ============================================================================

    transpileTest (test) {
        log.magenta ('Transpiling from', test.tsFile.yellow)
        let js = fs.readFileSync (test.tsFile).toString ()

        js = this.regexAll (js, [
            [ /\'use strict\';?\s+/g, '' ],
            [ /[^\n]+from[^\n]+\n/g, '' ],
            [ /export default\s+[^\n]+;*\n*/g, '' ],
        ])

        let { python3Body, phpBody } = this.transpileJavaScriptToPythonAndPHP ({ js, removeEmptyLines: false })

        let pythonHeader = []

        if (python3Body.indexOf ('numbers.') >= 0) {
            pythonHeader.push ('import numbers  # noqa E402')
        }

        if (pythonHeader.length > 0) {
            pythonHeader.unshift ('')
            pythonHeader.push ('', '')
        }

        pythonHeader = pythonCodingUtf8 + '\n\n' + pythonHeader.join ('\n')

        const python = pythonHeader + python3Body
        const php = this.getPHPPreamble (false) + phpBody

        log.magenta ('→', test.pyFile.yellow)
        log.magenta ('→', test.phpFile.yellow)

        overwriteFile (test.pyFile, python)
        overwriteFile (test.phpFile, php)
    }

    // ============================================================================

    transpileTests () {

        this.transpilePrecisionTests ()
        this.transpileDateTimeTests ()
        this.transpileCryptoTests ()

        this.transpileExchangeTests ()
    }

    // ============================================================================

    transpilePhpBaseClassMethods () {
        const baseMethods = this.getPHPBaseMethods ()
        const indent = 4
        const space = ' '.repeat (indent)
        const result = [
            'public static $camelcase_methods = array(',
        ]
        for (const method of baseMethods) {
            const underscoreCase = unCamelCase (method)
            if (underscoreCase !== method) {
                result.push (space.repeat (2) + '\'' + method + '\' => ' + '\'' + underscoreCase + '\',')
            }
        }
        result.push (space + ');')
        const string = result.join ('\n')

        const phpBaseClass = './php/Exchange.php';
        const phpBody = fs.readFileSync (phpBaseClass, 'utf8')
        const regex = /public static \$camelcase_methods = array\([\s\S]+?\);/g
        const bodyArray = phpBody.split (regex)

        const newBody = bodyArray[0] + string + bodyArray[1]

        log.magenta ('Transpiling from ', phpBaseClass.yellow, '→', phpBaseClass.yellow)
        overwriteFile (phpBaseClass, newBody)
    }

    // ============================================================================

    getAllFilesRecursively(folder, jsFiles) {
        fs.readdirSync(folder).forEach(File => {
            const absolute = join(folder, File);
            if (fs.statSync(absolute).isDirectory()) return this.getAllFilesRecursively(absolute, jsFiles);
            else return jsFiles.push(absolute);
        });
    }

    addGeneratedHeaderToJs (jsFolder, force = false) {

        // add it to every file inside the folder
        let jsFiles = [];
        this.getAllFilesRecursively(jsFolder, jsFiles);

        jsFiles.map (jsFilePath => {
            let contents = [
                this.getJsPreamble(),
                fs.readFileSync (jsFilePath, 'utf8')
            ].join ("\n")
            overwriteFile (jsFilePath, contents)
        }) 
        log.bright.yellow ('Added JS preamble to all ', jsFiles.length + ' files.')
    }

    // ============================================================================


    transpileEverything (force = false) {

        // default pattern is '.js'
        const [ /* node */, /* script */, pattern ] = process.argv.filter (x => !x.startsWith ('--'))
            , python2Folder  = './python/ccxt/'
            , python3Folder  = './python/ccxt/async_support/'
            , phpFolder      = './php/'
            , phpAsyncFolder = './php/async/'
            , tsFolder = './ts/'
            , jsFolder = './js/'
            , options = { python2Folder, python3Folder, phpFolder, phpAsyncFolder }

        createFolderRecursively (python2Folder)
        createFolderRecursively (python3Folder)
        createFolderRecursively (phpFolder)
        createFolderRecursively (phpAsyncFolder)

        //*

        this.addGeneratedHeaderToJs (jsFolder)

        this.transpileBaseMethods ()

        const classes = this.transpileDerivedExchangeFiles (tsFolder, options, pattern, force)

        if (classes === null) {
            log.bright.yellow ('0 files transpiled.')
            return;
        }

        // HINT: if we're going to support specific class definitions
        // this process won't work anymore as it will override the definitions
        this.exportTypeScriptDeclarations (tsFilename, classes)

        //*/

        this.transpileErrorHierarchy ({ tsFilename })

        this.transpileTests ()

        this.transpilePythonAsyncToSync ()

        this.transpilePhpAsyncToSync ()

        this.transpilePhpBaseClassMethods ()

        log.bright.green ('Transpiled successfully.')
    }
}

// ============================================================================
// main entry point
let metaUrl = import.meta.url
metaUrl = metaUrl.substring(0, metaUrl.lastIndexOf(".")) // remove extension
const url = pathToFileURL(process.argv[1]);
if (metaUrl === url.href) { // called directly like `node module`

    const transpiler = new Transpiler ()
    const test = process.argv.includes ('--test') || process.argv.includes ('--tests')
    const errors = process.argv.includes ('--error') || process.argv.includes ('--errors')
    const force = process.argv.includes ('--force')
    log.bright.green ({ force })
    if (test) {
        transpiler.transpileTests ()
    } else if (errors) {
        transpiler.transpileErrorHierarchy ({ tsFilename })
    } else {
        transpiler.transpileEverything (force)
    }

} else { // if required as a module

    // do nothing
}

// ============================================================================

export {
    Transpiler
}<|MERGE_RESOLUTION|>--- conflicted
+++ resolved
@@ -9,28 +9,17 @@
 import * as errors from "../js/base/errors.js"
 import {unCamelCase, precisionConstants, safeString, unique} from "../js/base/functions.js"
 import { Exchange } from '../js/base/Exchange.js'
-<<<<<<< HEAD
 import { basename, join } from 'path'
 import { createFolderRecursively, replaceInFile, overwriteFile } from './fsLocal.js'
 import { pathToFileURL } from 'url'
 import errorHierarchy from '../js/base/errorHierarchy.js'
-=======
-import { basename } from 'path'
-import { createFolderRecursively, replaceInFile, overwriteFile } from './fsLocal.js'
-import { pathToFileURL } from 'url'
-import { errorHierarchy } from '../js/base/errorHierarchy.js'
->>>>>>> ae6df475
 import { platform } from 'process'
 
 ansi.nice
 
 const tsFilename = './ccxt.d.ts'
 const pythonCodingUtf8 = '# -*- coding: utf-8 -*-'
-<<<<<<< HEAD
 const baseExchangeJsFile = './ts/base/Exchange.ts'
-=======
-const baseExchangeJsFile = './js/base/Exchange.js'
->>>>>>> ae6df475
 
 let __dirname = new URL('.', import.meta.url).pathname;
 
@@ -1503,12 +1492,8 @@
         let js = fs.readFileSync (errorHierarchyPath, 'utf8')
 
         js = this.regexAll (js, [
-<<<<<<< HEAD
             // [ /export { [^\;]+\s*\}\n/s, '' ], // new esm
             [ /\s*export default[^\n]+;\n/g, '' ],
-=======
-            [ /export { [^\;]+\s*\}\n/s, '' ], // new esm
->>>>>>> ae6df475
             // [ /module\.exports = [^\;]+\;\n/s, '' ], // old commonjs
         ]).trim ()
 
