{
  "name": "ccxt",
<<<<<<< HEAD
  "version": "1.18.114",
=======
  "version": "1.18.117",
>>>>>>> 6a8db368
  "description": "A JavaScript / Python / PHP cryptocurrency trading library with support for 100+ exchanges",
  "main": "./ccxt.js",
  "unpkg": "build/ccxt.browser.js",
  "engines": {
    "node": ">=7.6.0"
  },
  "repository": {
    "type": "git",
    "url": "https://github.com/ccxt/ccxt.git"
  },
  "readme": "README.md",
  "scripts": {
    "build": "npm run build-without-docs && npm run pandoc-all && npm run update-badges",
    "build-without-docs": "npm run export-exchanges && npm run vss && npm run check-js-syntax && npm run browserify && npm run transpile && npm run qa",
    "test": "npm run build && node run-tests",
    "fast-test": "node run-tests --js",
    "test-base": "npm run test-js-base && npm run test-python-base && npm run test-php-base",
    "test-js-base": "mocha js/test/base/test.base.js --reporter ololog/reporter",
    "test-python-base": "python python/test/test_decimal_to_precision.py",
    "test-php-base": "php -f php/test/decimal_to_precision.php",
    "export-exchanges": "node export-exchanges",
    "update-badges": "node update-badges",
    "convert-md-2-rst": "bash ./convert-md-2-rst",
    "transpile": "node transpile",
    "vss": "node vss",
    "qa": "npm run check-python-syntax && npm run check-php-syntax",
    "lint": "eslint",
    "check-syntax": "npm run transpile && npm run check-js-syntax && npm run check-python-syntax && npm run check-php-syntax",
    "check-js-syntax": "eslint 'js/*.js'",
    "check-python-syntax": "cd python && tox -e qa && cd ..",
    "check-php-syntax": "php -f php/test/syntax.php",
    "browserify": "browserify ./ccxt.browser.js > ./build/ccxt.browser.js",
    "pandoc-all": "npm run pandoc-python-readme && npm run pandoc-doc-readme && npm run pandoc-doc-faq && npm run pandoc-doc-manual && npm run pandoc-doc-install && npm run pandoc-doc-exchanges && npm run pandoc-doc-exchanges-by-country",
    "pandoc-python-readme": "pandoc --wrap=preserve --columns=10000 --from=markdown --to=rst --output=python/README.rst README.md",
    "pandoc-doc-readme": "pandoc --wrap=preserve --columns=10000 --from=markdown --to=rst --output=doc/README.rst README.md",
    "pandoc-doc-faq": "pandoc --wrap=preserve --columns=10000 --from=markdown --to=rst --output=doc/FAQ.rst wiki/FAQ.md",
    "pandoc-doc-manual": "pandoc --wrap=preserve --columns=10000 --from=markdown --to=rst --output=doc/manual.rst wiki/Manual.md",
    "pandoc-doc-install": "pandoc --wrap=preserve --columns=10000 --from=markdown --to=rst --output=doc/install.rst wiki/Install.md",
    "pandoc-doc-exchanges": "pandoc --wrap=preserve --columns=10000 --from=markdown --to=rst --output=doc/exchanges.rst wiki/Exchange-Markets.md",
    "pandoc-doc-exchanges-by-country": "pandoc --wrap=preserve --columns=10000 --from=markdown --to=rst --output=doc/exchanges-by-country.rst wiki/Exchange-Markets-By-Country.md",
    "postinstall": "opencollective postinstall && node postinstall.js"
  },
  "types": "./ccxt.d.ts",
  "dependencies": {
    "cached-path-relative": "1.0.2",
    "crypto-js": "3.1.9-1",
    "fetch-ponyfill": "4.1.0",
    "opencollective": "1.0.3",
    "qs": "6.5.1"
  },
  "devDependencies": {
    "ansicolor": "1.1.71",
    "as-table": "1.0.31",
    "asciichart": "1.5.7",
    "browserify": "14.5.0",
    "chai": "4.1.2",
    "chai-as-promised": "7.1.1",
    "eslint": "4.15.0",
    "eslint-config-airbnb-base": "12.1.0",
    "eslint-plugin-import": "2.8.0",
    "istanbul": "0.4.5",
    "mocha": "5.2.0",
    "nyc": "11.4.1",
    "ololog": "1.1.110"
  },
  "author": {
    "name": "Igor Kroitor",
    "email": "igor.kroitor@gmail.com",
    "url": "https://github.com/kroitor"
  },
  "license": "MIT",
  "bugs": {
    "url": "https://github.com/ccxt-dev/ccxt/issues"
  },
  "homepage": "https://ccxt.trade",
  "keywords": [
    "algorithmic",
    "algotrading",
    "altcoin",
    "altcoins",
    "api",
    "arbitrage",
    "backtest",
    "backtesting",
    "bitcoin",
    "bot",
    "btc",
    "cny",
    "coin",
    "coins",
    "crypto",
    "cryptocurrency",
    "crypto currency",
    "crypto market",
    "currency",
    "currencies",
    "darkcoin",
    "dash",
    "digital currency",
    "doge",
    "dogecoin",
    "e-commerce",
    "etc",
    "eth",
    "ether",
    "ethereum",
    "exchange",
    "exchanges",
    "eur",
    "framework",
    "invest",
    "investing",
    "investor",
    "library",
    "light",
    "litecoin",
    "ltc",
    "market",
    "market data",
    "markets",
    "merchandise",
    "merchant",
    "minimal",
    "ohlcv",
    "order",
    "orderbook",
    "order book",
    "price",
    "price data",
    "pricefeed",
    "private",
    "public",
    "ripple",
    "strategy",
    "ticker",
    "tickers",
    "toolkit",
    "trade",
    "trader",
    "trading",
    "usd",
    "volume",
    "xbt",
    "xrp",
    "zec",
    "zerocoin",
    "1Broker",
    "1BTCXE",
    "ACX",
    "acx.io",
    "allcoin",
    "allcoin.com",
    "ANX",
    "ANXPro",
    "bibox",
    "bibox.com",
    "Binance",
    "binance.com",
    "bit2c.co.il",
    "Bit2C",
    "BitBay",
    "BitBays",
    "bitcoincoid",
    "Bitcoin.co.id",
    "Bitfinex",
    "bitFLyer",
    "bitflyer.jp",
    "bithumb",
    "bithumb.com",
    "bitlish",
    "BitMarket",
    "BitMEX",
    "Bitso",
    "Bitstamp",
    "Bittrex",
    "BL3P",
    "Bleutrade",
    "bleutrade.com",
    "BlinkTrade",
    "braziliex",
    "braziliex.com",
    "BtcBox",
    "btcbox.co.jp",
    "BTCC",
    "BTCChina",
    "BTC-e",
    "BTCe",
    "BTCExchange",
    "btcexchange.ph",
    "BTC Markets",
    "btcmarkets",
    "btcmarkets.net",
    "BTCTrader",
    "btctrader.com",
    "btc-trade.com.ua",
    "BTC Trade UA",
    "BTCTurk",
    "btcturk.com",
    "BTCX",
    "btc-x",
    "bter",
    "Bter.com",
    "BX.in.th",
    "ccex",
    "C-CEX",
    "cex",
    "CEX.IO",
    "CHBTC",
    "ChileBit",
    "chilebit.net",
    "coincheck",
    "CoinExchange",
    "coinexchange.io",
    "coingi",
    "coingi.com",
    "CoinMarketCap",
    "CoinMate",
    "Coinsecure",
    "CoinSpot",
    "coinspot.com.au",
    "Crypto Capital",
    "cryptocapital.co",
    "Cryptopia",
    "cryptopia.co.nz",
    "DSX",
    "dsx.uk",
    "EXMO",
    "flowBTC",
    "flowbtc.com",
    "FoxBit",
    "foxbit.exchange",
    "FYB-SE",
    "FYB-SG",
    "Gatecoin",
    "GDAX",
    "Gemini",
    "HitBTC",
    "Huobi",
    "HuobiPRO",
    "huobi.pro",
    "Independent Reserve",
    "independentreserve.com",
    "itBit",
    "jubi.com",
    "Kraken",
    "Kucoin",
    "Kuna",
    "LakeBTC",
    "lakebtc.com",
    "LiveCoin",
    "Liqui",
    "liqui.io",
    "luno",
    "mercado",
    "MercadoBitcoin",
    "mercadobitcoin.br",
    "mixcoins",
    "mixcoins.com",
    "nova",
    "novaexchange",
    "novaexchange.com",
    "OKCoin",
    "OKCoin.com",
    "OKCoin.cn",
    "OKEX",
    "okex.com",
    "Paymium",
    "Poloniex",
    "QuadrigaCX",
    "Qryptos",
    "QUOINEX",
    "Southxchange",
    "SurBitcoin",
    "surbitcoin.com",
    "Tidex",
    "tidex.com",
    "TheRockTrading",
    "UrduBit",
    "urdubit.com",
    "Vaultoro",
    "VBTC",
    "vbtc.exchange",
    "vbtc.vn",
    "VirWoX",
    "WEX",
    "wex.nz",
    "xBTCe",
    "xbtce.com",
    "YoBit",
    "yobit.net",
    "YUNBI",
    "Zaif",
    "ZB"
  ],
  "collective": {
    "type": "opencollective",
    "url": "https://opencollective.com/ccxt",
    "logo": "https://opencollective.com/ccxt/logo.txt"
  }
}<|MERGE_RESOLUTION|>--- conflicted
+++ resolved
@@ -1,10 +1,7 @@
 {
   "name": "ccxt",
-<<<<<<< HEAD
   "version": "1.18.114",
-=======
   "version": "1.18.117",
->>>>>>> 6a8db368
   "description": "A JavaScript / Python / PHP cryptocurrency trading library with support for 100+ exchanges",
   "main": "./ccxt.js",
   "unpkg": "build/ccxt.browser.js",
