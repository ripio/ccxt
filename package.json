{
<<<<<<< HEAD
  "name": "ccxt-esm",
  "version": "1.88.94",
=======
  "name": "ccxt",
  "version": "1.89.16",
>>>>>>> 18454b3e
  "description": "A JavaScript / Python / PHP cryptocurrency trading library with support for 130+ exchanges",
  "unpkg": "dist/ccxt.browser.mjs",
  "type": "module",
  "exports": {
    ".": {
      "import": "./ccxt.js",
      "require": "./ccxt.cjs"
    },
    "./buildUtils": {
      "import": "./build/build-utils.js"
    },
    "./exchangeTests": {
      "import": "./js/test/Exchange/exportTests.js"
    }
  },
  "engines": {
    "node": ">=10.4.0"
  },
  "publishConfig": {
    "registry": "https://registry.npmjs.com"
  },
  "repository": {
    "type": "git",
    "url": "https://github.com/carlosmiei/ccxt"
  },
  "readme": "README.md",
  "scripts": {
    "docker": "docker-compose run --rm ccxt",
    "build": "npm run pre-transpile && npm run transpile && npm run post-transpile && npm run update-badges",
    "force-build": "npm run pre-transpile && npm run force-transpile && npm run post-transpile && npm run update-badges",
    "pre-transpile": "npm run export-exchanges && npm run vss && npm run copy-python-files && npm run check-js-syntax && npm run bundle",
    "post-transpile": "npm run check-python-syntax && npm run check-php-syntax",
    "test": "npm run build && node run-tests.js",
    "fast-test": "node run-tests.js --js",
    "test-js": "node run-tests.js --js",
    "test-py": "node run-tests.js --python",
    "test-php": "node run-tests.js --php",
    "test-base": "npm run test-js-base && npm run test-python-base && npm run test-php-base",
    "test-js-base": "node ./js/test/base/test.base.js",
    "test-python-base": "python3 python/ccxt/test/test_decimal_to_precision.py && python3 python/ccxt/test/test_crypto.py",
    "test-php-base": "php -f php/test/decimal_to_precision.php && php -f php/test/test_crypto.php",
    "cli.js": "node ./examples/js/cli.js",
    "cli.py": "python3 ./examples/py/cli.py",
    "cli.php": "php ./examples/php/cli.php",
    "export-exchanges": "node build/export-exchanges",
    "export-docs": "python3 build/export-docs.py",
    "capabilities": "node ./examples/js/exchange-capabilities.js",
    "git-ignore-generated-files": "node build/git-ignore-generated-files",
    "git-unignore-generated-files": "node build/git-ignore-generated-files --unignore",
    "update-badges": "node build/update-badges",
    "update-links": "node build/update-links",
    "transpile": "node build/transpile",
    "force-transpile": "node build/transpile --force",
    "vss": "node build/vss",
    "lint": "eslint",
    "check-syntax": "npm run transpile && npm run check-js-syntax && npm run check-python-syntax && npm run check-php-syntax",
    "check-js-syntax": "node -e \"console.log(process.cwd())\" && eslint --version && eslint \"js/*.js\" \"js/base/Exchange.js\" --cache --cache-location .cache/eslintcache --cache-strategy metadata",
    "check-python-syntax": "cd python && tox -e qa && cd ..",
    "check-php-syntax": "php -f php/test/syntax.php",
    "bundle": "npm run bundle-cjs && npm run bundle-browser",
    "bundle-cjs": "rollup -c rollup.config.js",
    "bundle-browser": "rollup -c rollup.config.browser.js",
    "copy-python-files": "npm run copy-python-package && npm run copy-python-license && npm run copy-python-keys && npm run copy-python-readme",
    "copy-python-package": "node build/copy package.json python/package.json",
    "copy-python-license": "node build/copy LICENSE.txt python/LICENSE.txt",
    "copy-python-keys": "node build/copy keys.json python/keys.json",
    "copy-python-readme": "node build/copy README.md python/README.md",
    "postinstall": "node postinstall.cjs"
  },
  "types": "./ccxt.d.ts",
  "devDependencies": {
    "@rollup/plugin-babel": "^5.3.1",
    "@rollup/plugin-commonjs": "^21.0.3",
    "@rollup/plugin-json": "^4.1.0",
    "@rollup/plugin-node-resolve": "^13.1.3",
    "ansicolor": "1.1.81",
    "as-table": "1.0.37",
    "asciichart": "^1.5.25",
    "eslint": "^8.8.0",
    "eslint-config-airbnb-base": "15.0.0",
    "eslint-plugin-import": "2.25.4",
    "ololog": "1.1.155",
    "rollup": "^2.70.1",
    "rollup-plugin-polyfill-node": "^0.9.0"
  },
  "author": {
    "name": "Igor Kroitor",
    "email": "igor.kroitor@gmail.com",
    "url": "https://github.com/kroitor"
  },
  "license": "MIT",
  "bugs": {
    "url": "https://github.com/ccxt/ccxt/issues"
  },
  "homepage": "https://ccxt.com",
  "keywords": [
    "algorithmic",
    "algotrading",
    "altcoin",
    "altcoins",
    "api",
    "arbitrage",
    "real-time",
    "realtime",
    "backtest",
    "backtesting",
    "bitcoin",
    "bot",
    "btc",
    "cny",
    "coin",
    "coins",
    "crypto",
    "cryptocurrency",
    "crypto currency",
    "crypto market",
    "currency",
    "currencies",
    "darkcoin",
    "dash",
    "digital currency",
    "doge",
    "dogecoin",
    "e-commerce",
    "etc",
    "eth",
    "ether",
    "ethereum",
    "exchange",
    "exchanges",
    "eur",
    "framework",
    "invest",
    "investing",
    "investor",
    "library",
    "light",
    "litecoin",
    "ltc",
    "market",
    "market data",
    "markets",
    "merchandise",
    "merchant",
    "minimal",
    "ohlcv",
    "order",
    "orderbook",
    "order book",
    "price",
    "price data",
    "pricefeed",
    "private",
    "public",
    "ripple",
    "strategy",
    "ticker",
    "tickers",
    "toolkit",
    "trade",
    "trader",
    "trading",
    "usd",
    "volume",
    "websocket",
    "websockets",
    "web socket",
    "web sockets",
    "ws",
    "xbt",
    "xrp",
    "zec",
    "zerocoin",
    "1Broker",
    "1BTCXE",
    "ACX",
    "acx.io",
    "Allcoin",
    "allcoin.com",
    "ANX",
    "ANXPro",
    "Bibox",
    "bibox.com",
    "Binance",
    "binance.com",
    "bit2c.co.il",
    "Bit2C",
    "BitBay",
    "BitBays",
    "bitcoincoid",
    "Bitcoin.co.id",
    "Bitfinex",
    "bitFlyer",
    "bitflyer.jp",
    "Bithumb",
    "bithumb.com",
    "Bitlish",
    "BitMarket",
    "BitMEX",
    "Bitso",
    "Bitstamp",
    "Bittrex",
    "BL3P",
    "Bleutrade",
    "bleutrade.com",
    "BlinkTrade",
    "Braziliex",
    "braziliex.com",
    "BtcBox",
    "btcbox.co.jp",
    "BTCC",
    "BTCChina",
    "BTC-e",
    "BTCe",
    "BTCExchange",
    "btcexchange.ph",
    "BTC Markets",
    "btcmarkets",
    "btcmarkets.net",
    "BTCTrader",
    "btctrader.com",
    "btc-trade.com.ua",
    "BTC Trade UA",
    "BTCTurk",
    "btcturk.com",
    "BTCX",
    "btc-x",
    "bter",
    "Bter.com",
    "bx.in.th",
    "ccex",
    "C-CEX",
    "cex",
    "cex.io",
    "CHBTC",
    "ChileBit",
    "chilebit.net",
    "coincheck",
    "CoinExchange",
    "coinexchange.io",
    "Coingi",
    "coingi.com",
    "CoinMarketCap",
    "CoinMate",
    "Coinsecure",
    "CoinSpot",
    "coinspot.com.au",
    "Crypto Capital",
    "cryptocapital.co",
    "DSX",
    "dsx.uk",
    "EXMO",
    "flowBTC",
    "flowbtc.com",
    "FoxBit",
    "foxbit.exchange",
    "FYB-SE",
    "FYB-SG",
    "Gatecoin",
    "GDAX",
    "Gemini",
    "HitBTC",
    "Huobi",
    "HuobiPRO",
    "huobi.pro",
    "Independent Reserve",
    "independentreserve.com",
    "itBit",
    "jubi.com",
    "Kraken",
    "KuCoin",
    "Kuna",
    "LakeBTC",
    "lakebtc.com",
    "LiveCoin",
    "Liqui",
    "liqui.io",
    "luno",
    "mercado",
    "MercadoBitcoin",
    "mercadobitcoin.br",
    "MixCoins",
    "mixcoins.com",
    "nova",
    "Novaexchange",
    "novaexchange.com",
    "OKCoin",
    "okcoin.com",
    "okcoin.cn",
    "OKEX",
    "okex.com",
    "Paymium",
    "Poloniex",
    "QuadrigaCX",
    "Qryptos",
    "QUOINEX",
    "SouthXchange",
    "SurBitcoin",
    "surbitcoin.com",
    "Tidex",
    "tidex.com",
    "TheRockTrading",
    "UrduBit",
    "urdubit.com",
    "Vaultoro",
    "VBTC",
    "vbtc.exchange",
    "vbtc.vn",
    "VirWoX",
    "WEX",
    "wex.nz",
    "xBTCe",
    "xbtce.com",
    "YoBit",
    "yobit.net",
    "YUNBI",
    "Zaif",
    "ZB",
    "1btcxe.com",
    "anxpro.com",
    "anybits.com",
    "Anybits",
    "bcex.top",
    "BCEX",
    "big.one",
    "BigONE",
    "bitbank.cc",
    "bitbank",
    "bitbay.net",
    "bitfinex.com",
    "bitforex.com",
    "Bitforex",
    "bitibu.com",
    "Bitibu",
    "bitkk.com",
    "bitkk",
    "bitlish.com",
    "bitmarket.pl",
    "bitmarket.net",
    "bitmex.com",
    "bitsane.com",
    "Bitsane",
    "bitso.com",
    "bitstamp.net",
    "bittrex.com",
    "bit-z.com",
    "Bit-Z",
    "bl3p.eu",
    "bitonic.nl",
    "btc-alpha.com",
    "BTC-Alpha",
    "btcchina.com",
    "BtcTrade.im",
    "buda.com",
    "Buda",
    "c-cex.com",
    "trade.chbtc.com",
    "cobinhood.com",
    "COBINHOOD",
    "coinbase.com",
    "Coinbase",
    "prime.coinbase.com",
    "Coinbase Prime",
    "pro.coinbase.com",
    "Coinbase Pro",
    "coincheck.com",
    "coinegg.com",
    "CoinEgg",
    "coinex.com",
    "CoinEx",
    "coinfalcon.com",
    "CoinFalcon",
    "coinfloor.co.uk",
    "coinfloor",
    "coinmarketcap.com",
    "coinmate.io",
    "coinnest.co.kr",
    "coinnest",
    "coinone.co.kr",
    "CoinOne",
    "cointiger.pro",
    "CoinTiger",
    "coolcoin.com",
    "CoolCoin",
    "coss.io",
    "COSS",
    "crex24.com",
    "CREX24",
    "cryptonbtc.com",
    "Crypton",
    "deribit.com",
    "Deribit",
    "ethfinex.com",
    "Ethfinex",
    "exmo.me",
    "exx.com",
    "EXX",
    "fcoin.com",
    "FCoin",
    "trader.flowbtc.com",
    "fybse.se",
    "fybsg.com",
    "gatecoin.com",
    "Gate.io",
    "gdax.com",
    "gemini.com",
    "getbtc.org",
    "GetBTC",
    "hadax.com",
    "HADAX",
    "hitbtc.com",
    "Huobi Pro",
    "huobi.com.ru",
    "Huobi Russia",
    "ice3x.com",
    "ice3x.co.za",
    "ICE3X",
    "indodax.com",
    "INDODAX",
    "itbit.com",
    "kkex.com",
    "KKEX",
    "kraken.com",
    "kucoin.com",
    "kuna.io",
    "lbank.info",
    "LBank",
    "liquid.com",
    "Liquid",
    "livecoin.net",
    "luno.com",
    "lykke.com",
    "Lykke",
    "mercadobitcoin.com.br",
    "Mercado Bitcoin",
    "negociecoins.com.br",
    "NegocieCoins",
    "OKCoin CNY",
    "OKCoin USD",
    "paymium.com",
    "poloniex.com",
    "quadrigacx.com",
    "rightbtc.com",
    "RightBTC",
    "southxchange.com",
    "stronghold.co",
    "Stronghold",
    "theocean.trade",
    "The Ocean",
    "therocktrading.com",
    "tidebit.com",
    "TideBit",
    "uex.com",
    "UEX",
    "upbit.com",
    "Upbit",
    "vaultoro.com",
    "virwox.com",
    "yunbi.com",
    "zaif.jp",
    "zb.com",
    "fcoinjp.com",
    "FCoinJP",
    "binance.je",
    "Binance Jersey",
    "bequant.io",
    "Bequant",
    "DX.Exchange",
    "oceanex.pro.com",
    "OceanEx",
    "flowbtc.com.br",
    "foxbit.com.br",
    "latoken.com",
    "Latoken",
    "bitmart.com",
    "BitMart",
    "digifinex.vip",
    "DigiFinex",
    "idex.market",
    "IDEX",
    "adara.io",
    "Adara",
    "binance.us",
    "Binance US",
    "whitebit.com",
    "WhiteBit",
    "bitmax.io",
    "BitMax",
    "bytetrade.com",
    "ByteTrade",
    "ftx.com",
    "FTX",
    "{hostname}",
    "bw.com",
    "stex.com",
    "STEX",
    "BW",
    "timex.io",
    "TimeX",
    "bitz.com",
    "topliq.com",
    "TOP.Q",
    "hollaex.com",
    "HollaEx",
    "bybit.com",
    "Bybit",
    "aofex.com",
    "AOFEX",
    "byte-trade.com",
    "hbtc.com",
    "HBTC",
    "probit.com",
    "ProBit",
    "eterbase.com",
    "Eterbase",
    "qtrade.io",
    "qTrade",
    "dsxglobal.com",
    "bitvavo.com",
    "Bitvavo",
    "Currency.com",
    "Waves.Exchange",
    "phemex.com",
    "Phemex",
    "huobi.co.jp",
    "Huobi Japan",
    "digifinex.com",
    "bitflyer.com",
    "bitpanda.com",
    "Bitpanda",
    "Bitpanda Pro",
    "xena.exchange",
    "Xena Exchange",
    "bitget.com",
    "Bitget",
    "idex.io",
    "novadax.com.br",
    "NovaDAX",
    "exchange.ripio.com",
    "Ripio",
    "huobi.com",
    "exchange.bitcoin.com",
    "bitcoin.com",
    "bibox365.com",
    "vcc.exchange",
    "VCC Exchange",
    "cdax.io",
    "CDAX",
    "delta.exchange",
    "Delta Exchange",
    "gopax.co.kr",
    "GOPAX",
    "aax.com",
    "AAX",
    "aaxpro.com",
    "equos.io",
    "EQUOS",
    "ndax.io",
    "NDAX",
    "ascendex.com",
    "AscendEX",
    "exchange.coinbase.com",
    "bitbns.com",
    "Bitbns",
    "Binance COIN-M Futures",
    "Binance USDⓈ-M Futures",
    "Binance COIN-M",
    "Binance USDⓈ-M",
    "eqonex.com",
    "EQONEX",
    "FMFW.io",
    "mexc.com",
    "MEXC Global",
    "bitrue.com",
    "Bitrue",
    "ftx.us",
    "FTXUS",
    "FTX US",
    "zipmex.com",
    "Zipmex",
    "zondaglobal.com",
    "Zonda",
    "futures.kucoin.com",
    "KuCoin Futures",
    "Blockchain.com",
    "Crypto.com",
    "wazirx.com",
    "WazirX",
    "woo.org",
    "Woo",
    "WOO X",
    "okx.com",
    "OKX",
    "bkex.com",
    "BKEX",
    "bitopro.com",
    "BitoPro",
    "coinflex.com",
    "CoinFLEX",
    "btcex.com",
    "BTCEX"
  ],
  "collective": {
    "type": "opencollective",
    "url": "https://opencollective.com/ccxt",
    "logo": "https://opencollective.com/ccxt/logo.txt"
  },
  "ethereum": "0x26a3CB49578F07000575405a57888681249c35Fd"
}<|MERGE_RESOLUTION|>--- conflicted
+++ resolved
@@ -1,11 +1,6 @@
 {
-<<<<<<< HEAD
   "name": "ccxt-esm",
-  "version": "1.88.94",
-=======
-  "name": "ccxt",
   "version": "1.89.16",
->>>>>>> 18454b3e
   "description": "A JavaScript / Python / PHP cryptocurrency trading library with support for 130+ exchanges",
   "unpkg": "dist/ccxt.browser.mjs",
   "type": "module",
