--- conflicted
+++ resolved
@@ -44,11 +44,7 @@
 class RequestTimeout       extends NetworkError  {}
 class ExchangeNotAvailable extends NetworkError  {}
 
-<<<<<<< HEAD
-$version = '1.7.0';
-=======
 $version = '1.7.1';
->>>>>>> 26678943
 
 $curl_errors = array (
     0 => 'CURLE_OK',
