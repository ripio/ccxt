{
    "ace": {
        "skipMethods": {
            "loadMarkets": {
                "currencyIdAndCode": "temporary skip, because ids are numeric and we are in wip for numeric id tests",
                "quoteId": "numeric",
                "quote": "numeric",
                "baseId": "numeric",
                "base": "numeric",
                "settleId": "numeric",
                "settle": "numeric",
                "active":"is undefined"
            },
            "fetchOrderBook": "needs reversion of amount/price",
            "fetchL2OrderBook": "same"
        }
    },
    "alpaca": {
        "skipWs": true
    },
    "ascendex": {
        "skipMethods": {
            "loadMarkets": {
                "currencyIdAndCode": "broken currencies"
            },
            "fetchCurrencies": {
                "withdraw": "not provided",
                "deposit": "not provided"
            },
            "fetchTickers": {
                "bid":"messed bid-ask",
                "ask":"messed bid-ask"
            }
        }
    },
    "bequant": {
        "skipWs": true,
        "skipMethods": {
            "fetchTickers": {
                "bid":"broken bid-ask",
                "ask":"broken bid-ask"
            }
        }
    },
    "binance": {
        "httpProxy": "http://51.83.140.52:11230",
        "skipWs": true,
		"skipPhpAsync":true,
        "skipMethods": {
            "loadMarkets": {
                "currencyIdAndCode": "i.e. binance does not have currency code BCC",
                "expiry": "expiry not set for future markets",
                "expiryDatetime": "expiry not set for future markets"
            },
            "fetchCurrencies": {
                "precision": "not provided in public api",
                "networks": "not yet unified"
            }
        }
    },
    "binanceus": {
		"skipPhpAsync":true,
        "skipMethods": {
            "loadMarkets": {
                "expiry": "expiry not set for future markets",
                "expiryDatetime": "expiry not set for future markets"
            },
            "fetchTickers": {
                "quoteVolume": "quoteVolume >= baseVolume * low is failing",
                "baseVolume": "quoteVolume >= baseVolume * low is failing"
            },
            "fetchTicker": {
                "quoteVolume": "quoteVolume >= baseVolume * low is failing",
                "baseVolume": "quoteVolume >= baseVolume * low is failing"
            }
        }
    },
    "binancecoinm": {
        "httpProxy": "http://51.83.140.52:11230",
		"skipPhpAsync":true,
        "skipWs": true,
        "skipMethods": {
            "loadMarkets": {
                "expiry": "expiry not set for future markets",
                "expiryDatetime": "expiry not set for future markets"
            },
            "fetchTickers": {
                "quoteVolume": "quoteVolume >= baseVolume * low is failing",
                "baseVolume": "quoteVolume >= baseVolume * low is failing"
            },
            "fetchTicker": {
                "quoteVolume": "quoteVolume >= baseVolume * low is failing",
                "baseVolume": "quoteVolume >= baseVolume * low is failing"
            }
        }
    },
    "binanceusdm": {
        "httpProxy": "http://51.83.140.52:11230",
		"skipPhpAsync":true,
        "skipWs": true,
        "skipMethods": {
            "fetchTickers": {
                "quoteVolume": "quoteVolume >= baseVolume * low is failing",
                "baseVolume": "quoteVolume >= baseVolume * low is failing"
            },
            "fetchTicker": {
                "quoteVolume": "quoteVolume >= baseVolume * low is failing",
                "baseVolume": "quoteVolume >= baseVolume * low is failing"
            }
        }
    },
    "bit2c": {
        "skipMethods": {
            "loadMarkets": {
                "precision": "not provided",
                "active": "not provided",
                "info":"null"
            }
        }
    },
    "tokocrypto": {
        "httpProxy": "http://51.83.140.52:11230",
		"skipPhpAsync":true,
        "skipWs": true
    },
    "bitbank": {
        "skip": "temporary outage"
    },
    "bitbay": {
        "skipMethods": {
            "loadMarkets": {
                "expiry": "expiry not set for future markets",
                "expiryDatetime": "expiry not set for future markets"
            }
        }
    },
    "bitbns": {
        "skipMethods": {
            "loadMarkets": {
                "limits": "only one market has min>max limit",
                "active": "not provided",
                "currencyIdAndCode": "broken"
            },
            "fetchTickers": "unknown symbol might be returned"
        }
    },
    "bitcoincom": {
        "skipWs": true
    },
    "bitfinex": {
        "skipWs": true,
        "skipMethods": {
            "loadMarkets": "linear and inverse values are same",
            "fetchTickers": {
                "symbol": "something broken with symbol",
                "ask": "https://app.travis-ci.com/github/ccxt/ccxt/builds/262965121#L3179",
                "bid": "same"
            }
        }
    },
    "bitfinex2": {
        "skipWs": true,
        "skipMethods": {
            "loadMarkets": {
                "currencyIdAndCode": "broken currencies"
            },
            "fetchCurrencies": {
                "withdraw": "not provided",
                "deposit": "not provided"
            },
            "fetchOrderBook": "multiple bids might have same value",
            "fetchL2OrderBook": "same",
            "fetchTickers": "negative values"
        }
    },
    "bitflyer": {
        "skipMethods": {
            "loadMarkets": "contract is true, but contractSize is undefined",
            "fetchTrades": {
                "side": "side key has an null value, but is expected to have a value"
            }
        }
    },
    "bitget": {
        "skipMethods": {
            "loadMarkets": {
                "precision": "broken precision",
                "limits": "limit max value is zero, lwer than min",
                "contractSize": "not defined when contract",
                "currencyIdAndCode": "broken currencies"
            },
            "fetchCurrencies": {
                "precision": "not provided",
                "withdraw": "not provided",
                "deposit": "not provided"
            },
            "fetchTickers": {
                "bid":"broken bid-ask",
                "ask":"broken bid-ask",
                "quoteVolume": "quoteVolume >= baseVolume * low is failing",
                "baseVolume": "quoteVolume >= baseVolume * low is failing"
            }
        }
    },
    "bithumb": {
        "skipMethods": {
            "fetchTickers": {
                "quoteVolume": "quoteVolume >= baseVolume * low is failing",
                "baseVolume": "quoteVolume >= baseVolume * low is failing"
            },
            "fetchTicker": {
                "quoteVolume": "quoteVolume >= baseVolume * low is failing",
                "baseVolume": "quoteVolume >= baseVolume * low is failing"
            }
        }
    },
    "bitmart": {
        "skipWs": true,
        "skipMethods": {
            "loadMarkets": {
                "expiry":"expiry is expected to be > 0",
                "settle": "not defined when contract",
                "settleId": "not defined when contract",
                "currencyIdAndCode": "broken currencies"
            },
            "fetchCurrencies": {
                "precision":"not provided",
                "networks": "missing"
            },
            "fetchTickers": {
                "quoteVolume": "quoteVolume >= baseVolume * low is failing",
                "baseVolume": "same"
            },
            "fetchTicker": {
                "quoteVolume": "quoteVolume >= baseVolume * low is failing",
                "baseVolume": "same"
            },
            "fetchL2OrderBook": "bid==ask , https://app.travis-ci.com/github/ccxt/ccxt/builds/263304041#L2170",
            "fetchLOrderBook": "same"
        }
    },
    "bitmex": {
        "skipWs": true,
        "skipMethods": {
            "loadMarkets": "some market types are out of expected market-types",
            "fetchOHLCV": "open might be greater than high",
            "fetchTickers": "negative values"
        }
    },
    "bitopro": {
        "skipWs": true,
        "skipMethods": {
            "fetchCurrencies": {
                "precision": "not provided",
                "networks": "missing"
            },
            "loadMarkets": {
                "currencyIdAndCode": "broken currencies"
            }
        }
    },
    "bitpanda": {
        "skipWs": true,
        "skipMethods": {
            "fetchOrderBook": "some bid might be lower than next bid",
            "fetchL2OrderBook": "same",
            "fetchCurrencies": {
                "withdraw": "not provided",
                "deposit": "not provided"
            }
        }
    },
    "bitrue": {
        "skipMethods": {
            "loadMarkets": {
                "currencyIdAndCode": "broken currencies",
                "limits": "max is below min"
            },
            "fetchCurrencies": {
                "precision": "not provided",
                "withdraw": "not provided",
                "deposit": "not provided"
            },
            "fetchTrades": {
                "side": "not set"
            },
            "fetchTickers": {
                "quoteVolume": "quoteVolume >= baseVolume * low is failing",
                "baseVolume": "quoteVolume >= baseVolume * low is failing"
            },
            "fetchTicker": {
                "quoteVolume": "quoteVolume >= baseVolume * low is failing",
                "baseVolume": "quoteVolume >= baseVolume * low is failing"
            }
        }
    },
    "bitso": {
        "skipWs": true,
        "skipMethods": {
            "loadMarkets": {
                "active": "not provided"
            },
            "fetchOHLCV": "randomly failing with 404 not found"
        }
    },
    "bitstamp": {
        "skipWs": true,
        "skipMethods": {
            "fetchOrderBook": "bid/ask might be 0",
            "fetchL2OrderBook": "same",
            "fetchCurrencies": {
                "withdraw": "not provided",
                "deposit": "not provided"
            }
        }
    },
    "bitstamp1": {
        "skipWs": true,
        "skipMethods": {
            "loadMarkets": {
                "info": "null",
                "precision":"not provided",
                "active": "not provided"
            },
            "fetchCurrencies":{
            },
            "fetchOrderBook": "bid/ask might be 0",
            "fetchL2OrderBook": "same"
        }
    },
    "bl3p": {
        "skipMethods": {
            "loadMarkets": {
                "precision":"not provided",
                "active": "not provided",
                "info": "null"
            },
            "fetchTrades": {
                "side": "side is undefined"
            } 
        }
    },
    "bitvavo": {
        "skipWs": true,
        "skipMethods": {
            "fetchCurrencies": {
                "precision": "not provided",
                "networks": "missing"
            },
            "loadMarkets": {
                "currencyIdAndCode": "broken currencies"
            },
            "fetchTickers": {
                "bid":"broken bid-ask",
                "ask":"broken bid-ask"
            }
        }
    },
    "blockchaincom": {
        "skip":"temporary outage",
        "skipMethods": {
            "loadMarkets": {
                "taker":"not provided",
                "maker":"not provided"
            },
            "fetchOrderBook": "bid should be greater than next bid",
            "fetchL2OrderBook": "same"
        }
    },
    "bkex": {
        "skipMethods": {
            "loadMarkets": {
                "currencyIdAndCode": "broken currencies",
                "contractSize": "broken for some markets"
            },
            "fetchCurrencies": {
                "precision": "not provided",
                "networks": "missing"
            },
            "fetchTickers": {
                "quoteVolume": "quoteVolume >= baseVolume * low is failing",
                "baseVolume": "quoteVolume >= baseVolume * low is failing"
            },
            "fetchOHLCV": "open might be greater than high"
        }
    },
    "bittrex": {
        "skipWs": true,
        "skipMethods": {
            "fetchStatus": "frequent rate limit for this endpoint",
            "fetchTickers": "bid might be set to 0",
            "fetchTicker": "same",
            "fetchCurrencies": {
                "withdraw": "not provided",
                "deposit": "not provided",
                "networks":"missing"
            }
        }
    },
    "btcbox": {
        "skipMethods": {
            "loadMarkets": {
                "precision":"is undefined",
                "active":"is undefined",
                "info": "null"
            },
            "fetchOrderBook": "bids[0][0] (3787971.0) should be < than asks[0][0] (3787971.0) <<< btcbox ",
            "fetchL2OrderBook": "bids[0][0] (3787971.0) should be < than asks[0][0] (3787971.0) <<< btcbox ",
            "fetchTickers": {
                "bid":"broken bid-ask",
                "ask":"broken bid-ask"
            },
            "fetchTicker": {
                "bid":"broken bid-ask",
                "ask":"broken bid-ask"
            }
        }
    },
    "btcex": {
        "skipWs": true,
        "skipMethods": {
            "loadMarkets": {
                "active": "is undefined",
                "limits": "sometimes 'max' value is zero, lower than 'min'"
            },
            "fetchCurrencies": {
                "withdraw": "not provided",
                "deposit": "not provided"
            },
            "fetchTickers": {
                "bid": "messed bid-ask : https://app.travis-ci.com/github/ccxt/ccxt/builds/263319874#L2090",
                "ask": "same as above"
            },
            "fetchTicker": {
                "bid": "same as above",
                "ask": "same as above"
            }
        }
    },
    "btcalpha": {
        "skipMethods": {
            "fetchOrderBook": "bids[0][0] is not < asks[0][0]",
            "fetchL2OrderBook": "same",
            "fetchTickers": {
                "percentage": "broken",
                "bid": "messed bid-ask",
                "ask": "messed bid-ask"
            },
            "fetchTicker": {
                "percentage": "broken",
                "bid": "messed bid-ask",
                "ask": "messed bid-ask"
            }
        }
    },
    "btcmarkets": {
        "skip": "04/05 under maintenance",
        "skipMethods": {
            "loadMarkets":{
                "active":"is undefined"
            },
            "fetchOrderBook": "bid should be greater than next bid",
            "fetchL2OrderBook": "same"
        }
    },
    "btctradeua": {
        "skip": "24/05 exchange not available",
        "skipMethods": {
            "loadMarkets": {
                "precision":"is undefined",
                "active":"is undefined",
                "info":"null"
            },
            "fetchOrderBook": "bid should be greater than next bid",
            "fetchL2OrderBook": "same"
        }
    },
    "bybit": {
        "httpProxy": "http://51.83.140.52:11230",
        "skipPhpAsync": "missing php async proxy",
        "skipMethods": {
            "fetchTickers": {
                "symbol" :"returned symbol is not same as requested symbol. i.e. BTC/USDT:USDT vs BTC/USDT"
            },
            "fetchTicker": {
                "symbol" :"same"
            },
            "fetchTrades": "endpoint return Internal System Error"
        }
    },
    "buda": { 
        "skip": "forbidden location"
    },
    "bigone": { 
        "skipMethods": {
            "fetchTickers": {
                "bid": "broken bid-ask",
                "ask": "broken bid-ask"
            }
        }
    },
    "coincheck": {
        "skipMethods": {
            "loadMarkets":{
                "info":"not provided",
                "precision":"not provided",
                "active":"is undefined"
            }
        }
    },
    "coinbase": {
        "skip": "private endpoints",
        "skipMethods": {
            "fetchCurrencies": {
                "precision": "not provided"
            },
            "fetchTrades": "datetime is not same as timestamp"
        }
    },
    "coinbasepro": {
		"skipPhpAsync":true,
        "skipMethods": {
            "fetchStatus": "request timeout",
            "fetchCurrencies": {
                "withdraw": "not provided",
                "deposit": "not provided"
            }
        }
    },
    "coinbaseprime": {
		"skipPhpAsync":true,
        "skipMethods": {
            "fetchStatus": "request timeout",
            "fetchCurrencies": {
                "withdraw": "not provided",
                "deposit": "not provided"
            }
        }
    },
    "coinone": {
        "skipMethods": {
            "loadMarkets": {
                "active":"is undefined"
            }
        }
    },
    "coinspot": {
        "skipMethods": {
            "loadMarkets": "precision key has an null value, but is expected to have a value| taker key missing from structure (markets are created from constructor .options, so needs to fill with default values in base)"
        }
    },
    "coinsph": {
        "skipMethods": {
            "loadMarkets": {
                "taker":"messed",
                "maker":"messed"
            }
        }
    },
    "cex": {
        "skipWs": true,
        "skipMethods": {
            "loadMarkets": {
                "active":"is undefined"
            },
            "fetchOHLCV": "unexpected issue",
            "fetchCurrencies": {
                "limits": "min is negative",
                "withdraw": "not provided",
                "deposit": "not provided",
                "networks": "missing"
            }
        }
    },
    "coinex": {
        "skipWs": true,
        "skipMethods": {
            "loadMarkets": {
                "currencyIdAndCode":"broken",
                "active":"is undefined"
            }
        }
    },
    "coinmate": {
        "skipMethods": {
            "loadMarkets": {
                "active":"is undefined"
            },
            "fetchOrderBook": "ask should be less than next ask",
            "fetchL2OrderBook": "same"
        }
    },
    "cryptocom": {
        "skipWs": true,
        "skipMethods": {
            "loadMarkets": {
                "limits":"max is below min",
                "active":"is undefined"
            },
            "fetchTickers": "timestamp might be of 1970-01-01T00:00:00.000Z",
            "fetchTicker": "same"
        }
    },
    "currencycom": {
        "skipWs": true,
        "skipMethods": {
            "loadMarkets": {
                "type": "unexpected market type",
                "contractSize": "not defined when contract",
                "settle": "not defined when contract",
                "settleId": "not defined when contract"
            },
            "fetchTickers": {
                "quoteVolume": "quoteVolume >= baseVolume * low is failing",
                "baseVolume": "quoteVolume >= baseVolume * low is failing"
            },
            "fetchTicker": {
                "quoteVolume": "quoteVolume >= baseVolume * low is failing",
                "baseVolume": "quoteVolume >= baseVolume * low is failing"
            }
        }
    },
    "delta": {
        "skipMethods": {
            "loadMarkets": "expiryDatetime must be equal to expiry in iso8601 format",
            "fetchTickers": {
                "quoteVolume": "quoteVolume >= baseVolume * low is failing",
                "baseVolume": "quoteVolume >= baseVolume * low is failing"
            },
            "fetchTicker": {
                "quoteVolume": "quoteVolume >= baseVolume * low is failing",
                "baseVolume": "quoteVolume >= baseVolume * low is failing"
            }
        }
    },
    "deribit": {
        "skipWs": true,
        "skipMethods": {
            "loadMarkets": "strike is set when option is not true",
            "fetchTickers": "something wrong"
        }
    },
    "flowbtc": {
        "skipMethods": {
            "fetchTrades": "timestamp is more than current utc timestamp",
            "fetchOHLCV": "same"
        }
    },
    "fmfwio": {
        "skipMethods": {
            "fetchCurrencies": {
                "fee": "not provided"
            },
            "fetchTickers": {
                "bid":"messed bid-ask",
                "ask":"messed bid-ask"
            }
        }
    },
    "gemini": {
        "skipWs": true,
        "skipMethods": {
            "loadMarkets": {
                "active": "not provided"
            }
        }
    },
    "hitbtc": {
        "skipMethods": {
            "fetchCurrencies": {
                "fee": "not provided"
            },
            "fetchTickers": {
                "bid":"messed bid-ask",
                "ask":"messed bid-ask"
            }
        }
    },
    "hitbtc3": {
        "skipMethods": {
            "loadMarkets": {
                "limits": "messed min max"
            },
            "fetchCurrencies": {
                "fee": "not provided"
            },
            "fetchTickers": {
                "bid":"messed bid-ask",
                "ask":"messed bid-ask"
            }
        }
    },
    "digifinex": {
        "skipMethods": {
            "loadMarkets": {
                "currencyIdAndCode": "messed codes"
            },
            "fetchCurrencies": {
                "precision": "messed"
            },
            "fetchTicker": "unexpected symbol is being returned | safeMarket() requires a fourth argument for BTC_USDT to disambiguate between different markets with the same market id",
            "fetchTickers": "unexpected symbol is being returned | safeMarket() requires a fourth argument for BTC_USDT to disambiguate between different markets with the same market id"
        }
    },
    "gate": {
        "skipMethods": {
            "loadMarkets": {
                "currencyIdAndCode": "messed codes",
                "fetchCurrencies": {
                    "fee":"not provided"
                },
                "limits": "max should be above min",
                "contractSize": "broken for some markets",
                "strike": "incorrect number type"
            },
            "fetchTrades": "timestamp is in decimal seconds like 1234567890.123",
            "fetchTickers": {
                "bid":"messed bid-ask",
                "ask":"messed bid-ask",
                "quoteVolume": "https://app.travis-ci.com/github/ccxt/ccxt/builds/262963390#L3138",
                "baseVolume": "https://app.travis-ci.com/github/ccxt/ccxt/builds/262963390#L3138"
            },
            "fetchTicker": {
                "bid":"same",
                "ask":"same",
                "quoteVolume": "same",
                "baseVolume": "same"
            }
        }
    },
    "hollaex": {
        "skipWs": true
    },
    "huobi": {
		"skipPhpAsync": true,
        "skipWs": true,
        "skipMethods": {
            "loadMarkets": {
                "limits":"messed",
                "taker": "messed",
                "maker": "messed",
                "currencyIdAndCode": "messed codes"
            },
            "fetchCurrencies": {
                "withdraw":"not provided",
                "deposit":"not provided",
                "precision":"is undefined",
                "limits": "broken somewhere"
            },
            "fetchTickers": {
                "quoteVolume": "quoteVolume >= baseVolume * low is failing",
                "baseVolume": "quoteVolume >= baseVolume * low is failing",
                "bid":"messed bid-ask",
                "ask":"messed bid-ask"
            },
            "fetchTicker": {
                "quoteVolume": "quoteVolume >= baseVolume * low is failing",
                "baseVolume": "quoteVolume >= baseVolume * low is failing",
                "bid":"messed bid-ask",
                "ask":"messed bid-ask"
            }
        }
    },
    "huobijp": {
        "skipWs": true,
        "skipMethods": {
            "loadMarkets": {
                "limits": "messed"
            },
            "fetchCurrencies": {
                "fee": "not defined",
                "networks": "missing"
            },
            "fetchTickers": {
                "quoteVolume": "quoteVolume >= baseVolume * low is failing",
                "baseVolume": "quoteVolume >= baseVolume * low is failing"
            },
            "fetchTicker": {
                "quoteVolume": "quoteVolume >= baseVolume * low is failing",
                "baseVolume": "quoteVolume >= baseVolume * low is failing"
            },
            "fetchTrades": {
                "fees": "missing"
            }
        }
    },
    "stex": {
        "skipMethods": {
            "fetchCurrencies":{
                "withdraw":"not provided",
                "deposit":"not provided"
            },
            "fetchTickers":  {
                "quoteVolume": "quoteVolume >= baseVolume * low is failing",
                "baseVolume": "quoteVolume >= baseVolume * low is failing",
                "bid":"messed bid-ask",
                "ask":"messed bid-ask"
            },
            "fetchTicker":  {
                "quoteVolume": "quoteVolume >= baseVolume * low is failing",
                "baseVolume": "quoteVolume >= baseVolume * low is failing",
                "bid":"messed bid-ask",
                "ask":"messed bid-ask"
            }
        }
    },
    "probit": {
		"skipWs": true,
        "skipMethods": {
            "loadMarkets":{
                "currencyIdAndCode": "messed codes"
            },
            "fetchCurrencies": {
                "limits": "messed"
            },
            "fetchTickers":  {
                "quoteVolume": "quoteVolume >= baseVolume * low is failing",
                "baseVolume": "quoteVolume >= baseVolume * low is failing"
            },
            "fetchTicker":  {
                "quoteVolume": "quoteVolume >= baseVolume * low is failing",
                "baseVolume": "quoteVolume >= baseVolume * low is failing"
            }
        }
    },
    "idex": {
        "skipWs": true,
        "skipMethods": {
            "fetchCurrencies": {
                "withdraw":"not provided",
                "deposit":"not provided",
                "networks": "missing"
            },
            "fetchTickers": {
                "quoteVolume": "quoteVolume >= baseVolume * low is failing",
                "baseVolume": "quoteVolume >= baseVolume * low is failing",
                "ask":"messed bid-ask",
                "bid":"messed bid-ask"
            },
            "fetchTicker": {
                "quoteVolume": "quoteVolume >= baseVolume * low is failing",
                "baseVolume": "quoteVolume >= baseVolume * low is failing",
                "ask":"messed bid-ask",
                "bid":"messed bid-ask"
            }
        }
    },
    "independentreserve": {
        "skipWs": true,
        "skipMethods": {
            "loadMarkets": {
                "active":"is undefined"
            },
            "fetchTrades": {
                "side":"side is undefined"
            },
            "fetchOrderBook": "bid should be greater than next bid",
            "fetchL2OrderBook": "same"
        }
    },
    "coinfalcon": {
        "skipMethods": {
            "fetchTickers": "negative values"
        }
    },
    "kuna": {
        "skip": "403 forbidden"
    },
    "kucoin": {
        "skipWs": true,
        "skipMethods":{
            "loadMarkets": {
                "currencyIdAndCode": "messed"
            },
            "fetchTickers": {
                "bid":"messed bid-ask",
                "ask":"messed bid-ask",
                "quoteVolume": "quoteVolume <= baseVolume * high https://app.travis-ci.com/github/ccxt/ccxt/builds/263304041#L2190",
                "baseVolume": "same"
            }
        }
    },
    "kucoinfutures": {
        "skipWs": true,
        "skipMethods":{
            "loadMarkets": {
                "currencyIdAndCode": "messed"
            }
        }
    },
    "latoken": {
        "skipMethods":{
            "loadMarkets": {
                "currencyIdAndCode": "messed"
            },
            "fetchCurrencies": {
                "withdraw":"not provided",
                "deposit":"not provided"
            },
            "fetchTickers": "negative values"
        }
    },
    "luno": {
        "skipMethods": {
            "fetchOrderBook": "bid should be greater than next bid",
            "fetchL2OrderBook": "same"
        }
    },
    "lbank": {
        "skipMethods": {
            "fetchTickers": {
                "quoteVolume": "quoteVolume >= baseVolume * low is failing",
                "baseVolume": "quoteVolume >= baseVolume * low is failing"
            },
            "fetchTicker":{
                "quoteVolume": "quoteVolume >= baseVolume * low is failing",
                "baseVolume": "quoteVolume >= baseVolume * low is failing"
            },
            "fetchTrades":{
                "fees": "mising"
            }
        }
    },
    "lbank2": {
        "skipMethods": {
            "loadMarkets": "settle must be defined when contract is true",
            "fetchTickers": {
                "quoteVolume": "quoteVolume >= baseVolume * low is failing",
                "baseVolume": "quoteVolume >= baseVolume * low is failing"
            },
            "fetchTicker": {
                "quoteVolume": "quoteVolume >= baseVolume * low is failing",
                "baseVolume": "quoteVolume >= baseVolume * low is failing"
            }
        }
    },
    "lykke": {
        "skipMethods": {
            "loadMarkets": {
                "currencyIdAndCode": "messed codes"
            },
            "fetchCurrencies": {
                "fee":"not provided"
            },
            "fetchOrderBook": "bid should be greater than next bid",
            "fetchL2OrderBook": "same",
            "fetchTickers": "negative values",
            "fetchTicker": {
                "quoteVolume": "quoteVolume >= baseVolume * low is failing",
                "baseVolume": "quoteVolume >= baseVolume * low is failing"
            }
        }
    },
    "mercado": {
        "skipMethods": {
            "loadMarkets": "needs migration to v4, as raw info is not being used. granular can be used for skipping 'info'",
            "fetchOrderBook": "bid > ask",
            "fetchL2OrderBook": "bid > ask",
            "fetchTickers": "bid > ask",
            "fetchTicker": "bid > ask",
            "fetchCurrencies": "info key is missing"
        }
    },
    "novadax": {
        "skipMethods": {
            "fetchTickers": {
                "quoteVolume": "quoteVolume >= baseVolume * low is failing",
                "baseVolume": "quoteVolume >= baseVolume * low is failing"
            },
            "fetchTicker": {
                "quoteVolume": "quoteVolume >= baseVolume * low is failing",
                "baseVolume": "quoteVolume >= baseVolume * low is failing"
            }
        }
    },
    "ndax": {
        "skipWs": true,
        "skipMethods": {
            "fetchCurrencies": {
                "withdraw": "not provided",
                "deposit": "not provided"
            }
        }
    },
    "mexc": {
        "skipWs": true,
        "skipPhpAsync": "Connection ended before receiving response...",
        "skipMethods": {
            "loadMarkets":{
                "currencyIdAndCode": "messed"
            },
            "fetchCurrencies":{
                "precision":"is undefined"
            },
            "fetchTrades": {
                "side": "side is not buy/sell"
            },
            "fetchTickers": {
                "quoteVolume": "quoteVolume >= baseVolume * low is failing",
                "baseVolume": "quoteVolume >= baseVolume * low is failing",
                "bid":"messed bid-ask",
                "ask":"messed bid-ask"
            },
            "fetchTicker": {
                "quoteVolume": "quoteVolume >= baseVolume * low is failing",
                "baseVolume": "quoteVolume >= baseVolume * low is failing",
                "bid":"messed bid-ask",
                "ask":"messed bid-ask"
            }
        }
    },
    "oceanex": {
        "skipMethods": {
            "loadMarkets":{
                "active":"is undefined"
            }, 
            "fetchOrderBooks": "fetchOrderBooks returned 0 length"
        }
    },
    "paymium": {
        "skipMethods": {
            "loadMarkets": {
                "precision": "not provided",
                "active": "not provided",
                "info": "null"
            },
            "fetchTickers": {
                "quoteVolume": "quoteVolume >= baseVolume * low is failing",
                "baseVolume": "quoteVolume >= baseVolume * low is failing"
            },
            "fetchTicker": {
                "quoteVolume": "quoteVolume >= baseVolume * low is failing",
                "baseVolume": "quoteVolume >= baseVolume * low is failing"
            }
        }
    },
    "phemex": {
        "skipMethods": {
            "loadMarkets": {
                "contractSize": "broken for some markets",
                "active": "not provided",
                "currencyIdAndCode": "messed",
                "taker": "null",
                "maker": "null"
            },
            "fetchCurrencies": {
                "withdraw": "not provided",
                "deposit": "not provided"
            },
            "fetchTickers": {
                "quoteVolume": "quoteVolume >= baseVolume * low is failing",
                "baseVolume": "quoteVolume >= baseVolume * low is failing",
                "ask": "messed bid-ask",
                "bid": "messed bid-ask"
            },
            "fetchTicker": {
                "quoteVolume": "quoteVolume >= baseVolume * low is failing",
                "baseVolume": "quoteVolume >= baseVolume * low is failing",
                "ask": "messed bid-ask",
                "bid": "messed bid-ask"
            }
        }
    },
    "okcoin": {
        "skip": "502 Bad Gateway, probably location restricted, or might be temporary",
        "skipWs": true,
        "skipMethods": {
            "fetchTickers": {
                "quoteVolume": "quoteVolume >= baseVolume * low is failing",
                "baseVolume": "quoteVolume >= baseVolume * low is failing"
            },
            "fetchTicker": {
                "quoteVolume": "quoteVolume >= baseVolume * low is failing",
                "baseVolume": "quoteVolume >= baseVolume * low is failing"
            }
        }
    },
    "exmo": {
        "skipWs": true,
        "skipMethods": {
            "loadMarkets": {
                "active":"is undefined"
            },
            "fetchCurrencies":{
                "info":"null",
                "withdraw":"not provided",
                "deposit":"not provided"
            },
            "fetchTickers": {
                "quoteVolume": "quoteVolume >= baseVolume * low is failing",
                "baseVolume": "quoteVolume >= baseVolume * low is failing"
            },
            "fetchTicker": {
                "quoteVolume": "quoteVolume >= baseVolume * low is failing",
                "baseVolume": "quoteVolume >= baseVolume * low is failing"
            }
        }
    },
    "poloniex": {
        "skipWs": true,
        "skipMethods": {
            "loadMarkets": {
                "currencyIdAndCode": "some currencies does not exist in currencies"
            },
            "fetchCurrencies": {
                "withdraw": "undefined",
                "deposit": "undefined",
                "networks": "networks key is missing",
                "precision": "not provided"
            },
            "fetchTrades": {
                "side": "side is not buy/sell"
            }
        }
    },
    "okx": {
        "skipMethods": {
            "loadMarkets": "linear & inverse must not be same",
            "fetchCurrencies": {
                "info": "null"
            },
            "fetchTickers": {
<<<<<<< HEAD
                "quoteVolume": "quoteVolume <= baseVolume * high is failing"
=======
                "quoteVolume": "quoteVolume <= baseVolume * high : https://app.travis-ci.com/github/ccxt/ccxt/builds/263319874#L2132",
                "baseVolume": "same"
>>>>>>> 130eaef0
            }
        }
    },
    "tidex": {
        "skip": "exchange does not seem to respond"
    },
    "kraken": {
        "skipWs": true,
        "skipMethods": {
            "fetchCurrencies": {
                "withdraw": "undefined",
                "deposit": "undefined"
            },
            "fetchTickers": {
                "quoteVolume": "quoteVolume <= baseVolume * high is failing",
                "baseVolume": "quoteVolume <= baseVolume * high is failing"
            }
        }
    },
    "krakenfutures": {
        "skipMethods": {
            "loadMarkets": {
                "type":"unexpected market type",
                "limits": "messed",
                "active":"is undefined"
            },
            "fetchCurrencies": {
                "withdraw": "undefined",
                "deposit": "undefined"
            },
            "fetchTickers": "timeouts this call specifically",
            "fetchTicker": "timeouts this call specifically"
        },
        "timeout": 120000
    },
    "upbit": {
        "skipWs": true,
        "skipMethods": {
            "fetchTickers": {
                "quoteVolume": "quoteVolume >= baseVolume * low is failing",
                "baseVolume": "quoteVolume >= baseVolume * low is failing"
            },
            "fetchTicker": {
                "quoteVolume": "quoteVolume >= baseVolume * low is failing",
                "baseVolume": "quoteVolume >= baseVolume * low is failing"
            }
        }
    },
    "ripio": {
        "skip": "503 Service Unavailable, might be location issue",
        "skipWs": true
    },
    "timex": {
        "skipMethods": {
            "loadMarkets": {
                "currencyIdAndCode": "messed"
            },
            "fetchCurrencies": {
                "fee":"is undefined",
                "networks": "key not present"
            },
            "fetchTrades": {
                "fees": "missingn from structure"
            },
            "fetchTickers": "temporary issues"
        }
    },
    "wavesexchange": {
        "skipMethods": {
            "loadMarkets": "missing key",
            "fetchOHLCV": "index 1 (open price) is undefined",
            "fetchTickers": {
                "quoteVolume": "quoteVolume >= baseVolume * low is failing",
                "baseVolume": "quoteVolume >= baseVolume * low is failing"
            },
            "fetchTicker": {
                "quoteVolume": "quoteVolume >= baseVolume * low is failing",
                "baseVolume": "quoteVolume >= baseVolume * low is failing"
            }
        }
    },
    "wazirx": {
        "skipWs": true,
        "skip": "rate limit blocks"
    },
    "whitebit": {
        "skipWs": true,
        "skipMethods": {
            "loadMarkets": "contractSize must be undefined when contract is false",
            "fetchCurrencies": {
                "info": "missing key",
                "precision":"not provided",
                "fee":"is undefined",
                "networks":"missing",
                "limits": "broken for some markets"
            }
        }
    },
	"woo": {
		"skipPhpAsync": true,
        "skipMethods":{
            "loadMarkets":{
                "active": "undefined",
                "currencyIdAndCode": "messed"
            },
            "fetchCurrencies":{
                "withdraw": "undefined",
                "deposit": "undefined"
            }
        }
	},
    "xt": {
        "skipMethods": {
            "loadMarkets": "expiry and expiryDatetime are defined for non future/options markets",
            "fetchCurrencies": {
                "precision":"is undefined",
                "withdraw": "undefined",
                "deposit": "undefined",
                "fee": "undefined"
            },
            "fetchTickers": "some outaded contracts, eg RICHARLISONGBALL2022/USDT:USDT-221219 return bid > ask",
            "fetchTicker": "same",
            "fetchTrades": {
                "side": "messed"
            }
        }
    },
    "yobit": {
        "skipMethods": {
            "loadMarkets":{
                "currencyIdAndCode": "messed"
            },
            "fetchTickers": "all tickers request exceedes max url length"
        }
    },
    "zaif": {
        "skipMethods": {
            "fetchCurrencies": {
                "info": "key is missing"
            },
            "loadMarkets": {
                "active": "is undefined"
            }
        }
    },
    "zipmex": {
        "skipWs": true
    },
    "zonda": {
        "skipMethods": {
            "loadMarkets": {
                "active":"is undefined"
            }
        }
    }
}<|MERGE_RESOLUTION|>--- conflicted
+++ resolved
@@ -1120,12 +1120,8 @@
                 "info": "null"
             },
             "fetchTickers": {
-<<<<<<< HEAD
-                "quoteVolume": "quoteVolume <= baseVolume * high is failing"
-=======
                 "quoteVolume": "quoteVolume <= baseVolume * high : https://app.travis-ci.com/github/ccxt/ccxt/builds/263319874#L2132",
                 "baseVolume": "same"
->>>>>>> 130eaef0
             }
         }
     },
