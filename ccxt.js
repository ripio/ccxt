"use strict";

/*

MIT License

Copyright (c) 2017 Igor Kroitor

Permission is hereby granted, free of charge, to any person obtaining a copy
of this software and associated documentation files (the "Software"), to deal
in the Software without restriction, including without limitation the rights
to use, copy, modify, merge, publish, distribute, sublicense, and/or sell
copies of the Software, and to permit persons to whom the Software is
furnished to do so, subject to the following conditions:

The above copyright notice and this permission notice shall be included in all
copies or substantial portions of the Software.

THE SOFTWARE IS PROVIDED "AS IS", WITHOUT WARRANTY OF ANY KIND, EXPRESS OR
IMPLIED, INCLUDING BUT NOT LIMITED TO THE WARRANTIES OF MERCHANTABILITY,
FITNESS FOR A PARTICULAR PURPOSE AND NONINFRINGEMENT. IN NO EVENT SHALL THE
AUTHORS OR COPYRIGHT HOLDERS BE LIABLE FOR ANY CLAIM, DAMAGES OR OTHER
LIABILITY, WHETHER IN AN ACTION OF CONTRACT, TORT OR OTHERWISE, ARISING FROM,
OUT OF OR IN CONNECTION WITH THE SOFTWARE OR THE USE OR OTHER DEALINGS IN THE
SOFTWARE.

*/

//-----------------------------------------------------------------------------

const Exchange  = require ('./js/base/Exchange')
    , wsExchange = require ('./js/pro/base/Exchange')
    , Precise   = require ('./js/base/Precise')
    , functions = require ('./js/base/functions')
    , errors    = require ('./js/base/errors')

//-----------------------------------------------------------------------------
// this is updated by vss.js when building

<<<<<<< HEAD
const version = '2.1.102'
=======
const version = '2.2.40'
>>>>>>> 1660ebec

Exchange.ccxtVersion = version

//-----------------------------------------------------------------------------

const exchanges = {
    'aax':                     require ('./js/aax.js'),
    'alpaca':                  require ('./js/alpaca.js'),
    'ascendex':                require ('./js/ascendex.js'),
    'bequant':                 require ('./js/bequant.js'),
    'bibox':                   require ('./js/bibox.js'),
    'bigone':                  require ('./js/bigone.js'),
    'binance':                 require ('./js/binance.js'),
    'binancecoinm':            require ('./js/binancecoinm.js'),
    'binanceus':               require ('./js/binanceus.js'),
    'binanceusdm':             require ('./js/binanceusdm.js'),
    'bit2c':                   require ('./js/bit2c.js'),
    'bitbank':                 require ('./js/bitbank.js'),
    'bitbay':                  require ('./js/bitbay.js'),
    'bitbns':                  require ('./js/bitbns.js'),
    'bitcoincom':              require ('./js/bitcoincom.js'),
    'bitfinex':                require ('./js/bitfinex.js'),
    'bitfinex2':               require ('./js/bitfinex2.js'),
    'bitflyer':                require ('./js/bitflyer.js'),
    'bitforex':                require ('./js/bitforex.js'),
    'bitget':                  require ('./js/bitget.js'),
    'bithumb':                 require ('./js/bithumb.js'),
    'bitmart':                 require ('./js/bitmart.js'),
    'bitmex':                  require ('./js/bitmex.js'),
    'bitopro':                 require ('./js/bitopro.js'),
    'bitpanda':                require ('./js/bitpanda.js'),
    'bitrue':                  require ('./js/bitrue.js'),
    'bitso':                   require ('./js/bitso.js'),
    'bitstamp':                require ('./js/bitstamp.js'),
    'bitstamp1':               require ('./js/bitstamp1.js'),
    'bittrex':                 require ('./js/bittrex.js'),
    'bitvavo':                 require ('./js/bitvavo.js'),
    'bkex':                    require ('./js/bkex.js'),
    'bl3p':                    require ('./js/bl3p.js'),
    'blockchaincom':           require ('./js/blockchaincom.js'),
    'btcalpha':                require ('./js/btcalpha.js'),
    'btcbox':                  require ('./js/btcbox.js'),
    'btcex':                   require ('./js/btcex.js'),
    'btcmarkets':              require ('./js/btcmarkets.js'),
    'btctradeua':              require ('./js/btctradeua.js'),
    'btcturk':                 require ('./js/btcturk.js'),
    'buda':                    require ('./js/buda.js'),
    'bybit':                   require ('./js/bybit.js'),
    'bytetrade':               require ('./js/bytetrade.js'),
    'cex':                     require ('./js/cex.js'),
    'coinbase':                require ('./js/coinbase.js'),
    'coinbaseprime':           require ('./js/coinbaseprime.js'),
    'coinbasepro':             require ('./js/coinbasepro.js'),
    'coincheck':               require ('./js/coincheck.js'),
    'coinex':                  require ('./js/coinex.js'),
    'coinfalcon':              require ('./js/coinfalcon.js'),
    'coinmate':                require ('./js/coinmate.js'),
    'coinone':                 require ('./js/coinone.js'),
    'coinspot':                require ('./js/coinspot.js'),
    'crex24':                  require ('./js/crex24.js'),
    'cryptocom':               require ('./js/cryptocom.js'),
    'currencycom':             require ('./js/currencycom.js'),
    'delta':                   require ('./js/delta.js'),
    'deribit':                 require ('./js/deribit.js'),
    'digifinex':               require ('./js/digifinex.js'),
    'exmo':                    require ('./js/exmo.js'),
    'flowbtc':                 require ('./js/flowbtc.js'),
    'fmfwio':                  require ('./js/fmfwio.js'),
    'gate':                    require ('./js/gate.js'),
    'gateio':                  require ('./js/gateio.js'),
    'gemini':                  require ('./js/gemini.js'),
    'hitbtc':                  require ('./js/hitbtc.js'),
    'hitbtc3':                 require ('./js/hitbtc3.js'),
    'hollaex':                 require ('./js/hollaex.js'),
    'huobi':                   require ('./js/huobi.js'),
    'huobijp':                 require ('./js/huobijp.js'),
    'huobipro':                require ('./js/huobipro.js'),
    'idex':                    require ('./js/idex.js'),
    'independentreserve':      require ('./js/independentreserve.js'),
    'indodax':                 require ('./js/indodax.js'),
    'itbit':                   require ('./js/itbit.js'),
    'kraken':                  require ('./js/kraken.js'),
    'kucoin':                  require ('./js/kucoin.js'),
    'kucoinfutures':           require ('./js/kucoinfutures.js'),
    'kuna':                    require ('./js/kuna.js'),
    'latoken':                 require ('./js/latoken.js'),
    'lbank':                   require ('./js/lbank.js'),
    'lbank2':                  require ('./js/lbank2.js'),
    'liquid':                  require ('./js/liquid.js'),
    'luno':                    require ('./js/luno.js'),
    'lykke':                   require ('./js/lykke.js'),
    'mercado':                 require ('./js/mercado.js'),
    'mexc':                    require ('./js/mexc.js'),
    'mexc3':                   require ('./js/mexc3.js'),
    'ndax':                    require ('./js/ndax.js'),
    'novadax':                 require ('./js/novadax.js'),
    'oceanex':                 require ('./js/oceanex.js'),
    'okcoin':                  require ('./js/okcoin.js'),
    'okex':                    require ('./js/okex.js'),
    'okex5':                   require ('./js/okex5.js'),
    'okx':                     require ('./js/okx.js'),
    'paymium':                 require ('./js/paymium.js'),
    'phemex':                  require ('./js/phemex.js'),
    'poloniex':                require ('./js/poloniex.js'),
    'probit':                  require ('./js/probit.js'),
    'qtrade':                  require ('./js/qtrade.js'),
    'ripio':                   require ('./js/ripio.js'),
    'stex':                    require ('./js/stex.js'),
    'therock':                 require ('./js/therock.js'),
    'tidex':                   require ('./js/tidex.js'),
    'timex':                   require ('./js/timex.js'),
    'tokocrypto':              require ('./js/tokocrypto.js'),
    'upbit':                   require ('./js/upbit.js'),
    'wavesexchange':           require ('./js/wavesexchange.js'),
    'wazirx':                  require ('./js/wazirx.js'),
    'whitebit':                require ('./js/whitebit.js'),
    'woo':                     require ('./js/woo.js'),
    'yobit':                   require ('./js/yobit.js'),
    'zaif':                    require ('./js/zaif.js'),
    'zb':                      require ('./js/zb.js'),
    'zipmex':                  require ('./js/zipmex.js'),
    'zonda':                   require ('./js/zonda.js'),
}

const pro = {
    'aax':                     require ('./js/pro/aax.js'),
    'ascendex':                require ('./js/pro/ascendex.js'),
    'bequant':                 require ('./js/pro/bequant.js'),
    'binance':                 require ('./js/pro/binance.js'),
    'binancecoinm':            require ('./js/pro/binancecoinm.js'),
    'binanceus':               require ('./js/pro/binanceus.js'),
    'binanceusdm':             require ('./js/pro/binanceusdm.js'),
    'bitcoincom':              require ('./js/pro/bitcoincom.js'),
    'bitfinex':                require ('./js/pro/bitfinex.js'),
    'bitfinex2':               require ('./js/pro/bitfinex2.js'),
    'bitmart':                 require ('./js/pro/bitmart.js'),
    'bitmex':                  require ('./js/pro/bitmex.js'),
    'bitopro':                 require ('./js/pro/bitopro.js'),
    'bitstamp':                require ('./js/pro/bitstamp.js'),
    'bittrex':                 require ('./js/pro/bittrex.js'),
    'bitvavo':                 require ('./js/pro/bitvavo.js'),
    'bybit':                   require ('./js/pro/bybit.js'),
    'cex':                     require ('./js/pro/cex.js'),
    'coinbaseprime':           require ('./js/pro/coinbaseprime.js'),
    'coinbasepro':             require ('./js/pro/coinbasepro.js'),
    'coinex':                  require ('./js/pro/coinex.js'),
    'cryptocom':               require ('./js/pro/cryptocom.js'),
    'currencycom':             require ('./js/pro/currencycom.js'),
    'deribit':                 require ('./js/pro/deribit.js'),
    'exmo':                    require ('./js/pro/exmo.js'),
    'gate':                    require ('./js/pro/gate.js'),
    'gateio':                  require ('./js/pro/gateio.js'),
    'hitbtc':                  require ('./js/pro/hitbtc.js'),
    'hollaex':                 require ('./js/pro/hollaex.js'),
    'huobi':                   require ('./js/pro/huobi.js'),
    'huobijp':                 require ('./js/pro/huobijp.js'),
    'huobipro':                require ('./js/pro/huobipro.js'),
    'idex':                    require ('./js/pro/idex.js'),
    'kraken':                  require ('./js/pro/kraken.js'),
    'kucoin':                  require ('./js/pro/kucoin.js'),
    'luno':                    require ('./js/pro/luno.js'),
    'mexc':                    require ('./js/pro/mexc.js'),
    'ndax':                    require ('./js/pro/ndax.js'),
    'okcoin':                  require ('./js/pro/okcoin.js'),
    'okex':                    require ('./js/pro/okex.js'),
    'okx':                     require ('./js/pro/okx.js'),
    'phemex':                  require ('./js/pro/phemex.js'),
    'ripio':                   require ('./js/pro/ripio.js'),
    'upbit':                   require ('./js/pro/upbit.js'),
    'wazirx':                  require ('./js/pro/wazirx.js'),
    'whitebit':                require ('./js/pro/whitebit.js'),
    'zb':                      require ('./js/pro/zb.js'),
    'zipmex':                  require ('./js/pro/zipmex.js'),
}

for (const exchange in pro) {
    const ccxtExchange = exchanges[exchange]
    const baseExchange = Object.getPrototypeOf (ccxtExchange)
    if (baseExchange.name === 'Exchange') {
        Object.setPrototypeOf (ccxtExchange, wsExchange)
        Object.setPrototypeOf (ccxtExchange.prototype, wsExchange.prototype)
    }
}

pro.exchanges = Object.keys (pro)

//-----------------------------------------------------------------------------

module.exports = Object.assign ({ version, Exchange, Precise, 'exchanges': Object.keys (exchanges), pro }, exchanges, functions, errors)

//-----------------------------------------------------------------------------<|MERGE_RESOLUTION|>--- conflicted
+++ resolved
@@ -37,11 +37,7 @@
 //-----------------------------------------------------------------------------
 // this is updated by vss.js when building
 
-<<<<<<< HEAD
-const version = '2.1.102'
-=======
 const version = '2.2.40'
->>>>>>> 1660ebec
 
 Exchange.ccxtVersion = version
 
