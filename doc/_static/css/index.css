div.body p {
    hyphens: none;
}

#supported-cryptocurrency-exchange-markets td:first-child {
    width: 85px;
}

.wy-nav-content {
    max-width: 875px;
}

.wy-nav-side {
    padding-bottom: 1em;
}

.wy-menu > ul {
    z-index: 1000;
}

ul.current {
    position: sticky;
    background: #fcfcfc;
}

.wy-menu-vertical .caption, .wy-menu .toctree-l1 {
    background: #343131;
}

ul > .toctree-l1.current > ul > .toctree-l2 {
   background: #edf0f2;
}

.wy-menu-vertical a:hover {
    background: #c9c9c9;
    color: #404040;
}

.caption {
    margin-top: 0;
}

.caption-text {
    padding: 20px 0 20px 0;
}

#widget {
    display: none;
}

#widget-wrapper {
    height: calc(200px * 0.5625 + 18px);
    width: 200px;
    margin: 0 auto 20px auto;
    border-style: dashed;
    border-color: #69A2CC;
    border-width: 1px;
    border-radius: 5px;
}

.wy-side-nav-search {
    position: fixed;
    top: -1px;
    z-index: 10000;
}

.version {
    display: inline;
}

/* this fixes a bug in the broker widget in safari */
/* it interacts with the code of the binance portal sdk and stops the css translate from glitching */
.swiper-container {
    direction: rtl;
}

.bnc-broker-widget-prev, .bnc-broker-widget-next {
    transform: rotate(180deg);
}

/* another change due to rtl */
.swiper-pagination-bullet:first-of-type {
    margin-right: 0!important;
}

.swiper-pagination-bullet {
    margin-right: 8px!important;
<<<<<<< HEAD
}

/* fix for readthedocs-doc-embed.css */
.rst-versions {
    display: none!important;
}

nav.wy-nav-side {
    padding-bottom: 0!important;
}

/* fix for mobile */
.wy-side-scroll, .wy-side-nav-search {
    width: inherit;
}

/* don't change color of visited links */
a:visited:not(.icon) {
    color: #2980b9;
}

.wy-menu-vertical a, .wy-menu-vertical a:visited {
    color: #d9d9d9;
=======
>>>>>>> 6b6197f0
}<|MERGE_RESOLUTION|>--- conflicted
+++ resolved
@@ -85,7 +85,6 @@
 
 .swiper-pagination-bullet {
     margin-right: 8px!important;
-<<<<<<< HEAD
 }
 
 /* fix for readthedocs-doc-embed.css */
@@ -109,6 +108,4 @@
 
 .wy-menu-vertical a, .wy-menu-vertical a:visited {
     color: #d9d9d9;
-=======
->>>>>>> 6b6197f0
 }