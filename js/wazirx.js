--- conflicted
+++ resolved
@@ -136,8 +136,8 @@
          * @method
          * @name wazirx#fetchMarkets
          * @description retrieves data on all markets for wazirx
-         * @param {object} params extra parameters specific to the exchange api endpoint
-         * @returns {[object]} an array of objects representing market data
+         * @param {dict} params extra parameters specific to the exchange api endpoint
+         * @returns {[dict]} an array of objects representing market data
          */
         const response = await this.publicGetExchangeInfo (params);
         //
@@ -250,10 +250,10 @@
          * @method
          * @name wazirx#fetchOrderBook
          * @description fetches information on open orders with bid (buy) and ask (sell) prices, volumes and other data
-         * @param {string} symbol unified symbol of the market to fetch the order book for
-         * @param {number|undefined} limit the maximum amount of order book entries to return
-         * @param {object} params extra parameters specific to the wazirx api endpoint
-         * @returns {object} A dictionary of [order book structures]{@link https://docs.ccxt.com/en/latest/manual.html#order-book-structure} indexed by market symbols
+         * @param {str} symbol unified symbol of the market to fetch the order book for
+         * @param {int|undefined} limit the maximum amount of order book entries to return
+         * @param {dict} params extra parameters specific to the wazirx api endpoint
+         * @returns {dict} A dictionary of [order book structures]{@link https://docs.ccxt.com/en/latest/manual.html#order-book-structure} indexed by market symbols
          */
         await this.loadMarkets ();
         const market = this.market (symbol);
@@ -286,9 +286,9 @@
          * @method
          * @name wazirx#fetchTicker
          * @description fetches a price ticker, a statistical calculation with the information calculated over the past 24 hours for a specific market
-         * @param {string} symbol unified symbol of the market to fetch the ticker for
-         * @param {object} params extra parameters specific to the wazirx api endpoint
-         * @returns {object} a [ticker structure]{@link https://docs.ccxt.com/en/latest/manual.html#ticker-structure}
+         * @param {str} symbol unified symbol of the market to fetch the ticker for
+         * @param {dict} params extra parameters specific to the wazirx api endpoint
+         * @returns {dict} a [ticker structure]{@link https://docs.ccxt.com/en/latest/manual.html#ticker-structure}
          */
         await this.loadMarkets ();
         const market = this.market (symbol);
@@ -319,9 +319,9 @@
          * @method
          * @name wazirx#fetchTickers
          * @description fetches price tickers for multiple markets, statistical calculations with the information calculated over the past 24 hours each market
-         * @param {[string]|undefined} symbols unified symbols of the markets to fetch the ticker for, all market tickers are returned if not assigned
-         * @param {object} params extra parameters specific to the wazirx api endpoint
-         * @returns {object} an array of [ticker structures]{@link https://docs.ccxt.com/en/latest/manual.html#ticker-structure}
+         * @param {[str]|undefined} symbols unified symbols of the markets to fetch the ticker for, all market tickers are returned if not assigned
+         * @param {dict} params extra parameters specific to the wazirx api endpoint
+         * @returns {dict} an array of [ticker structures]{@link https://docs.ccxt.com/en/latest/manual.html#ticker-structure}
          */
         await this.loadMarkets ();
         const tickers = await this.publicGetTickers24hr ();
@@ -357,11 +357,11 @@
          * @method
          * @name wazirx#fetchTrades
          * @description get the list of most recent trades for a particular symbol
-         * @param {string} symbol unified symbol of the market to fetch trades for
-         * @param {number|undefined} since timestamp in ms of the earliest trade to fetch
-         * @param {number|undefined} limit the maximum amount of trades to fetch
-         * @param {object} params extra parameters specific to the wazirx api endpoint
-         * @returns {[object]} a list of [trade structures]{@link https://docs.ccxt.com/en/latest/manual.html?#public-trades}
+         * @param {str} symbol unified symbol of the market to fetch trades for
+         * @param {int|undefined} since timestamp in ms of the earliest trade to fetch
+         * @param {int|undefined} limit the maximum amount of trades to fetch
+         * @param {dict} params extra parameters specific to the wazirx api endpoint
+         * @returns {[dict]} a list of [trade structures]{@link https://docs.ccxt.com/en/latest/manual.html?#public-trades}
          */
         await this.loadMarkets ();
         const market = this.market (symbol);
@@ -428,8 +428,8 @@
          * @method
          * @name wazirx#fetchStatus
          * @description the latest known information on the availability of the exchange API
-         * @param {object} params extra parameters specific to the wazirx api endpoint
-         * @returns {object} a [status structure]{@link https://docs.ccxt.com/en/latest/manual.html#exchange-status-structure}
+         * @param {dict} params extra parameters specific to the wazirx api endpoint
+         * @returns {dict} a [status structure]{@link https://docs.ccxt.com/en/latest/manual.html#exchange-status-structure}
          */
         const response = await this.publicGetSystemStatus (params);
         //
@@ -453,7 +453,7 @@
          * @method
          * @name wazirx#fetchTime
          * @description fetches the current integer timestamp in milliseconds from the exchange server
-         * @param {object} params extra parameters specific to the wazirx api endpoint
+         * @param {dict} params extra parameters specific to the wazirx api endpoint
          * @returns {int} the current integer timestamp in milliseconds from the exchange server
          */
         const response = await this.publicGetTime (params);
@@ -535,8 +535,8 @@
          * @method
          * @name wazirx#fetchBalance
          * @description query for balance and get the amount of funds available for trading or funds locked in orders
-         * @param {object} params extra parameters specific to the wazirx api endpoint
-         * @returns {object} a [balance structure]{@link https://docs.ccxt.com/en/latest/manual.html?#balance-structure}
+         * @param {dict} params extra parameters specific to the wazirx api endpoint
+         * @returns {dict} a [balance structure]{@link https://docs.ccxt.com/en/latest/manual.html?#balance-structure}
          */
         await this.loadMarkets ();
         const response = await this.privateGetFunds (params);
@@ -557,19 +557,11 @@
          * @method
          * @name wazirx#fetchOrders
          * @description fetches information on multiple orders made by the user
-<<<<<<< HEAD
-         * @param {string} symbol unified market symbol of the market orders were made in
-         * @param {number|undefined} since the earliest time in ms to fetch orders for
-         * @param {number|undefined} limit the maximum number of  orde structures to retrieve
-         * @param {object} params extra parameters specific to the wazirx api endpoint
-         * @returns {[object]} a list of [order structures]{@link https://docs.ccxt.com/en/latest/manual.html#order-structure
-=======
          * @param {str} symbol unified market symbol of the market orders were made in
          * @param {int|undefined} since the earliest time in ms to fetch orders for
          * @param {int|undefined} limit the maximum number of  orde structures to retrieve
          * @param {dict} params extra parameters specific to the wazirx api endpoint
          * @returns {[dict]} a list of [order structures]{@link https://docs.ccxt.com/en/latest/manual.html#order-structure}
->>>>>>> 315e9aba
          */
         if (symbol === undefined) {
             throw new ArgumentsRequired (this.id + ' fetchOrders() requires a `symbol` argument');
@@ -623,11 +615,11 @@
          * @method
          * @name wazirx#fetchOpenOrders
          * @description fetch all unfilled currently open orders
-         * @param {string|undefined} symbol unified market symbol
-         * @param {number|undefined} since the earliest time in ms to fetch open orders for
-         * @param {number|undefined} limit the maximum number of  open orders structures to retrieve
-         * @param {object} params extra parameters specific to the wazirx api endpoint
-         * @returns {[object]} a list of [order structures]{@link https://docs.ccxt.com/en/latest/manual.html#order-structure}
+         * @param {str|undefined} symbol unified market symbol
+         * @param {int|undefined} since the earliest time in ms to fetch open orders for
+         * @param {int|undefined} limit the maximum number of  open orders structures to retrieve
+         * @param {dict} params extra parameters specific to the wazirx api endpoint
+         * @returns {[dict]} a list of [order structures]{@link https://docs.ccxt.com/en/latest/manual.html#order-structure}
          */
         await this.loadMarkets ();
         const request = {};
@@ -673,9 +665,9 @@
          * @method
          * @name wazirx#cancelAllOrders
          * @description cancel all open orders in a market
-         * @param {string} symbol unified market symbol of the market to cancel orders in
-         * @param {object} params extra parameters specific to the wazirx api endpoint
-         * @returns {[object]} a list of [order structures]{@link https://docs.ccxt.com/en/latest/manual.html#order-structure}
+         * @param {str} symbol unified market symbol of the market to cancel orders in
+         * @param {dict} params extra parameters specific to the wazirx api endpoint
+         * @returns {[dict]} a list of [order structures]{@link https://docs.ccxt.com/en/latest/manual.html#order-structure}
          */
         if (symbol === undefined) {
             throw new ArgumentsRequired (this.id + ' cancelAllOrders() requires a `symbol` argument');
@@ -693,10 +685,10 @@
          * @method
          * @name wazirx#cancelOrder
          * @description cancels an open order
-         * @param {string} id order id
-         * @param {string} symbol unified symbol of the market the order was made in
-         * @param {object} params extra parameters specific to the wazirx api endpoint
-         * @returns {object} An [order structure]{@link https://docs.ccxt.com/en/latest/manual.html#order-structure}
+         * @param {str} id order id
+         * @param {str} symbol unified symbol of the market the order was made in
+         * @param {dict} params extra parameters specific to the wazirx api endpoint
+         * @returns {dict} An [order structure]{@link https://docs.ccxt.com/en/latest/manual.html#order-structure}
          */
         if (symbol === undefined) {
             throw new ArgumentsRequired (this.id + ' cancelOrder() requires a `symbol` argument');
@@ -716,13 +708,13 @@
          * @method
          * @name wazirx#createOrder
          * @description create a trade order
-         * @param {string} symbol unified symbol of the market to create an order in
-         * @param {string} type 'market' or 'limit'
-         * @param {string} side 'buy' or 'sell'
-         * @param {number} amount how much of currency you want to trade in units of base currency
-         * @param {number|undefined} price the price at which the order is to be fullfilled, in units of the quote currency, ignored in market orders
-         * @param {object} params extra parameters specific to the wazirx api endpoint
-         * @returns {object} an [order structure]{@link https://docs.ccxt.com/en/latest/manual.html#order-structure}
+         * @param {str} symbol unified symbol of the market to create an order in
+         * @param {str} type 'market' or 'limit'
+         * @param {str} side 'buy' or 'sell'
+         * @param {float} amount how much of currency you want to trade in units of base currency
+         * @param {float|undefined} price the price at which the order is to be fullfilled, in units of the quote currency, ignored in market orders
+         * @param {dict} params extra parameters specific to the wazirx api endpoint
+         * @returns {dict} an [order structure]{@link https://docs.ccxt.com/en/latest/manual.html#order-structure}
          */
         type = type.toLowerCase ();
         if ((type !== 'limit') && (type !== 'stop_limit')) {
