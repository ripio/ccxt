--- conflicted
+++ resolved
@@ -16,21 +16,6 @@
             'rateLimit': 1500,
             'version': 'v3',
             'has': {
-<<<<<<< HEAD
-                'CORS': false,
-                'createMarketOrder': false,
-                'fetchOHLCV': true,
-                'fetchOrder': true,
-                'fetchOrders': true,
-                'fetchOpenOrders': true,
-                'fetchClosedOrders': false,
-                'fetchOrderBooks': true,
-                'createDepositAddress': true,
-                'fetchDepositAddress': true,
-                'fetchTransactions': true,
-                'fetchTickers': true,
-                'fetchMyTrades': true,
-=======
                 'cancelOrder': true,
                 'CORS': false,
                 'createDepositAddress': true,
@@ -51,7 +36,6 @@
                 'fetchTickers': true,
                 'fetchTransactions': true,
                 'fetchTrades': true,
->>>>>>> e73c37f7
                 'withdraw': true,
             },
             'urls': {
@@ -140,10 +124,7 @@
                     'data unavailable': ExchangeNotAvailable,
                     'external service unavailable': ExchangeNotAvailable,
                     'nonce is invalid': InvalidNonce, // {"success":0,"error":"Parameter: nonce is invalid"}
-<<<<<<< HEAD
-=======
                     'Incorrect volume': InvalidOrder, // {"success": 0,"error":"Order was rejected. Incorrect volume."}
->>>>>>> e73c37f7
                 },
             },
             'options': {
@@ -593,11 +574,7 @@
         return this.parseTrades (response[market['id']], market, since, limit);
     }
 
-<<<<<<< HEAD
-    parseOHLCV (ohlcv, market = undefined, timeframe = '1m', since = undefined, limit = undefined) {
-=======
     parseOHLCV (ohlcv, market = undefined) {
->>>>>>> e73c37f7
         //
         //     {
         //         "high" : 0.01955,
@@ -669,11 +646,7 @@
         //     }
         //
         const candles = this.safeValue (response, market['id'], []);
-<<<<<<< HEAD
-        return this.parseOHLCVs (candles, market);
-=======
         return this.parseOHLCVs (candles, market, timeframe, since, limit);
->>>>>>> e73c37f7
     }
 
     async createOrder (symbol, type, side, amount, price = undefined, params = {}) {
@@ -968,7 +941,6 @@
         };
         if (limit !== undefined) {
             request['count'] = limit;
-<<<<<<< HEAD
         }
         const response = await this.privatePostHistoryOrders (this.extend (request, params));
         //
@@ -1000,39 +972,6 @@
         if (id in this.orders) {
             this.orders[id]['status'] = 'canceled';
         }
-=======
-        }
-        const response = await this.privatePostHistoryOrders (this.extend (request, params));
-        //
-        //     {
-        //       "success": 1,
-        //       "return": {
-        //         "0": {
-        //           "pair": "btcusd",
-        //           "type": "buy",
-        //           "remainingVolume": 10,
-        //           "volume": 10,
-        //           "rate": 1000.0,
-        //           "timestampCreated": 1496670,
-        //           "status": 0,
-        //           "orderType": "limit"
-        //         }
-        //       }
-        //     }
-        //
-        return this.parseOrdersById (this.safeValue (response, 'return', {}), symbol, since, limit);
-    }
-
-    async cancelOrder (id, symbol = undefined, params = {}) {
-        await this.loadMarkets ();
-        const request = {
-            'orderId': id,
-        };
-        const response = await this.privatePostOrderCancel (this.extend (request, params));
-        if (id in this.orders) {
-            this.orders[id]['status'] = 'canceled';
-        }
->>>>>>> e73c37f7
         return response;
     }
 
