--- conflicted
+++ resolved
@@ -2802,7 +2802,179 @@
         };
     }
 
-<<<<<<< HEAD
+    async fetchBorrowInterest (code = undefined, symbol = undefined, since = undefined, limit = undefined, params = {}) {
+        /**
+         * @method
+         * @name kucoin#fetchBorrowInterest
+         * @description fetch the interest owed by the user for borrowing currency for margin trading
+         * @see https://docs.kucoin.com/#get-repay-record
+         * @see https://docs.kucoin.com/#query-isolated-margin-account-info
+         * @param {string|undefined} code unified currency code
+         * @param {string|undefined} symbol unified market symbol, required for isolated margin
+         * @param {int|undefined} since the earliest time in ms to fetch borrrow interest for
+         * @param {int|undefined} limit the maximum number of structures to retrieve
+         * @param {object} params extra parameters specific to the kucoin api endpoint
+         * @returns {[object]} a list of [borrow interest structures]{@link https://docs.ccxt.com/en/latest/manual.html#borrow-interest-structure}
+         */
+        await this.loadMarkets ();
+        const defaultMarginMode = this.safeString2 (this.options, 'defaultMarginMode', 'marginMode', 'cross');
+        const marginMode = this.safeString (params, 'marginMode', defaultMarginMode); // cross or isolated
+        const request = {};
+        let method = 'privateGetMarginBorrowOutstanding';
+        if (marginMode === 'isolated') {
+            if (code !== undefined) {
+                const currency = this.currency (code);
+                request['balanceCurrency'] = currency['id'];
+            }
+            method = 'privateGetIsolatedAccounts';
+        } else {
+            if (code !== undefined) {
+                const currency = this.currency (code);
+                request['currency'] = currency['id'];
+            }
+        }
+        const response = await this[method] (this.extend (request, params));
+        //
+        // Cross
+        //
+        //     {
+        //         "code": "200000",
+        //         "data": {
+        //             "currentPage": 1,
+        //             "pageSize": 10,
+        //             "totalNum": 1,
+        //             "totalPage": 1,
+        //             "items": [
+        //                 {
+        //                     "tradeId": "62e1e320ff219600013b44e2",
+        //                     "currency": "USDT",
+        //                     "principal": "100",
+        //                     "accruedInterest": "0.00016667",
+        //                     "liability": "100.00016667",
+        //                     "repaidSize": "0",
+        //                     "dailyIntRate": "0.00004",
+        //                     "term": 7,
+        //                     "createdAt": 1658970912000,
+        //                     "maturityTime": 1659575713000
+        //                 }
+        //             ]
+        //         }
+        //     }
+        //
+        // Isolated
+        //
+        //     {
+        //         "code": "200000",
+        //         "data": {
+        //             "totalConversionBalance": "0.02138647",
+        //             "liabilityConversionBalance": "0.01480001",
+        //             "assets": [
+        //                 {
+        //                     "symbol": "NKN-USDT",
+        //                     "status": "CLEAR",
+        //                     "debtRatio": "0",
+        //                     "baseAsset": {
+        //                         "currency": "NKN",
+        //                         "totalBalance": "0",
+        //                         "holdBalance": "0",
+        //                         "availableBalance": "0",
+        //                         "liability": "0",
+        //                         "interest": "0",
+        //                         "borrowableAmount": "0"
+        //                     },
+        //                     "quoteAsset": {
+        //                         "currency": "USDT",
+        //                         "totalBalance": "0",
+        //                         "holdBalance": "0",
+        //                         "availableBalance": "0",
+        //                         "liability": "0",
+        //                         "interest": "0",
+        //                         "borrowableAmount": "0"
+        //                     }
+        //                 },
+        //             ]
+        //         }
+        //     }
+        //
+        const data = this.safeValue (response, 'data', {});
+        const assets = (marginMode === 'isolated') ? this.safeValue (data, 'assets', []) : this.safeValue (data, 'items', []);
+        return this.parseBorrowInterests (assets, undefined);
+    }
+
+    parseBorrowInterest (info, market = undefined) {
+        //
+        // Cross
+        //
+        //     {
+        //         "tradeId": "62e1e320ff219600013b44e2",
+        //         "currency": "USDT",
+        //         "principal": "100",
+        //         "accruedInterest": "0.00016667",
+        //         "liability": "100.00016667",
+        //         "repaidSize": "0",
+        //         "dailyIntRate": "0.00004",
+        //         "term": 7,
+        //         "createdAt": 1658970912000,
+        //         "maturityTime": 1659575713000
+        //     },
+        //
+        // Isolated
+        //
+        //     {
+        //         "symbol": "BTC-USDT",
+        //         "status": "CLEAR",
+        //         "debtRatio": "0",
+        //         "baseAsset": {
+        //             "currency": "BTC",
+        //             "totalBalance": "0",
+        //             "holdBalance": "0",
+        //             "availableBalance": "0",
+        //             "liability": "0",
+        //             "interest": "0",
+        //             "borrowableAmount": "0.0592"
+        //         },
+        //         "quoteAsset": {
+        //             "currency": "USDT",
+        //             "totalBalance": "149.99991731",
+        //             "holdBalance": "0",
+        //             "availableBalance": "149.99991731",
+        //             "liability": "0",
+        //             "interest": "0",
+        //             "borrowableAmount": "1349"
+        //         }
+        //     },
+        //
+        const marketId = this.safeString (info, 'symbol');
+        const marginMode = (marketId === undefined) ? 'cross' : 'isolated';
+        market = this.safeMarket (marketId, market);
+        const symbol = this.safeString (market, 'symbol');
+        const timestamp = this.safeInteger (info, 'createdAt');
+        const isolatedBase = this.safeValue (info, 'baseAsset', {});
+        let amountBorrowed = undefined;
+        let interest = undefined;
+        let currencyId = undefined;
+        if (marginMode === 'isolated') {
+            amountBorrowed = this.safeNumber (isolatedBase, 'liability');
+            interest = this.safeNumber (isolatedBase, 'interest');
+            currencyId = this.safeString (isolatedBase, 'currency');
+        } else {
+            amountBorrowed = this.safeNumber (info, 'principal');
+            interest = this.safeNumber (info, 'accruedInterest');
+            currencyId = this.safeString (info, 'currency');
+        }
+        return {
+            'symbol': symbol,
+            'marginMode': marginMode,
+            'currency': this.safeCurrencyCode (currencyId),
+            'interest': interest,
+            'interestRate': this.safeNumber (info, 'dailyIntRate'),
+            'amountBorrowed': amountBorrowed,
+            'timestamp': timestamp,  // create time
+            'datetime': this.iso8601 (timestamp),
+            'info': info,
+        };
+    }
+
     async borrowMargin (code, amount, symbol = undefined, params = {}) {
         /**
          * @method
@@ -2839,39 +3011,6 @@
         }
         request[timeInForceRequest] = timeInForce;
         params = this.omit (params, [ 'marginMode', 'timeInForce', 'type', 'borrowStrategy' ]);
-=======
-    async fetchBorrowInterest (code = undefined, symbol = undefined, since = undefined, limit = undefined, params = {}) {
-        /**
-         * @method
-         * @name kucoin#fetchBorrowInterest
-         * @description fetch the interest owed by the user for borrowing currency for margin trading
-         * @see https://docs.kucoin.com/#get-repay-record
-         * @see https://docs.kucoin.com/#query-isolated-margin-account-info
-         * @param {string|undefined} code unified currency code
-         * @param {string|undefined} symbol unified market symbol, required for isolated margin
-         * @param {int|undefined} since the earliest time in ms to fetch borrrow interest for
-         * @param {int|undefined} limit the maximum number of structures to retrieve
-         * @param {object} params extra parameters specific to the kucoin api endpoint
-         * @returns {[object]} a list of [borrow interest structures]{@link https://docs.ccxt.com/en/latest/manual.html#borrow-interest-structure}
-         */
-        await this.loadMarkets ();
-        const defaultMarginMode = this.safeString2 (this.options, 'defaultMarginMode', 'marginMode', 'cross');
-        const marginMode = this.safeString (params, 'marginMode', defaultMarginMode); // cross or isolated
-        const request = {};
-        let method = 'privateGetMarginBorrowOutstanding';
-        if (marginMode === 'isolated') {
-            if (code !== undefined) {
-                const currency = this.currency (code);
-                request['balanceCurrency'] = currency['id'];
-            }
-            method = 'privateGetIsolatedAccounts';
-        } else {
-            if (code !== undefined) {
-                const currency = this.currency (code);
-                request['currency'] = currency['id'];
-            }
-        }
->>>>>>> ca259ea5
         const response = await this[method] (this.extend (request, params));
         //
         // Cross
@@ -2879,29 +3018,8 @@
         //     {
         //         "code": "200000",
         //         "data": {
-<<<<<<< HEAD
         //             "orderId": "62df422ccde938000115290a",
         //             "currency": "USDT"
-=======
-        //             "currentPage": 1,
-        //             "pageSize": 10,
-        //             "totalNum": 1,
-        //             "totalPage": 1,
-        //             "items": [
-        //                 {
-        //                     "tradeId": "62e1e320ff219600013b44e2",
-        //                     "currency": "USDT",
-        //                     "principal": "100",
-        //                     "accruedInterest": "0.00016667",
-        //                     "liability": "100.00016667",
-        //                     "repaidSize": "0",
-        //                     "dailyIntRate": "0.00004",
-        //                     "term": 7,
-        //                     "createdAt": 1658970912000,
-        //                     "maturityTime": 1659575713000
-        //                 }
-        //             ]
->>>>>>> ca259ea5
         //         }
         //     }
         //
@@ -2910,45 +3028,13 @@
         //     {
         //         "code": "200000",
         //         "data": {
-<<<<<<< HEAD
         //             "orderId": "62df44a1c65f300001bc32a8",
         //             "currency": "USDT",
         //             "actualSize": "100"
-=======
-        //             "totalConversionBalance": "0.02138647",
-        //             "liabilityConversionBalance": "0.01480001",
-        //             "assets": [
-        //                 {
-        //                     "symbol": "NKN-USDT",
-        //                     "status": "CLEAR",
-        //                     "debtRatio": "0",
-        //                     "baseAsset": {
-        //                         "currency": "NKN",
-        //                         "totalBalance": "0",
-        //                         "holdBalance": "0",
-        //                         "availableBalance": "0",
-        //                         "liability": "0",
-        //                         "interest": "0",
-        //                         "borrowableAmount": "0"
-        //                     },
-        //                     "quoteAsset": {
-        //                         "currency": "USDT",
-        //                         "totalBalance": "0",
-        //                         "holdBalance": "0",
-        //                         "availableBalance": "0",
-        //                         "liability": "0",
-        //                         "interest": "0",
-        //                         "borrowableAmount": "0"
-        //                     }
-        //                 },
-        //             ]
->>>>>>> ca259ea5
         //         }
         //     }
         //
-        const data = this.safeValue (response, 'data', {});
-<<<<<<< HEAD
-        const transaction = this.parseMarginLoan (data, currency);
+        const data = this.safeValue (response, 'data', {});        const transaction = this.parseMarginLoan (data, currency);
         if (marginMode === 'cross') {
             return this.extend (transaction, { 'amount': amount });
         } else {
@@ -3041,81 +3127,6 @@
             'amount': this.safeNumber (info, 'actualSize'),
             'symbol': undefined,
             'timestamp': timestamp,
-=======
-        const assets = (marginMode === 'isolated') ? this.safeValue (data, 'assets', []) : this.safeValue (data, 'items', []);
-        return this.parseBorrowInterests (assets, undefined);
-    }
-
-    parseBorrowInterest (info, market = undefined) {
-        //
-        // Cross
-        //
-        //     {
-        //         "tradeId": "62e1e320ff219600013b44e2",
-        //         "currency": "USDT",
-        //         "principal": "100",
-        //         "accruedInterest": "0.00016667",
-        //         "liability": "100.00016667",
-        //         "repaidSize": "0",
-        //         "dailyIntRate": "0.00004",
-        //         "term": 7,
-        //         "createdAt": 1658970912000,
-        //         "maturityTime": 1659575713000
-        //     },
-        //
-        // Isolated
-        //
-        //     {
-        //         "symbol": "BTC-USDT",
-        //         "status": "CLEAR",
-        //         "debtRatio": "0",
-        //         "baseAsset": {
-        //             "currency": "BTC",
-        //             "totalBalance": "0",
-        //             "holdBalance": "0",
-        //             "availableBalance": "0",
-        //             "liability": "0",
-        //             "interest": "0",
-        //             "borrowableAmount": "0.0592"
-        //         },
-        //         "quoteAsset": {
-        //             "currency": "USDT",
-        //             "totalBalance": "149.99991731",
-        //             "holdBalance": "0",
-        //             "availableBalance": "149.99991731",
-        //             "liability": "0",
-        //             "interest": "0",
-        //             "borrowableAmount": "1349"
-        //         }
-        //     },
-        //
-        const marketId = this.safeString (info, 'symbol');
-        const marginMode = (marketId === undefined) ? 'cross' : 'isolated';
-        market = this.safeMarket (marketId, market);
-        const symbol = this.safeString (market, 'symbol');
-        const timestamp = this.safeInteger (info, 'createdAt');
-        const isolatedBase = this.safeValue (info, 'baseAsset', {});
-        let amountBorrowed = undefined;
-        let interest = undefined;
-        let currencyId = undefined;
-        if (marginMode === 'isolated') {
-            amountBorrowed = this.safeNumber (isolatedBase, 'liability');
-            interest = this.safeNumber (isolatedBase, 'interest');
-            currencyId = this.safeString (isolatedBase, 'currency');
-        } else {
-            amountBorrowed = this.safeNumber (info, 'principal');
-            interest = this.safeNumber (info, 'accruedInterest');
-            currencyId = this.safeString (info, 'currency');
-        }
-        return {
-            'symbol': symbol,
-            'marginMode': marginMode,
-            'currency': this.safeCurrencyCode (currencyId),
-            'interest': interest,
-            'interestRate': this.safeNumber (info, 'dailyIntRate'),
-            'amountBorrowed': amountBorrowed,
-            'timestamp': timestamp,  // create time
->>>>>>> ca259ea5
             'datetime': this.iso8601 (timestamp),
             'info': info,
         };
