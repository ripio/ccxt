'use strict';

//  ---------------------------------------------------------------------------

const Exchange = require ('./base/Exchange');
const { ExchangeError, AuthenticationError, InsufficientFunds, ExchangeNotAvailable, InvalidOrder, BadRequest, OrderNotFound } = require ('./base/errors');

//  ---------------------------------------------------------------------------

module.exports = class anxpro extends Exchange {
    describe () {
        return this.deepExtend (super.describe (), {
            'id': 'anxpro',
            'name': 'ANXPro',
            'countries': [ 'JP', 'SG', 'HK', 'NZ' ],
            'rateLimit': 1500,
            'has': {
                'CORS': false,
                'fetchCurrencies': true,
                'fetchOHLCV': false,
                'fetchTrades': false,
                'fetchOpenOrders': true,
                'fetchDepositAddress': true,
                'fetchTransactions': true,
                'fetchMyTrades': true,
                'createDepositAddress': false,
                'withdraw': true,
            },
            'urls': {
                'logo': 'https://user-images.githubusercontent.com/1294454/27765983-fd8595da-5ec9-11e7-82e3-adb3ab8c2612.jpg',
                'api': {
                    'public': 'https://anxpro.com/api/2',
                    'private': 'https://anxpro.com/api/2',
                    'v3public': 'https://anxpro.com/api/3',
                    'v3private': 'https://anxpro.com/api/3',
                },
                'www': 'https://anxpro.com',
                'doc': [
                    'https://anxv2.docs.apiary.io',
                    'https://anxv3.docs.apiary.io',
                    'https://anxpro.com/pages/api',
                ],
            },
            'api': {
                'v3public': {
                    'get': [
                        'currencyStatic',
                    ],
                },
                'v3private': {
                    'post': [
                        'register/register',
                        'register/verifyRegistration',
                        'register/resendVerification',
                        'register/autoRegister',
                        'account',
                        'subaccount/new',
                        'transaction/list',
                        'order/list',
                        'trade/list',
                        'send',
                        'receive',
                        'receive/create',
                        'batch/new',
                        'batch/add',
                        'batch/list',
                        'batch/info',
                        'batch/closeForSend',
                        'order/new',
                        'order/info',
                        'order/cancel',
                        'retail/quote',
                        'retail/trade',
                        'validateAddress',
                        'address/check',
                        'alert/create',
                        'alert/delete',
                        'alert/list',
                        'kyc/personal',
                        'kyc/document',
                        'kyc/status',
                        'kyc/verifyCode',
                        'news/list',
                        'press/list',
                        'announcements/list',
                        'apiDoc/list',
                    ],
                },
                'public': {
                    'get': [
                        '{currency_pair}/money/ticker',
                        '{currency_pair}/money/depth/full',
                        '{currency_pair}/money/trade/fetch', // disabled by ANXPro
                    ],
                },
                'private': {
                    'post': [
                        '{currency_pair}/money/order/add',
                        '{currency_pair}/money/order/cancel',
                        '{currency_pair}/money/order/quote',
                        '{currency_pair}/money/order/result',
                        '{currency_pair}/money/orders',
                        'money/{currency}/address',
                        'money/{currency}/send_simple',
                        'money/info',
                        'money/trade/list',
                        'money/wallet/history',
                    ],
                },
            },
            'httpExceptions': {
                '403': AuthenticationError,
            },
            'exceptions': {
                'exact': {
                    // v2
                    'Insufficient Funds': InsufficientFunds,
                    'Trade value too small': InvalidOrder,
                    'The currency pair is not supported': BadRequest,
                    'Order amount is too low': InvalidOrder,
                    'Order amount is too high': InvalidOrder,
                    'order rate is too low': InvalidOrder,
                    'order rate is too high': InvalidOrder,
                    'Too many open orders': InvalidOrder,
                    'Unexpected error': ExchangeError,
                    'Order Engine is offline': ExchangeNotAvailable,
                    'No executed order with that identifer found': OrderNotFound,
                    'Unknown server error, please contact support.': ExchangeError,
                },
            },
            'fees': {
                'trading': {
                    'tierBased': false,
                    'percentage': true,
                    'maker': 0.1 / 100,
                    'taker': 0.2 / 100,
                },
            },
        });
    }

    async fetchTransactions (code = undefined, since = undefined, limit = undefined, params = {}) {
        const request = {};
        if (since !== undefined)
            request['from'] = since;
        if (limit !== undefined)
            request['max'] = limit;
        if (code !== undefined)
            request['ccy'] = code;
        const response = await this.v3privatePostTransactionList (this.extend (request, params));
        //    { transactions:
        //     [ { transactionClass: 'COIN',
        //         uuid: '7896857b-2ed6-4c62-ba4c-619837438d9c',
        //         userUuid: '82027ee9-cb59-4f29-80d6-f7e793f39ad4',
        //         amount: -17865.72689976,
        //         fee: 1,
        //         balanceBefore: 17865.72689976,
        //         balanceAfter: 17865.72689976,
        //         ccy: 'XRP',
        //         transactionState: 'PROCESSED',
        //         transactionType: 'WITHDRAWAL',
        //         received: '1551357946000',
        //         processed: '1551357946000',
        //         timestampMillis: '1557441435932',
        //         displayTitle: 'Coin Withdrawal',
        //         displayDescription:
        //             'Withdraw to: rw2ciyaNshpHe7bCHo4bRWq6pqqynnWKQg?dt=3750180345',
        //         coinAddress: 'rw2ciyaNshpHe7bCHo4bRWq6pqqynnWKQg?dt=3750180345',
        //         coinTransactionId:
        //             '68444611753E9D8F5C33DCBBF43F01391070F79CAFCF7625397D1CEFA519064A',
        //         subAccount: [Object] },
        //         { transactionClass: 'FILL',
        //             uuid: 'a5ae54de-c14a-4ef8-842d-56000c9dc7ab',
        //             userUuid: '82027ee9-cb59-4f29-80d6-f7e793f39ad4',
        //             amount: 0.09006364,
        //             fee: 0.00018013,
        //             balanceBefore: 0.3190001,
        //             balanceAfter: 0.40888361,
        //             ccy: 'BTC',
        //             transactionState: 'PROCESSED',
        //             transactionType: 'FILL_CREDIT',
        //             received: '1551357057000',
        //             processed: '1551357057000',
        //             timestampMillis: '1557441435956',
        //             displayTitle: 'Order Fill',
        //             displayDescription: 'Buy BTC @ 3008.53930 EUR/BTC' } ],
        //         count: ...,
        //     timestamp: '1557441435971',
        //     resultCode: 'OK' }
        if (response['resultCode'] !== 'OK')
            throw new ExchangeError (this.id + ' trade list failed ' + this.json (response));
        const transactions = this.safeValue (response, 'transactions', []);
        const groupedTransactions = this.groupBy (transactions, 'transactionType');
        const deposits = this.safeValue (groupedTransactions, 'DEPOSIT', []);
        const withdrawals = this.safeValue (groupedTransactions, 'WITHDRAWAL', []);
        const depositsAndWithdrawals = this.arrayConcat (deposits, withdrawals);
        return this.parseTransactions (depositsAndWithdrawals, undefined, since, limit);
    }

    parseTransaction (transaction, currency = undefined) {
        // WITHDRAWAL:
        //
        //    { transactionClass: 'COIN',
        //     uuid: 'bff91938-4dad-4c48-9db6-468324ce96c1',
        //     userUuid: '82027ee9-cb59-4f29-80d6-f7e793f39ad4',
        //     amount: -0.40888361,
        //     fee: 0.002,
        //     balanceBefore: 0.40888361,
        //     balanceAfter: 0.40888361,
        //     ccy: 'BTC',
        //     transactionState: 'PROCESSED',
        //     transactionType: 'WITHDRAWAL',
        //     received: '1551357156000',
        //     processed: '1551357156000',
        //     timestampMillis: '1557441846213',
        //     displayTitle: 'Coin Withdrawal',
        //     displayDescription: 'Withdraw to: 1AHnhqbvbYx3rnZx8uC7NbFZaTe4tafFHX',
        //     coinAddress: '1AHnhqbvbYx3rnZx8uC7NbFZaTe4tafFHX',
        //     coinTransactionId:
        //     'ab80abcb62bf6261ebc827c73dd59a4ce15d740b6ba734af6542f43b6485b923',
        //         subAccount:
        //     { uuid: '652e1add-0d0b-462c-a03c-d6197c825c1a',
        //         name: 'DEFAULT' } }
        //
        // deposit:
        //    {
        //     "transactionClass": "COIN",
        //     "uuid": "eb65576f-c1a8-423c-8e2f-fa50109b2eab",
        //     "userUuid": "82027ee9-cb59-4f29-80d6-f7e793f39ad4",
        //     "amount": 3.99287184,
        //     "fee": 0,
        //     "balanceBefore": 8.39666034,
        //     "balanceAfter": 12.38953218,
        //     "ccy": "ETH",
        //     "transactionState": "PROCESSED",
        //     "transactionType": "DEPOSIT",
        //     "received": "1529420056000",
        //     "processed": "1529420766000",
        //     "timestampMillis": "1557442743854",
        //     "displayTitle": "Coin Deposit",
        //     "displayDescription": "Deposit to: 0xf123aa44fadea913a7da99cc2ee202db684ce0e3",
        //     "coinTransactionId": "0x33a3e5ea7c034dc5324a88aa313962df0a5d571ab4bcc3cb00b876b1bdfc54f7",
        //     "coinConfirmations": 51,
        //     "coinConfirmationsRequired": 45,
        //     "subAccount": {"uuid": "aba1de05-c7c6-49d7-84ab-a6aca0e827b6", "name": "DEFAULT"}
        //    }
        const timestamp = this.safeInteger (transaction, 'received');
        const updated = this.safeInteger (transaction, 'processed');
        const transactionType = this.safeString (transaction, 'transactionType');
        let type = undefined;
        let amount = this.safeFloat (transaction, 'amount');
        let address = this.safeString (transaction, 'coinAddress');
        let tag = undefined;
        if (transactionType === 'WITHDRAWAL') {
            type = 'withdrawal';
            amount = -amount;
            if (address) {
                //  xrp: "coinAddress": "rw2ciyaNshpHe7bCHo4bRWq6pqqynnWKQg?dt=3750180345",
                if (address.indexOf ('?dt=') >= 0) {
                    const parts = address.split ('?dt=');
                    address = parts[0];
                    tag = parts[1];
                }
            }
        } else if (transactionType === 'DEPOSIT') {
            if (!address) {
                const displayDescription = this.safeString (transaction, 'displayDescription');
                const addressText = displayDescription.replace ('Deposit to: ', '');
                if (addressText.length > 0) {
                    //  eth: "displayDescription": "Deposit to: 0xf123aa44fadea913a7da99cc2ee202db684ce0e3",
                    //  xrp: "displayDescription": "Deposit to: rUjxty1WWLwX1evhKf3C2XNZDMcXEZ9ToJ?dt=504562345",
                    if (addressText.indexOf ('?dt=') >= 0) {
                        const parts = addressText.split ('?dt=');
                        address = parts[0];
                        tag = parts[1];
                    } else {
                        address = addressText;
                    }
                }
            }
            type = 'deposit';
        }
        const currencyId = this.safeString (transaction, 'ccy');
        const code = this.commonCurrencyCode (currencyId);
        const transactionState = this.safeString (transaction, 'transactionState');
        const status = this.parseTransactionStatus (transactionState);
        return {
            'timestamp': timestamp,
            'datetime': this.iso8601 (timestamp),
            'id': this.safeString (transaction, 'uuid'),
            'currency': code,
            'amount': amount,
            'address': address,
            'tag': tag,
            'status': status,
            'type': type,
            'updated': updated,
            'txid': this.safeString (transaction, 'coinTransactionId'),
            'fee': {
                'cost': this.safeFloat (transaction, 'fee'),
                'currency': code,
            },
            'info': transaction,
        };
    }

    parseTransactionStatus (status) {
        const statuses = {
            'PROCESSED': 'complete',
            'REVERSED': 'canceled',
            'CANCELLED_INSUFFICIENT_FUNDS': 'canceled',
            'CANCELLED_LIMIT_BREACH': 'canceled',
        };
        return this.safeString (statuses, status, status);
    }
    
    async fetchMyTrades (symbol = undefined, since = undefined, limit = undefined, params = {}) {
        return await this.fetchMyTradesV2 (symbol, since, limit, params);
    }

    async fetchMyTradesV3 (symbol = undefined, since = undefined, limit = undefined, params = {}) {
        await this.loadMarkets ();
        //
        //     {
        //         trades: [
        //             {
        //                 tradeId: 'c2ed821d-717a-4b7e-beb0-a9ba60e8f5a0',
        //                 orderId: '5a65ae21-c7a8-4009-b3af-306c2ad21a02',
        //                 timestamp: '1551357057000',
        //                 tradedCurrencyFillAmount: '0.09006364',
        //                 settlementCurrencyFillAmount: '270.96',
        //                 settlementCurrencyFillAmountUnrounded: '270.96000000',
        //                 price: '3008.53930',
        //                 ccyPair: 'BTCEUR'
        //             },
        //             {
        //                 tradeId: 'fc0d3a9d-8b0b-4dff-b2e9-edd160785210',
        //                 orderId: '8161ae6e-251a-4eed-a56f-d3d6555730c1',
        //                 timestamp: '1551357033000',
        //                 tradedCurrencyFillAmount: '0.06521746',
        //                 settlementCurrencyFillAmount: '224.09',
        //                 settlementCurrencyFillAmountUnrounded: '224.09000000',
        //                 price: '3436.04305',
        //                 ccyPair: 'BTCUSD'
        //             },
        //         ],
        //         count: 3,
        //         timestamp: '1557438456732',
        //         resultCode: 'OK'
        //     }
        //
        const request = {};
        if (limit !== undefined) {
            request['max'] = limit;
        }
        const response = await this.v3privatePostTradeList (this.extend (request, params));
        const trades = this.safeValue (response, 'trades', []);
        const market = (symbol === undefined) ? undefined : this.market (symbol);
        return this.parseTrades (trades, market, since, limit);
    }

    async fetchMyTradesV2 (symbol = undefined, since = undefined, limit = undefined, params = {}) {
        await this.loadMarkets ();
        //
        //     {
        //         result: 'success',
        //         data: [
        //             {
        //                 tradeId: 'c2ed821d-717a-4b7e-beb0-a9ba60e8f5a0',
        //                 orderId: '5a65ae21-c7a8-4009-b3af-306c2ad21a02',
        //                 timestamp: '1551357057000',
        //                 tradedCurrencyFillAmount: '0.09006364',
        //                 settlementCurrencyFillAmount: '270.96',
        //                 settlementCurrencyFillAmountUnrounded: '270.96000000',
        //                 price: '3008.53930',
        //                 ccyPair: 'BTCEUR',
        //                 side: 'BUY'
        //             },
        //             {
        //                 tradeId: 'fc0d3a9d-8b0b-4dff-b2e9-edd160785210',
        //                 orderId: '8161ae6e-251a-4eed-a56f-d3d6555730c1',
        //                 timestamp: '1551357033000',
        //                 tradedCurrencyFillAmount: '0.06521746',
        //                 settlementCurrencyFillAmount: '224.09',
        //                 settlementCurrencyFillAmountUnrounded: '224.09000000',
        //                 price: '3436.04305',
        //                 ccyPair: 'BTCUSD',
        //                 side: 'BUY'
        //             },
        //         ]
        //     }
        //
        const request = {};
        if (limit !== undefined) {
            request['max'] = limit; // undocumented
        }
        const response = await this.privatePostMoneyTradeList (this.extend (request, params));
        const trades = this.safeValue (response, 'data', []);
        const market = (symbol === undefined) ? undefined : this.market (symbol);
        return this.parseTrades (trades, market, since, limit);
    }

    parseTrade (trade, market = undefined) {
        // v2 response:
        //
        //    { tradeId: 'fc0d3a9d-8b0b-4dff-b2e9-edd160785210',
        //     orderId: '8161ae6e-251a-4eed-a56f-d3d6555730c1',
        //     timestamp: '1551357033000',
        //     tradedCurrencyFillAmount: '0.06521746',
        //     settlementCurrencyFillAmount: '224.09',
        //     settlementCurrencyFillAmountUnrounded: '224.09000000',
        //     price: '3436.04305',
        //     ccyPair: 'BTCUSD',
        //     side: 'BUY' }
        // side field is missing in v3 orders
        const timestamp = this.safeInteger (trade, 'timestamp');
        const price = this.safeFloat (trade, 'price');
        const amount = this.safeFloat (trade, 'tradedCurrencyFillAmount');
        const cost = this.safeFloat (trade, 'settlementCurrencyFillAmount');
        let side = this.safeString (trade, 'side');
        return {
            'id': this.safeString (trade, 'tradeId'),
            'order': this.safeString (trade, 'orderId'),
            'timestamp': timestamp,
            'datetime': this.iso8601 (timestamp),
            'symbol': this.findSymbol (this.safeString (trade, 'ccyPair')),
            'type': undefined,
            'side': side ? side.toLowerCase () : undefined,
            'price': price,
            'amount': amount,
            'cost': cost,
            'fee': undefined,
            'info': trade,
        };
    }

    parse_v3_Trade (trade, market = undefined) {
        // v3 response:
        //
        //    { tradeId: 'fc0d3a9d-8b0b-4dff-b2e9-edd160785210',
        //     orderId: '8161ae6e-251a-4eed-a56f-d3d6555730c1',
        //     timestamp: '1551357033000',
        //     tradedCurrencyFillAmount: '0.06521746',
        //     settlementCurrencyFillAmount: '224.09',
        //     settlementCurrencyFillAmountUnrounded: '224.09000000',
        //     price: '3436.04305',
        //     ccyPair: 'BTCUSD' }
        const timestamp = this.safeInteger (trade, 'timestamp');
        const price = this.safeFloat (trade, 'price');
        const amount = this.safeFloat (trade, 'tradedCurrencyFillAmount');
        const cost = this.safeFloat (trade, 'settlementCurrencyFillAmount');
        return {
            'id': this.safeString (trade, 'tradeId'),
            'order': this.safeString (trade, 'orderId'),
            'timestamp': timestamp,
            'datetime': this.iso8601 (timestamp),
            'symbol': this.findSymbol (this.safeString (trade, 'ccyPair')),
            'type': undefined,
            'side': undefined,
            'price': price,
            'amount': amount,
            'cost': cost,
            'fee': undefined,
            'info': trade,
        };
    }

    async fetchCurrencies (params = {}) {
        const response = await this.v3publicGetCurrencyStatic (params);
        const result = {};
        const currencies = response['currencyStatic']['currencies'];
        //       "currencies": {
        //         "HKD": {
        //           "decimals": 2,
        //           "minOrderSize": 1.00000000,
        //           "maxOrderSize": 10000000000.00000000,
        //           "displayDenominator": 1,
        //           "summaryDecimals": 0,
        //           "displayUnit": "HKD",
        //           "symbol": "$",
        //           "type": "FIAT",
        //           "engineSettings": {
        //             "depositsEnabled": false,
        //             "withdrawalsEnabled": true,
        //             "displayEnabled": true,
        //             "mobileAccessEnabled": true
        //           },
        //           "minOrderValue": 1.00000000,
        //           "maxOrderValue": 10000000000.00000000,
        //           "maxMarketOrderValue": 36000.00000000,
        //           "maxMarketOrderSize": 36000.00000000,
        //           "assetDivisibility": 0
        //         },
        //         "ETH": {
        //           "decimals": 8,
        //           "minOrderSize": 0.00010000,
        //           "maxOrderSize": 1000000000.00000000,
        //           "type": "CRYPTO",
        //           "confirmationThresholds": [
        //             { "confosRequired": 30, "threshold": 0.50000000 },
        //             { "confosRequired": 45, "threshold": 10.00000000 },
        //             { "confosRequired": 70 }
        //           ],
        //           "networkFee": 0.00500000,
        //           "engineSettings": {
        //             "depositsEnabled": true,
        //             "withdrawalsEnabled": true,
        //             "displayEnabled": true,
        //             "mobileAccessEnabled": true
        //           },
        //           "minOrderValue": 0.00010000,
        //           "maxOrderValue": 10000000000.00000000,
        //           "maxMarketOrderValue": 10000000000.00000000,
        //           "maxMarketOrderSize": 1000000000.00000000,
        //           "digitalCurrencyType": "ETHEREUM",
        //           "assetDivisibility": 0,
        //           "assetIcon": "/images/currencies/crypto/ETH.svg"
        //         },
        //       },
        const ids = Object.keys (currencies);
        for (let i = 0; i < ids.length; i++) {
            const id = ids[i];
            const currency = currencies[id];
            const code = this.commonCurrencyCode (id);
            const engineSettings = this.safeValue (currency, 'engineSettings');
            const depositsEnabled = this.safeValue (engineSettings, 'depositsEnabled');
            const withdrawalsEnabled = this.safeValue (engineSettings, 'withdrawalsEnabled');
            const displayEnabled = this.safeValue (engineSettings, 'displayEnabled');
            const active = depositsEnabled && withdrawalsEnabled && displayEnabled;
            const precision = this.safeInteger (currency, 'decimals');
            const fee = this.safeFloat (currency, 'networkFee');
            let type = this.safeString (currency, 'type');
            if (type !== 'undefined') {
                type = type.toLowerCase ();
            }
            result[code] = {
                'id': id,
                'code': code,
                'info': currency,
                'name': code,
                'type': type,
                'active': active,
                'precision': precision,
                'fee': fee,
                'limits': {
                    'amount': {
                        'min': this.safeFloat (currency, 'minOrderSize'),
                        'max': this.safeFloat (currency, 'maxOrderSize'),
                    },
                    'price': {
                        'min': undefined,
                        'max': undefined,
                    },
                    'cost': {
                        'min': this.safeFloat (currency, 'minOrderValue'),
                        'max': this.safeFloat (currency, 'maxOrderValue'),
                    },
                    'withdraw': {
                        'min': undefined,
                        'max': undefined,
                    },
                },
            };
        }
        return result;
    }

    async fetchMarkets (params = {}) {
        const response = await this.v3publicGetCurrencyStatic (params);
        //
        //   {
        //     "currencyStatic": {
        //       "currencies": {
        //         "HKD": {
        //           "decimals": 2,
        //           "minOrderSize": 1.00000000,
        //           "maxOrderSize": 10000000000.00000000,
        //           "displayDenominator": 1,
        //           "summaryDecimals": 0,
        //           "displayUnit": "HKD",
        //           "symbol": "$",
        //           "type": "FIAT",
        //           "engineSettings": {
        //             "depositsEnabled": false,
        //             "withdrawalsEnabled": true,
        //             "displayEnabled": true,
        //             "mobileAccessEnabled": true
        //           },
        //           "minOrderValue": 1.00000000,
        //           "maxOrderValue": 10000000000.00000000,
        //           "maxMarketOrderValue": 36000.00000000,
        //           "maxMarketOrderSize": 36000.00000000,
        //           "assetDivisibility": 0
        //         },
        //         "ETH": {
        //           "decimals": 8,
        //           "minOrderSize": 0.00010000,
        //           "maxOrderSize": 1000000000.00000000,
        //           "type": "CRYPTO",
        //           "confirmationThresholds": [
        //             { "confosRequired": 30, "threshold": 0.50000000 },
        //             { "confosRequired": 45, "threshold": 10.00000000 },
        //             { "confosRequired": 70 }
        //           ],
        //           "networkFee": 0.00500000,
        //           "engineSettings": {
        //             "depositsEnabled": true,
        //             "withdrawalsEnabled": true,
        //             "displayEnabled": true,
        //             "mobileAccessEnabled": true
        //           },
        //           "minOrderValue": 0.00010000,
        //           "maxOrderValue": 10000000000.00000000,
        //           "maxMarketOrderValue": 10000000000.00000000,
        //           "maxMarketOrderSize": 1000000000.00000000,
        //           "digitalCurrencyType": "ETHEREUM",
        //           "assetDivisibility": 0,
        //           "assetIcon": "/images/currencies/crypto/ETH.svg"
        //         },
        //       },
        //       "currencyPairs": {
        //         "ETHUSD": {
        //           "priceDecimals": 5,
        //           "engineSettings": {
        //             "tradingEnabled": true,
        //             "displayEnabled": true,
        //             "cancelOnly": true,
        //             "verifyRequired": false,
        //             "restrictedBuy": false,
        //             "restrictedSell": false
        //           },
        //           "minOrderRate": 10.00000000,
        //           "maxOrderRate": 10000.00000000,
        //           "displayPriceDecimals": 5,
        //           "tradedCcy": "ETH",
        //           "settlementCcy": "USD",
        //           "preferredMarket": "ANX",
        //           "chartEnabled": true,
        //           "simpleTradeEnabled": false
        //         },
        //       },
        //     },
        //     "timestamp": "1549840691039",
        //     "resultCode": "OK"
        //   }
        //
        const currencyStatic = this.safeValue (response, 'currencyStatic', {});
        const currencies = this.safeValue (currencyStatic, 'currencies', {});
        const currencyPairs = this.safeValue (currencyStatic, 'currencyPairs', {});
        const result = [];
        const ids = Object.keys (currencyPairs);
        for (let i = 0; i < ids.length; i++) {
            const id = ids[i];
            const market = currencyPairs[id];
            //
            //     "ETHUSD": {
            //       "priceDecimals": 5,
            //       "engineSettings": {
            //         "tradingEnabled": true,
            //         "displayEnabled": true,
            //         "cancelOnly": true,
            //         "verifyRequired": false,
            //         "restrictedBuy": false,
            //         "restrictedSell": false
            //       },
            //       "minOrderRate": 10.00000000,
            //       "maxOrderRate": 10000.00000000,
            //       "displayPriceDecimals": 5,
            //       "tradedCcy": "ETH",
            //       "settlementCcy": "USD",
            //       "preferredMarket": "ANX",
            //       "chartEnabled": true,
            //       "simpleTradeEnabled": false
            //     },
            //
            const baseId = this.safeString (market, 'tradedCcy');
            const quoteId = this.safeString (market, 'settlementCcy');
            const base = this.commonCurrencyCode (baseId);
            const quote = this.commonCurrencyCode (quoteId);
            const symbol = base + '/' + quote;
            const baseCurrency = this.safeValue (currencies, baseId, {});
            const quoteCurrency = this.safeValue (currencies, quoteId, {});
            const precision = {
                'price': this.safeInteger (market, 'priceDecimals'),
                'amount': this.safeInteger (baseCurrency, 'decimals'),
            };
            const engineSettings = this.safeValue (market, 'engineSettings');
            const displayEnabled = this.safeValue (engineSettings, 'displayEnabled');
            const tradingEnabled = this.safeValue (engineSettings, 'tradingEnabled');
            const active = displayEnabled && tradingEnabled;
            result.push ({
                'id': id,
                'symbol': symbol,
                'base': base,
                'quote': quote,
                'baseId': baseId,
                'quoteId': quoteId,
                'precision': precision,
                'active': active,
                'limits': {
                    'price': {
                        'min': this.safeFloat (market, 'minOrderRate'),
                        'max': this.safeFloat (market, 'maxOrderRate'),
                    },
                    'amount': {
                        'min': this.safeFloat (baseCurrency, 'minOrderSize'),
                        'max': this.safeFloat (baseCurrency, 'maxOrderSize'),
                    },
                    'cost': {
                        'min': this.safeFloat (quoteCurrency, 'minOrderValue'),
                        'max': this.safeFloat (quoteCurrency, 'maxOrderValue'),
                    },
                },
                'info': market,
            });
        }
        return result;
    }

    async fetchBalance (params = {}) {
        await this.loadMarkets ();
        const response = await this.privatePostMoneyInfo (params);
        const balance = this.safeValue (response, 'data', {});
        const wallets = balance['Wallets'];
        const currencies = Object.keys (wallets);
        const result = { 'info': balance };
        for (let c = 0; c < currencies.length; c++) {
            const currencyId = currencies[c];
            const code = this.commonCurrencyCode (currencyId);
            const account = this.account ();
            if (currencyId in wallets) {
                const wallet = wallets[currencyId];
                account['free'] = this.safeFloat (wallet['Available_Balance'], 'value');
                account['total'] = this.safeFloat (wallet['Balance'], 'value');
                account['used'] = account['total'] - account['free'];
            }
            result[code] = account;
        }
        return this.parseBalance (result);
    }

    async fetchOrderBook (symbol, limit = undefined, params = {}) {
        await this.loadMarkets ();
        const request = {
            'currency_pair': this.marketId (symbol),
        };
        const response = await this.publicGetCurrencyPairMoneyDepthFull (this.extend (request, params));
        const orderbook = this.safeValue (response, 'data', {});
        const t = this.safeInteger (orderbook, 'dataUpdateTime');
        const timestamp = (t === undefined) ? t : parseInt (t / 1000);
        return this.parseOrderBook (orderbook, timestamp, 'bids', 'asks', 'price', 'amount');
    }

    async fetchTicker (symbol, params = {}) {
        await this.loadMarkets ();
        const request = {
            'currency_pair': this.marketId (symbol),
        };
        const response = await this.publicGetCurrencyPairMoneyTicker (this.extend (request, params));
        const ticker = this.safeValue (response, 'data', {});
        const t = this.safeIneteger (ticker, 'dataUpdateTime');
        const timestamp = (t === undefined) ? t : parseInt (t / 1000);
        const bid = this.safeFloat (ticker['buy'], 'value');
        const ask = this.safeFloat (ticker['sell'], 'value');
        const baseVolume = this.safeFloat (ticker['vol'], 'value');
        const last = this.safeFloat (ticker['last'], 'value');
        return {
            'symbol': symbol,
            'timestamp': timestamp,
            'datetime': this.iso8601 (timestamp),
            'high': this.safeFloat (ticker['high'], 'value'),
            'low': this.safeFloat (ticker['low'], 'value'),
            'bid': bid,
            'bidVolume': undefined,
            'ask': ask,
            'askVolume': undefined,
            'vwap': undefined,
            'open': undefined,
            'close': last,
            'last': last,
            'previousClose': undefined,
            'change': undefined,
            'percentage': undefined,
            'average': this.safeFloat (ticker['avg'], 'value'),
            'baseVolume': baseVolume,
            'quoteVolume': undefined,
            'info': ticker,
        };
    }

    async fetchTrades (symbol, since = undefined, limit = undefined, params = {}) {
        throw new ExchangeError (this.id + ' switched off the trades endpoint, see their docs at https://docs.anxv2.apiary.io');
    }

    async fetchOrders (symbol = undefined, since = undefined, limit = undefined, params = {}) {
        await this.loadMarkets ();
        const request = {};
        if (limit !== undefined) {
            request['max'] = limit;
        }
        const response = await this.v3privatePostOrderList (this.extend (request, params));
        const orders = this.safeValue (response, 'orders', []);
        const market = (symbol === undefined) ? undefined : this.market (symbol);
        return this.parseOrders (orders, market, since, limit);
    }

    async fetchOpenOrders (symbol = undefined, since = undefined, limit = undefined, params = {}) {
        await this.loadMarkets ();
        const market = this.market (symbol);
        const request = {
            'currency_pair': market['id'],
        };
        // ANXPro will return all symbol pairs regardless of what is specified in request
        const response = await this.privatePostCurrencyPairMoneyOrders (this.extend (request, params));
        //
        //     {
        //         "result": "success",
        //         "data": [
        //             {
        //                 "oid": "e74305c7-c424-4fbc-a8a2-b41d8329deb0",
        //                 "currency": "HKD",
        //                 "item": "BTC",
        //                 "type": "offer",
        //                 "amount": {
        //                     "currency": "BTC",
        //                     "display": "10.00000000 BTC",
        //                     "display_short": "10.00 BTC",
        //                     "value": "10.00000000",
        //                     "value_int": "1000000000"
        //                 },
        //                 "effective_amount": {
        //                     "currency": "BTC",
        //                     "display": "10.00000000 BTC",
        //                     "display_short": "10.00 BTC",
        //                     "value": "10.00000000",
        //                     "value_int": "1000000000"
        //                 },
        //                 "price": {
        //                     "currency": "HKD",
        //                     "display": "412.34567 HKD",
        //                     "display_short": "412.35 HKD",
        //                     "value": "412.34567",
        //                     "value_int": "41234567"
        //                 },
        //                 "status": "open",
        //                 "date": 1393411075000,
        //                 "priority": 1393411075000000,
        //                 "actions": []
        //             },
        //            ...
        //         ]
        //     }
        //
        return this.parseOrders (this.safeValue (response, 'data', {}), market, since, limit);
    }

    parseOrder (order, market = undefined) {
        if ('orderId' in order)
            return this.parseV3Order (order, market);
        else
            return this.parseV2Order (order, market);
    }

    parseV3OrderStatus (status) {
        const statuses = {
            'ACTIVE': 'open',
            'FULL_FILL': 'closed',
            'CANCEL': 'canceled',
        };
        return this.safeString (statuses, status, status);
    }

    parseV3Order (order, market = undefined) {
        //   { orderType: 'LIMIT',
        //     tradedCurrency: 'XRP',
        //     settlementCurrency: 'BTC',
        //     tradedCurrencyAmount: '400.00000000',
        //     buyTradedCurrency: true,
        //     limitPriceInSettlementCurrency: '0.00007129',
        //     timestamp: '1522547850000',
        //     orderId: '62a8be4d-73c6-4469-90cd-28b4726effe0',
        //     tradedCurrencyAmountOutstanding: '0.00000000',
        //     orderStatus: 'FULL_FILL',
        //     executedAverageRate: '0.00007127',
        //     trades:
        //     [ { tradeId: 'fe16b796-df57-41a2-b6d9-3489f189749e',
        //         orderId: '62a8be4d-73c6-4469-90cd-28b4726effe0',
        //         timestamp: '1522547850000',
        //         tradedCurrencyFillAmount: '107.91298639',
        //         settlementCurrencyFillAmount: '0.00768772',
        //         settlementCurrencyFillAmountUnrounded: '0.00768772',
        //         price: '0.00007124',
        //         ccyPair: 'XRPBTC' },
        //         { tradeId: 'e2962f67-c094-4243-8b88-0cdc70a1b1c7',
        //             orderId: '62a8be4d-73c6-4469-90cd-28b4726effe0',
        //             timestamp: '1522547851000',
        //             tradedCurrencyFillAmount: '292.08701361',
        //             settlementCurrencyFillAmount: '0.02082288',
        //             settlementCurrencyFillAmountUnrounded: '0.02082288',
        //             price: '0.00007129',
        //             ccyPair: 'XRPBTC' } ] }
        const tradedCurrency = this.safeString (order, 'tradedCurrency');
        const orderStatus = this.safeString (order, 'orderStatus');
        const status = this.parseV3OrderStatus (orderStatus);
        const settlementCurrency = this.safeString (order, 'settlementCurrency');
        const symbol = this.findSymbol (tradedCurrency + '/' + settlementCurrency);
        const buyTradedCurrency = this.safeString (order, 'buyTradedCurrency');
        const side = buyTradedCurrency === 'true' ? 'buy' : 'sell';
        const timestamp = this.safeInteger (order, 'timestamp');
        let lastTradeTimestamp = undefined;
        const trades = [];
        let filled = 0;
        const type = this.safeString (order, 'orderType').toLowerCase ();
        for (let i = 0; i < order['trades'].length; i++) {
            const trade = order['trades'][i];
            const tradeTimestamp = this.safeInteger (trade, 'timestamp');
            if (!lastTradeTimestamp || lastTradeTimestamp < tradeTimestamp)
                lastTradeTimestamp = tradeTimestamp;
            const parsedTrade = this.extend (this.parse_v3_Trade (trade), { 'side': side, 'type': type });
            trades.push (parsedTrade);
            filled = this.sum (filled, parsedTrade['amount']);
        }
        let price = this.safeFloat (order, 'limitPriceInSettlementCurrency');
        const executedAverageRate = this.safeFloat (order, 'executedAverageRate');
        const remaining = type === 'market' ? 0 : this.safeFloat (order, 'tradedCurrencyAmountOutstanding');
        let amount = this.safeFloat (order, 'tradedCurrencyAmount');
        if (!amount) {
            const settlementCurrencyAmount = this.safeFloat (order, 'settlementCurrencyAmount');
            amount = settlementCurrencyAmount / executedAverageRate;
        }
        const cost = executedAverageRate * filled;
        return {
            'id': this.safeString (order, 'orderId'),
            'symbol': symbol,
            'timestamp': timestamp,
            'datetime': this.iso8601 (timestamp),
            'lastTradeTimestamp': lastTradeTimestamp,
            'type': type,
            'side': side,
            'price': price,
            'cost': cost,
            'amount': amount,
            'remaining': remaining,
            'filled': filled,
            'status': status,
            'fee': undefined,
            'trades': trades,
            'info': order,
        };
    }

    parseV2Order (order, market = undefined) {
        // v2 response:
        //     {
        //       "oid": "e74305c7-c424-4fbc-a8a2-b41d8329deb0",
        //       "currency": "HKD",
        //       "item": "BTC",
        //       "type": "offer",  <-- bid/offer
        //       "amount": {
        //         "currency": "BTC",
        //         "display": "10.00000000 BTC",
        //         "display_short": "10.00 BTC",
        //         "value": "10.00000000",
        //         "value_int": "1000000000"
        //       },
        //       "effective_amount": {
        //         "currency": "BTC",
        //         "display": "10.00000000 BTC",
        //         "display_short": "10.00 BTC",
        //         "value": "10.00000000",
        //         "value_int": "1000000000"
        //       },
        //       "price": {
        //         "currency": "HKD",
        //         "display": "412.34567 HKD",
        //         "display_short": "412.35 HKD",
        //         "value": "412.34567",
        //         "value_int": "41234567"
        //       },
        //       "status": "open",
        //       "date": 1393411075000,
        //       "priority": 1393411075000000,
        //       "actions": []
        //     }
        //
        let id = this.safeString (order, 'oid');
        let status = this.safeString (order, 'status');
        let timestamp = this.safeInteger (order, 'date');
        const baseId = this.safeString (order, 'item');
        const quoteId = this.safeString (order, 'currency');
        const marketId = baseId + '/' + quoteId;
        market = this.safeValue (this.markets_by_id, marketId);
        let symbol = undefined;
        if (typeof market !== 'undefined') {
            symbol = market['symbol'];
        }
        let amount_info = this.safeValue (order, 'amount', {});
        let effective_info = this.safeValue (order, 'effective_amount', {});
        let price_info = this.safeValue (order, 'price', {});
        let remaining = this.safeFloat (effective_info, 'value');
        let amount = this.safeFloat (amount_info, 'volume');
        let price = this.safeFloat (price_info, 'value');
        let filled = undefined;
        let cost = undefined;
        if (typeof amount !== 'undefined') {
            if (typeof remaining !== 'undefined') {
                filled = amount - remaining;
                cost = price * filled;
            }
        }
        let orderType = 'limit';
        let side = this.safeString (order, 'type');
        if (side === 'offer') {
            side = 'sell';
        } else {
            side = 'buy';
        }
        let fee = undefined;
        let trades = undefined; // todo parse trades
        let lastTradeTimestamp = undefined;
        return {
            'info': order,
            'id': id,
            'symbol': symbol,
            'timestamp': timestamp,
            'datetime': this.iso8601 (timestamp),
            'lastTradeTimestamp': lastTradeTimestamp,
            'type': orderType,
            'side': side,
            'price': price,
            'cost': cost,
            'amount': amount,
            'remaining': remaining,
            'filled': filled,
            'status': status,
            'fee': fee,
            'trades': trades,
        };
    }

    async createOrder (symbol, type, side, amount, price = undefined, params = {}) {
        await this.loadMarkets ();
<<<<<<< HEAD
        let market = this.market (symbol);
        let order = {
=======
        const market = this.market (symbol);
        const amountMultiplier = Math.pow (10, market['precision']['amount']);
        const request = {
>>>>>>> 83d96c57
            'currency_pair': market['id'],
            'amount_int': parseInt (amount * amountMultiplier), // 10^8
        };
        if (type === 'limit') {
            const priceMultiplier = Math.pow (10, market['precision']['price']);
            request['price_int'] = parseInt (price * priceMultiplier); // 10^5 or 10^8
        }
        request['type'] = (side === 'buy') ? 'bid' : 'ask';
        const response = await this.privatePostCurrencyPairMoneyOrderAdd (this.extend (request, params));
        return {
            'info': response,
            'id': response['data'],
        };
    }

    async cancelOrder (id, symbol = undefined, params = {}) {
        return await this.privatePostCurrencyPairMoneyOrderCancel ({ 'oid': id });
    }

    getAmountMultiplier (code) {
        const multipliers = {
            'BTC': 100000000,
            'LTC': 100000000,
            'STR': 100000000,
            'XRP': 100000000,
            'DOGE': 100000000,
        };
        const defaultValue = 100;
        return this.safeInteger (multipliers, code, defaultValue);
    }

    async withdraw (code, amount, address, tag = undefined, params = {}) {
        this.checkAddress (address);
        await this.loadMarkets ();
        let currency = this.currency (code);
        let multiplier = this.getAmountMultiplier (code);
        let request = {
            'currency': currency,
            'amount_int': parseInt (amount * multiplier),
            'address': address,
        };
        if (tag !== undefined) {
            request['destinationTag'] = tag;
        }
        let response = await this.privatePostMoneyCurrencySendSimple (this.extend (request, params));
        return {
            'info': response,
            'id': response['data']['transactionId'],
        };
    }

    async fetchDepositAddress (code, params = {}) {
        await this.loadMarkets ();
        let currency = this.currency (code);
        let request = {
            'currency': currency['id'],
        };
        let response = await this.privatePostMoneyCurrencyAddress (this.extend (request, params));
        let result = response['data'];
        let address = this.safeString (result, 'addr');
        this.checkAddress (address);
        return {
            'currency': code,
            'address': address,
            'info': response,
        };
    }

    nonce () {
        return this.milliseconds ();
    }

    sign (path, api = 'public', method = 'GET', params = {}, headers = undefined, body = undefined) {
        let request = this.implodeParams (path, params);
        let query = this.omit (params, this.extractParams (path));
        let url = this.urls['api'][api] + '/' + request;
        if (api === 'public' || api === 'v3public') {
            if (Object.keys (query).length)
                url += '?' + this.urlencode (query);
        } else {
            this.checkRequiredCredentials ();
            let nonce = this.nonce ();
            let auth = undefined;
            let contentType = undefined;
            if (api === 'v3private') {
                body = this.json (this.extend ({ 'tonce': nonce * 1000 }, query));
                const path = url.replace ('https://anxpro.com/', '');
                auth = path + '\0' + body;
                contentType = 'application/json';
            } else {
                body = this.urlencode (this.extend ({ 'nonce': nonce }, query));
                // eslint-disable-next-line quotes
                auth = request + "\0" + body;
                contentType = 'application/x-www-form-urlencoded';
            }
            let secret = this.base64ToBinary (this.secret);
            let signature = this.hmac (this.encode (auth), secret, 'sha512', 'base64');
            headers = {
                'Content-Type': contentType,
                'Rest-Key': this.apiKey,
                'Rest-Sign': this.decode (signature),
            };
        }
        return { 'url': url, 'method': method, 'body': body, 'headers': headers };
    }

    handleErrors (httpCode, reason, url, method, headers, body, response) {
        if (response === undefined || response === '') {
            return;
        }
        const result = this.safeString (response, 'result');
        const code = this.safeString (response, 'resultCode');
        if (((result !== undefined) && (result !== 'success')) || ((code !== undefined) && (code !== 'OK'))) {
            const message = this.safeString (response, 'error');
            const feedback = this.id + ' ' + body;
            const exact = this.exceptions['exact'];
            if (code in exact) {
                throw new exact[code] (feedback);
            } else if (message in exact) {
                throw new exact[message] (feedback);
            }
            const broad = this.safeValue (this.exceptions, 'broad', {});
            const broadKey = this.findBroadlyMatchedKey (broad, message);
            if (broadKey !== undefined) {
                throw new broad[broadKey] (feedback);
            }
            throw new ExchangeError (feedback); // unknown message
        }
    }
};<|MERGE_RESOLUTION|>--- conflicted
+++ resolved
@@ -1040,14 +1040,9 @@
 
     async createOrder (symbol, type, side, amount, price = undefined, params = {}) {
         await this.loadMarkets ();
-<<<<<<< HEAD
-        let market = this.market (symbol);
-        let order = {
-=======
         const market = this.market (symbol);
         const amountMultiplier = Math.pow (10, market['precision']['amount']);
         const request = {
->>>>>>> 83d96c57
             'currency_pair': market['id'],
             'amount_int': parseInt (amount * amountMultiplier), // 10^8
         };
