--- conflicted
+++ resolved
@@ -143,35 +143,12 @@
 
 /*  ------------------------------------------------------------------------ */
 
-<<<<<<< HEAD
-// https://stackoverflow.com/a/18639999
-
-const makeCRCTable = () => {
-    let c;
-    const crcTable = [];
-    for (let n = 0; n < 256; n++) {
-        c = n;
-        for (let k = 0; k < 8; k++) {
-            c = ((c & 1) ? (0xEDB88320 ^ (c >>> 1)) : (c >>> 1));
-        }
-        crcTable[n] = c;
-    }
-    return crcTable;
-};
-
-let crcTable = undefined;
-
-const crc32 = (str) => {
-    if (crcTable === undefined) {
-        crcTable = makeCRCTable ();
-=======
 // source: https://stackoverflow.com/a/18639975/1067003
 
 function crc32 (str, signed) {
     const crcTable = '00000000 77073096 EE0E612C 990951BA 076DC419 706AF48F E963A535 9E6495A3 0EDB8832 79DCB8A4 E0D5E91E 97D2D988 09B64C2B 7EB17CBD E7B82D07 90BF1D91 1DB71064 6AB020F2 F3B97148 84BE41DE 1ADAD47D 6DDDE4EB F4D4B551 83D385C7 136C9856 646BA8C0 FD62F97A 8A65C9EC 14015C4F 63066CD9 FA0F3D63 8D080DF5 3B6E20C8 4C69105E D56041E4 A2677172 3C03E4D1 4B04D447 D20D85FD A50AB56B 35B5A8FA 42B2986C DBBBC9D6 ACBCF940 32D86CE3 45DF5C75 DCD60DCF ABD13D59 26D930AC 51DE003A C8D75180 BFD06116 21B4F4B5 56B3C423 CFBA9599 B8BDA50F 2802B89E 5F058808 C60CD9B2 B10BE924 2F6F7C87 58684C11 C1611DAB B6662D3D 76DC4190 01DB7106 98D220BC EFD5102A 71B18589 06B6B51F 9FBFE4A5 E8B8D433 7807C9A2 0F00F934 9609A88E E10E9818 7F6A0DBB 086D3D2D 91646C97 E6635C01 6B6B51F4 1C6C6162 856530D8 F262004E 6C0695ED 1B01A57B 8208F4C1 F50FC457 65B0D9C6 12B7E950 8BBEB8EA FCB9887C 62DD1DDF 15DA2D49 8CD37CF3 FBD44C65 4DB26158 3AB551CE A3BC0074 D4BB30E2 4ADFA541 3DD895D7 A4D1C46D D3D6F4FB 4369E96A 346ED9FC AD678846 DA60B8D0 44042D73 33031DE5 AA0A4C5F DD0D7CC9 5005713C 270241AA BE0B1010 C90C2086 5768B525 206F85B3 B966D409 CE61E49F 5EDEF90E 29D9C998 B0D09822 C7D7A8B4 59B33D17 2EB40D81 B7BD5C3B C0BA6CAD EDB88320 9ABFB3B6 03B6E20C 74B1D29A EAD54739 9DD277AF 04DB2615 73DC1683 E3630B12 94643B84 0D6D6A3E 7A6A5AA8 E40ECF0B 9309FF9D 0A00AE27 7D079EB1 F00F9344 8708A3D2 1E01F268 6906C2FE F762575D 806567CB 196C3671 6E6B06E7 FED41B76 89D32BE0 10DA7A5A 67DD4ACC F9B9DF6F 8EBEEFF9 17B7BE43 60B08ED5 D6D6A3E8 A1D1937E 38D8C2C4 4FDFF252 D1BB67F1 A6BC5767 3FB506DD 48B2364B D80D2BDA AF0A1B4C 36034AF6 41047A60 DF60EFC3 A867DF55 316E8EEF 4669BE79 CB61B38C BC66831A 256FD2A0 5268E236 CC0C7795 BB0B4703 220216B9 5505262F C5BA3BBE B2BD0B28 2BB45A92 5CB36A04 C2D7FFA7 B5D0CF31 2CD99E8B 5BDEAE1D 9B64C2B0 EC63F226 756AA39C 026D930A 9C0906A9 EB0E363F 72076785 05005713 95BF4A82 E2B87A14 7BB12BAE 0CB61B38 92D28E9B E5D5BE0D 7CDCEFB7 0BDBDF21 86D3D2D4 F1D4E242 68DDB3F8 1FDA836E 81BE16CD F6B9265B 6FB077E1 18B74777 88085AE6 FF0F6A70 66063BCA 11010B5C 8F659EFF F862AE69 616BFFD3 166CCF45 A00AE278 D70DD2EE 4E048354 3903B3C2 A7672661 D06016F7 4969474D 3E6E77DB AED16A4A D9D65ADC 40DF0B66 37D83BF0 A9BCAE53 DEBB9EC5 47B2CF7F 30B5FFE9 BDBDF21C CABAC28A 53B39330 24B4A3A6 BAD03605 CDD70693 54DE5729 23D967BF B3667A2E C4614AB8 5D681B02 2A6F2B94 B40BBE37 C30C8EA1 5A05DF1B 2D02EF8D'
     if (crc32.table === undefined) {
         crc32.table = crcTable.split (' ').map (s => parseInt (s,16))
->>>>>>> 1a2193ee
     }
     let crc = -1;
     for (let i = 0; i < str.length; i++) {
