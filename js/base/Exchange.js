--- conflicted
+++ resolved
@@ -764,44 +764,11 @@
         })
     }
 
-<<<<<<< HEAD
-    //--------------------------Transpilable code-------------------------------
-
-    async performOrderBookRequest (symbol, limit = undefined, params = {}) {
-=======
-    // -------------------------Transpilable code-------------------------------
-
     async performOrderBookRequest (market, limit = undefined, params = {}) {
->>>>>>> bc2d492e
         throw new NotSupported (this.id + ' performOrderBookRequest not supported yet');
     }
 
     async fetchOrderBook (symbol, limit = undefined, params = {}) {
-<<<<<<< HEAD
-        let orderbook = await this.performOrderBookRequest (symbol, limit, params);
-        let keys = this.orderBookKeys ();
-        return this.parseOrderBook (orderbook, keys);
-    }
-
-    orderBookExchangeKeys () {
-        return {};
-    }
-
-    orderBookKeys () {
-        let defaultOrderbookExchangeKeys = {
-            'bids': 'bids',
-            'asks': 'asks',
-            'price': 0,
-            'amount': 0,
-            'timestamp': 'timestamp',
-            'nonce': 'sec',
-            'responseDate': 'date',
-        };
-        return this.extend (defaultOrderbookExchangeKeys, this.orderBookExchangeKeys ());
-    }
-
-    parseOrderBookNonce (orderbook, keys) {
-=======
         await this.loadMarkets ();
         let market = this.market (symbol)
         let orderbook = await this.performOrderBookRequest (market, limit, params);
@@ -810,7 +777,6 @@
 
     parseOrderBookNonce (orderbook) {
         let keys = this.orderbookKeys;
->>>>>>> bc2d492e
         let nonce = this.safeInteger (orderbook, keys['nonce'], undefined);
         if (typeof nonce === 'undefined') {
             nonce = this.safeInteger (orderbook, keys['timestamp'], undefined);
@@ -818,13 +784,6 @@
         return nonce;
     }
 
-<<<<<<< HEAD
-    parseOrderBookTimestamp (orderbook, keys) {
-        return this.safeInteger (orderbook, keys['timestamp'], undefined);
-    }
-
-    parseHTTPResponseDate (keys) {
-=======
     parseOrderBookTimestamp (orderbook) {
         let keys = this.orderbookKeys;
         return this.safeInteger (orderbook, keys['timestamp'], undefined);
@@ -832,7 +791,6 @@
 
     parseHTTPResponseDate () {
         let keys = this.orderbookKeys;
->>>>>>> bc2d492e
         let responseDate = undefined;
         let headerAttributes = Object.keys (this.last_response_headers);
         for (let i = 0; i < headerAttributes.length; i++) {
@@ -850,12 +808,8 @@
         return [ price, amount ];
     }
 
-<<<<<<< HEAD
-    parseBidsAsks (bidasks, keys) {
-=======
     parseBidsAsks (bidasks) {
         let keys = this.orderbookKeys;
->>>>>>> bc2d492e
         let orders = [];
         if (typeof bidasks !== 'undefined') {
             orders = bidasks;
@@ -871,12 +825,8 @@
         return parsedOrders;
     }
 
-<<<<<<< HEAD
-    parseOrderBookOrders (orderbook, keys) {
-=======
     parseOrderBookOrders (orderbook) {
         let keys = this.orderbookKeys;
->>>>>>> bc2d492e
         let bids = (keys['bids'] in orderbook) ? this.parseBidsAsks (orderbook[keys['bids']], keys) : [];
         let asks = (keys['asks'] in orderbook) ? this.parseBidsAsks (orderbook[keys['asks']], keys) : [];
         return {
@@ -885,16 +835,6 @@
         };
     }
 
-<<<<<<< HEAD
-    parseOrderBook (orderbook, keys) {
-        let timestamp = this.parseOrderBookTimestamp (orderbook, keys);
-        if (typeof timestamp === 'undefined') {
-            timestamp = this.parseHTTPResponseDate (keys);
-        }
-        let datetime = this.iso8601 (timestamp);
-        let orders = this.parseOrderBookOrders (orderbook, keys);
-        let nonce = this.parseOrderBookNonce (orderbook, keys);
-=======
     parseOrderBookResponse (response, market, limit, params) {
         let keys = this.orderbookKeys;
         if (typeof keys['response'] === 'undefined') {
@@ -917,23 +857,16 @@
         }
         let datetime = this.iso8601 (timestamp);
         let orders = this.parseOrderBookOrders (orderbook);
-        let nonse = this.parseOrderBookNonce (orderbook);
->>>>>>> bc2d492e
+        let nonce = this.parseOrderBookNonce (orderbook);
         return {
             'bids': sortBy (orders['bids'], 0, true),
             'asks': sortBy (orders['asks'], 0),
             'timestamp': timestamp,
             'datetime': datetime,
-<<<<<<< HEAD
             'nonce': nonce,
-=======
-            'nonce': nonse,
->>>>>>> bc2d492e
             'info': orderbook,
         };
     }
-
-    // -----------------------End of transpilable code--------------------------
 
     getCurrencyUsedOnOpenOrders (currency) {
         return Object.values (this.orders).filter (order => (order['status'] === 'open')).reduce ((total, order) => {
