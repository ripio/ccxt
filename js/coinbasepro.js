'use strict';

// ----------------------------------------------------------------------------

const Exchange = require ('./base/Exchange');
const { InsufficientFunds, ArgumentsRequired, ExchangeError, InvalidOrder, InvalidAddress, AuthenticationError, NotSupported, OrderNotFound, OnMaintenance, PermissionDenied, RateLimitExceeded } = require ('./base/errors');

// ----------------------------------------------------------------------------

module.exports = class coinbasepro extends Exchange {
    describe () {
        return this.deepExtend (super.describe (), {
            'id': 'coinbasepro',
            'name': 'Coinbase Pro',
            'countries': [ 'US' ],
            'rateLimit': 1000,
            'userAgent': this.userAgents['chrome'],
            'pro': true,
            'has': {
                'cancelAllOrders': true,
                'cancelOrder': true,
                'CORS': true,
                'createDepositAddress': true,
                'createOrder': true,
                'deposit': true,
                'fetchAccounts': true,
                'fetchBalance': true,
                'fetchClosedOrders': true,
                'fetchDepositAddress': true,
                'fetchMarkets': true,
                'fetchMyTrades': true,
                'fetchOHLCV': true,
                'fetchOpenOrders': true,
                'fetchOrder': true,
                'fetchOrderBook': true,
                'fetchOrders': true,
                'fetchOrderTrades': true,
                'fetchTime': true,
                'fetchTicker': true,
                'fetchTrades': true,
                'fetchTransactions': true,
                'withdraw': true,
            },
            'timeframes': {
                '1m': 60,
                '5m': 300,
                '15m': 900,
                '1h': 3600,
                '6h': 21600,
                '1d': 86400,
            },
            'urls': {
                'test': {
                    'public': 'https://api-public.sandbox.pro.coinbase.com',
                    'private': 'https://api-public.sandbox.pro.coinbase.com',
                },
                'logo': 'https://user-images.githubusercontent.com/1294454/41764625-63b7ffde-760a-11e8-996d-a6328fa9347a.jpg',
                'api': {
                    'public': 'https://api.pro.coinbase.com',
                    'private': 'https://api.pro.coinbase.com',
                },
                'www': 'https://pro.coinbase.com/',
                'doc': 'https://docs.pro.coinbase.com',
                'fees': [
                    'https://docs.pro.coinbase.com/#fees',
                    'https://support.pro.coinbase.com/customer/en/portal/articles/2945310-fees',
                ],
            },
            'requiredCredentials': {
                'apiKey': true,
                'secret': true,
                'password': true,
            },
            'api': {
                'public': {
                    'get': [
                        'currencies',
                        'products',
                        'products/{id}',
                        'products/{id}/book',
                        'products/{id}/candles',
                        'products/{id}/stats',
                        'products/{id}/ticker',
                        'products/{id}/trades',
                        'time',
                    ],
                },
                'private': {
                    'get': [
                        'accounts',
                        'accounts/{id}',
                        'accounts/{id}/holds',
                        'accounts/{id}/ledger',
                        'accounts/{id}/transfers',
                        'coinbase-accounts',
                        'coinbase-accounts/{id}/addresses',
                        'fills',
                        'funding',
                        'fees',
                        'margin/profile_information',
                        'margin/buying_power',
                        'margin/withdrawal_power',
                        'margin/withdrawal_power_all',
                        'margin/exit_plan',
                        'margin/liquidation_history',
                        'margin/position_refresh_amounts',
                        'margin/status',
                        'oracle',
                        'orders',
                        'orders/{id}',
                        'orders/client:{client_oid}',
                        'otc/orders',
                        'payment-methods',
                        'position',
                        'profiles',
                        'profiles/{id}',
                        'reports/{report_id}',
                        'transfers',
                        'transfers/{transfer_id}',
                        'users/self/trailing-volume',
                        'users/self/exchange-limits',
                    ],
                    'post': [
                        'conversions',
                        'deposits/coinbase-account',
                        'deposits/payment-method',
                        'coinbase-accounts/{id}/addresses',
                        'funding/repay',
                        'orders',
                        'position/close',
                        'profiles/margin-transfer',
                        'profiles/transfer',
                        'reports',
                        'withdrawals/coinbase',
                        'withdrawals/coinbase-account',
                        'withdrawals/crypto',
                        'withdrawals/payment-method',
                    ],
                    'delete': [
                        'orders',
                        'orders/client:{client_oid}',
                        'orders/{id}',
                    ],
                },
            },
            'fees': {
                'trading': {
                    'tierBased': true, // complicated tier system per coin
                    'percentage': true,
                    'maker': 0.5 / 100, // highest fee of all tiers
                    'taker': 0.5 / 100, // highest fee of all tiers
                },
                'funding': {
                    'tierBased': false,
                    'percentage': false,
                    'withdraw': {
                        'BCH': 0,
                        'BTC': 0,
                        'LTC': 0,
                        'ETH': 0,
                        'EUR': 0.15,
                        'USD': 25,
                    },
                    'deposit': {
                        'BCH': 0,
                        'BTC': 0,
                        'LTC': 0,
                        'ETH': 0,
                        'EUR': 0.15,
                        'USD': 10,
                    },
                },
            },
            'exceptions': {
                'exact': {
                    'Insufficient funds': InsufficientFunds,
                    'NotFound': OrderNotFound,
                    'Invalid API Key': AuthenticationError,
                    'invalid signature': AuthenticationError,
                    'Invalid Passphrase': AuthenticationError,
                    'Invalid order id': InvalidOrder,
                    'Private rate limit exceeded': RateLimitExceeded,
                    'Trading pair not available': PermissionDenied,
                    'Product not found': InvalidOrder,
                },
                'broad': {
                    'Order already done': OrderNotFound,
                    'order not found': OrderNotFound,
                    'price too small': InvalidOrder,
                    'price too precise': InvalidOrder,
                    'under maintenance': OnMaintenance,
                    'size is too small': InvalidOrder,
                },
            },
        });
    }

    async fetchMarkets (params = {}) {
        const response = await this.publicGetProducts (params);
        const result = [];
        for (let i = 0; i < response.length; i++) {
            const market = response[i];
            const id = this.safeString (market, 'id');
            const baseId = this.safeString (market, 'base_currency');
            const quoteId = this.safeString (market, 'quote_currency');
            const base = this.safeCurrencyCode (baseId);
            const quote = this.safeCurrencyCode (quoteId);
            const symbol = base + '/' + quote;
            const priceLimits = {
                'min': this.safeFloat (market, 'quote_increment'),
                'max': undefined,
            };
            const precision = {
                'amount': this.precisionFromString (this.safeString (market, 'base_increment')),
                'price': this.precisionFromString (this.safeString (market, 'quote_increment')),
            };
            const active = market['status'] === 'online';
            result.push (this.extend (this.fees['trading'], {
                'id': id,
                'symbol': symbol,
                'baseId': baseId,
                'quoteId': quoteId,
                'base': base,
                'quote': quote,
                'precision': precision,
                'limits': {
                    'amount': {
                        'min': this.safeFloat (market, 'base_min_size'),
                        'max': this.safeFloat (market, 'base_max_size'),
                    },
                    'price': priceLimits,
                    'cost': {
                        'min': this.safeFloat (market, 'min_market_funds'),
                        'max': this.safeFloat (market, 'max_market_funds'),
                    },
                },
                'active': active,
                'info': market,
            }));
        }
        return result;
    }

    async fetchAccounts (params = {}) {
        const response = await this.privateGetAccounts (params);
        //
        //     [
        //         {
        //             id: '4aac9c60-cbda-4396-9da4-4aa71e95fba0',
        //             currency: 'BTC',
        //             balance: '0.0000000000000000',
        //             available: '0',
        //             hold: '0.0000000000000000',
        //             profile_id: 'b709263e-f42a-4c7d-949a-a95c83d065da'
        //         },
        //         {
        //             id: 'f75fa69a-1ad1-4a80-bd61-ee7faa6135a3',
        //             currency: 'USDC',
        //             balance: '0.0000000000000000',
        //             available: '0',
        //             hold: '0.0000000000000000',
        //             profile_id: 'b709263e-f42a-4c7d-949a-a95c83d065da'
        //         },
        //     ]
        //
        const result = [];
        for (let i = 0; i < response.length; i++) {
            const account = response[i];
            const accountId = this.safeString (account, 'id');
            const currencyId = this.safeString (account, 'currency');
            const code = this.safeCurrencyCode (currencyId);
            result.push ({
                'id': accountId,
                'type': undefined,
                'currency': code,
                'info': account,
            });
        }
        return result;
    }

    async fetchBalance (params = {}) {
        await this.loadMarkets ();
        const response = await this.privateGetAccounts (params);
        const result = { 'info': response };
        for (let i = 0; i < response.length; i++) {
            const balance = response[i];
            const currencyId = this.safeString (balance, 'currency');
            const code = this.safeCurrencyCode (currencyId);
            const account = {
                'free': this.safeFloat (balance, 'available'),
                'used': this.safeFloat (balance, 'hold'),
                'total': this.safeFloat (balance, 'balance'),
            };
            result[code] = account;
        }
        return this.parseBalance (result);
    }

    async fetchOrderBook (symbol, limit = undefined, params = {}) {
        await this.loadMarkets ();
        // level 1 - only the best bid and ask
        // level 2 - top 50 bids and asks (aggregated)
        // level 3 - full order book (non aggregated)
        const request = {
            'id': this.marketId (symbol),
            'level': 2, // 1 best bidask, 2 aggregated, 3 full
        };
        const response = await this.publicGetProductsIdBook (this.extend (request, params));
        //
        //     {
        //         "sequence":1924393896,
        //         "bids":[
        //             ["0.01825","24.34811287",2],
        //             ["0.01824","72.5463",3],
        //             ["0.01823","424.54298049",6],
        //         ],
        //         "asks":[
        //             ["0.01826","171.10414904",4],
        //             ["0.01827","22.60427028",1],
        //             ["0.01828","397.46018784",7],
        //         ]
        //     }
        //
        const orderbook = this.parseOrderBook (response);
        orderbook['nonce'] = this.safeInteger (response, 'sequence');
        return orderbook;
    }

    parseTicker (ticker, market = undefined) {
        //
        // publicGetProductsIdTicker
        //
        //     {
        //         "trade_id":843439,
        //         "price":"0.997999",
        //         "size":"80.29769",
        //         "time":"2020-01-28T02:13:33.012523Z",
        //         "bid":"0.997094",
        //         "ask":"0.998",
        //         "volume":"1903188.03750000"
        //     }
        //
        // publicGetProductsIdStats
        //
        //     {
        //         "open": "34.19000000",
        //         "high": "95.70000000",
        //         "low": "7.06000000",
        //         "volume": "2.41000000"
        //     }
        //
        const timestamp = this.parse8601 (this.safeValue (ticker, 'time'));
        const bid = this.safeFloat (ticker, 'bid');
        const ask = this.safeFloat (ticker, 'ask');
        const last = this.safeFloat (ticker, 'price');
        const symbol = (market === undefined) ? undefined : market['symbol'];
        return {
            'symbol': symbol,
            'timestamp': timestamp,
            'datetime': this.iso8601 (timestamp),
            'high': this.safeFloat (ticker, 'high'),
            'low': this.safeFloat (ticker, 'low'),
            'bid': bid,
            'bidVolume': undefined,
            'ask': ask,
            'askVolume': undefined,
            'vwap': undefined,
            'open': this.safeFloat (ticker, 'open'),
            'close': last,
            'last': last,
            'previousClose': undefined,
            'change': undefined,
            'percentage': undefined,
            'average': undefined,
            'baseVolume': this.safeFloat (ticker, 'volume'),
            'quoteVolume': undefined,
            'info': ticker,
        };
    }

    async fetchTicker (symbol, params = {}) {
        await this.loadMarkets ();
        const market = this.market (symbol);
        const request = {
            'id': market['id'],
        };
        // publicGetProductsIdTicker or publicGetProductsIdStats
        const method = this.safeString (this.options, 'fetchTickerMethod', 'publicGetProductsIdTicker');
        const response = await this[method] (this.extend (request, params));
        //
        // publicGetProductsIdTicker
        //
        //     {
        //         "trade_id":843439,
        //         "price":"0.997999",
        //         "size":"80.29769",
        //         "time":"2020-01-28T02:13:33.012523Z",
        //         "bid":"0.997094",
        //         "ask":"0.998",
        //         "volume":"1903188.03750000"
        //     }
        //
        // publicGetProductsIdStats
        //
        //     {
        //         "open": "34.19000000",
        //         "high": "95.70000000",
        //         "low": "7.06000000",
        //         "volume": "2.41000000"
        //     }
        //
        return this.parseTicker (response, market);
    }

    parseTrade (trade, market = undefined) {
        //
        //     {
        //         type: 'match',
        //         trade_id: 82047307,
        //         maker_order_id: '0f358725-2134-435e-be11-753912a326e0',
        //         taker_order_id: '252b7002-87a3-425c-ac73-f5b9e23f3caf',
        //         side: 'sell',
        //         size: '0.00513192',
        //         price: '9314.78',
        //         product_id: 'BTC-USD',
        //         sequence: 12038915443,
        //         time: '2020-01-31T20:03:41.158814Z'
        //     }
        //
        const timestamp = this.parse8601 (this.safeString2 (trade, 'time', 'created_at'));
        let symbol = undefined;
        const marketId = this.safeString (trade, 'product_id');
        if (marketId !== undefined) {
            if (marketId in this.markets_by_id) {
                market = this.markets_by_id[marketId];
            } else {
                const [ baseId, quoteId ] = marketId.split ('-');
                const base = this.safeCurrencyCode (baseId);
                const quote = this.safeCurrencyCode (quoteId);
                symbol = base + '/' + quote;
            }
        }
        if ((symbol === undefined) && (market !== undefined)) {
            symbol = market['symbol'];
        }
        let feeRate = undefined;
        let feeCurrency = undefined;
        let takerOrMaker = undefined;
        if (market !== undefined) {
            feeCurrency = market['quote'];
            if ('liquidity' in trade) {
                takerOrMaker = (trade['liquidity'] === 'T') ? 'taker' : 'maker';
                feeRate = market[takerOrMaker];
            }
        }
        const feeCost = this.safeFloat2 (trade, 'fill_fees', 'fee');
        const fee = {
            'cost': feeCost,
            'currency': feeCurrency,
            'rate': feeRate,
        };
        const type = undefined;
        const id = this.safeString (trade, 'trade_id');
        let side = (trade['side'] === 'buy') ? 'sell' : 'buy';
        const orderId = this.safeString (trade, 'order_id');
        // Coinbase Pro returns inverted side to fetchMyTrades vs fetchTrades
        if (orderId !== undefined) {
            side = (trade['side'] === 'buy') ? 'buy' : 'sell';
        }
        const price = this.safeFloat (trade, 'price');
        const amount = this.safeFloat (trade, 'size');
        return {
            'id': id,
            'order': orderId,
            'info': trade,
            'timestamp': timestamp,
            'datetime': this.iso8601 (timestamp),
            'symbol': symbol,
            'type': type,
            'takerOrMaker': takerOrMaker,
            'side': side,
            'price': price,
            'amount': amount,
            'fee': fee,
            'cost': price * amount,
        };
    }

    async fetchMyTrades (symbol = undefined, since = undefined, limit = undefined, params = {}) {
        // as of 2018-08-23
        if (symbol === undefined) {
            throw new ArgumentsRequired (this.id + ' fetchMyTrades requires a symbol argument');
        }
        await this.loadMarkets ();
        const market = this.market (symbol);
        const request = {
            'product_id': market['id'],
        };
        if (limit !== undefined) {
            request['limit'] = limit;
        }
        const response = await this.privateGetFills (this.extend (request, params));
        return this.parseTrades (response, market, since, limit);
    }

    async fetchTrades (symbol, since = undefined, limit = undefined, params = {}) {
        await this.loadMarkets ();
        const market = this.market (symbol);
        const request = {
            'id': market['id'], // fixes issue #2
        };
        const response = await this.publicGetProductsIdTrades (this.extend (request, params));
        return this.parseTrades (response, market, since, limit);
    }

<<<<<<< HEAD
    parseOHLCV (ohlcv, market = undefined, timeframe = '1m', since = undefined, limit = undefined) {
=======
    parseOHLCV (ohlcv, market = undefined) {
>>>>>>> e73c37f7
        //
        //     [
        //         1591514160,
        //         0.02507,
        //         0.02507,
        //         0.02507,
        //         0.02507,
        //         0.02816506
        //     ]
        //
        return [
            this.safeTimestamp (ohlcv, 0),
            this.safeFloat (ohlcv, 3),
            this.safeFloat (ohlcv, 2),
            this.safeFloat (ohlcv, 1),
            this.safeFloat (ohlcv, 4),
            this.safeFloat (ohlcv, 5),
        ];
    }

    async fetchOHLCV (symbol, timeframe = '1m', since = undefined, limit = undefined, params = {}) {
        await this.loadMarkets ();
        const market = this.market (symbol);
        const granularity = this.timeframes[timeframe];
        const request = {
            'id': market['id'],
            'granularity': granularity,
        };
        if (since !== undefined) {
            request['start'] = this.iso8601 (since);
            if (limit === undefined) {
                // https://docs.pro.coinbase.com/#get-historic-rates
                limit = 300; // max = 300
            }
            request['end'] = this.iso8601 (this.sum ((limit - 1) * granularity * 1000, since));
        }
        const response = await this.publicGetProductsIdCandles (this.extend (request, params));
        //
        //     [
        //         [1591514160,0.02507,0.02507,0.02507,0.02507,0.02816506],
        //         [1591514100,0.02507,0.02507,0.02507,0.02507,1.63830323],
        //         [1591514040,0.02505,0.02507,0.02505,0.02507,0.19918178]
        //     ]
        //
<<<<<<< HEAD
        return this.parseOHLCVs (response, market);
=======
        return this.parseOHLCVs (response, market, timeframe, since, limit);
>>>>>>> e73c37f7
    }

    async fetchTime (params = {}) {
        const response = await this.publicGetTime (params);
        //
        //     {
        //         "iso":"2020-05-12T08:00:51.504Z",
        //         "epoch":1589270451.504
        //     }
        //
        return this.safeTimestamp (response, 'epoch');
    }

    parseOrderStatus (status) {
        const statuses = {
            'pending': 'open',
            'active': 'open',
            'open': 'open',
            'done': 'closed',
            'canceled': 'canceled',
            'canceling': 'open',
        };
        return this.safeString (statuses, status, status);
    }

    parseOrder (order, market = undefined) {
        const timestamp = this.parse8601 (this.safeString (order, 'created_at'));
        let symbol = undefined;
        const marketId = this.safeString (order, 'product_id');
        let quote = undefined;
        if (marketId !== undefined) {
            if (marketId in this.markets_by_id) {
                market = this.markets_by_id[marketId];
            } else {
                const [ baseId, quoteId ] = marketId.split ('-');
                const base = this.safeCurrencyCode (baseId);
                quote = this.safeCurrencyCode (quoteId);
                symbol = base + '/' + quote;
            }
        }
        const status = this.parseOrderStatus (this.safeString (order, 'status'));
        const price = this.safeFloat (order, 'price');
        const filled = this.safeFloat (order, 'filled_size');
        const amount = this.safeFloat (order, 'size', filled);
        let remaining = undefined;
        if (amount !== undefined) {
            if (filled !== undefined) {
                remaining = amount - filled;
            }
        }
        const cost = this.safeFloat (order, 'executed_value');
        const feeCost = this.safeFloat (order, 'fill_fees');
        let fee = undefined;
        if (feeCost !== undefined) {
            let feeCurrencyCode = undefined;
            if (market !== undefined) {
                feeCurrencyCode = market['quote'];
            } else if (quote !== undefined) {
                feeCurrencyCode = quote;
            }
            fee = {
                'cost': feeCost,
                'currency': feeCurrencyCode,
                'rate': undefined,
            };
        }
        if ((symbol === undefined) && (market !== undefined)) {
            symbol = market['symbol'];
        }
        const id = this.safeString (order, 'id');
        const type = this.safeString (order, 'type');
        const side = this.safeString (order, 'side');
        return {
            'id': id,
            'clientOrderId': undefined,
            'info': order,
            'timestamp': timestamp,
            'datetime': this.iso8601 (timestamp),
            'lastTradeTimestamp': undefined,
            'status': status,
            'symbol': symbol,
            'type': type,
            'side': side,
            'price': price,
            'cost': cost,
            'amount': amount,
            'filled': filled,
            'remaining': remaining,
            'fee': fee,
            'average': undefined,
            'trades': undefined,
        };
    }

    async fetchOrder (id, symbol = undefined, params = {}) {
        await this.loadMarkets ();
        const request = {
            'id': id,
        };
        const response = await this.privateGetOrdersId (this.extend (request, params));
        return this.parseOrder (response);
    }

    async fetchOrderTrades (id, symbol = undefined, since = undefined, limit = undefined, params = {}) {
        await this.loadMarkets ();
        let market = undefined;
        if (symbol !== undefined) {
            market = this.market (symbol);
        }
        const request = {
            'order_id': id,
        };
        const response = await this.privateGetFills (this.extend (request, params));
        return this.parseTrades (response, market, since, limit);
    }

    async fetchOrders (symbol = undefined, since = undefined, limit = undefined, params = {}) {
        await this.loadMarkets ();
        const request = {
            'status': 'all',
        };
        let market = undefined;
        if (symbol !== undefined) {
            market = this.market (symbol);
            request['product_id'] = market['id'];
        }
        const response = await this.privateGetOrders (this.extend (request, params));
        return this.parseOrders (response, market, since, limit);
    }

    async fetchOpenOrders (symbol = undefined, since = undefined, limit = undefined, params = {}) {
        await this.loadMarkets ();
        const request = {};
        let market = undefined;
        if (symbol !== undefined) {
            market = this.market (symbol);
            request['product_id'] = market['id'];
        }
        const response = await this.privateGetOrders (this.extend (request, params));
        return this.parseOrders (response, market, since, limit);
    }

    async fetchClosedOrders (symbol = undefined, since = undefined, limit = undefined, params = {}) {
        await this.loadMarkets ();
        const request = {
            'status': 'done',
        };
        let market = undefined;
        if (symbol !== undefined) {
            market = this.market (symbol);
            request['product_id'] = market['id'];
        }
        const response = await this.privateGetOrders (this.extend (request, params));
        return this.parseOrders (response, market, since, limit);
    }

    async createOrder (symbol, type, side, amount, price = undefined, params = {}) {
        await this.loadMarkets ();
        // let oid = this.nonce ().toString ();
        const request = {
            'product_id': this.marketId (symbol),
            'side': side,
            'size': this.amountToPrecision (symbol, amount),
            'type': type,
        };
        if (type === 'limit') {
            request['price'] = this.priceToPrecision (symbol, price);
        }
        const response = await this.privatePostOrders (this.extend (request, params));
        return this.parseOrder (response);
    }

    async cancelOrder (id, symbol = undefined, params = {}) {
        await this.loadMarkets ();
        return await this.privateDeleteOrdersId ({ 'id': id });
    }

    async cancelAllOrders (symbol = undefined, params = {}) {
        return await this.privateDeleteOrders (params);
    }

    calculateFee (symbol, type, side, amount, price, takerOrMaker = 'taker', params = {}) {
        const market = this.markets[symbol];
        const rate = market[takerOrMaker];
        const cost = amount * price;
        const currency = market['quote'];
        return {
            'type': takerOrMaker,
            'currency': currency,
            'rate': rate,
            'cost': parseFloat (this.currencyToPrecision (currency, rate * cost)),
        };
    }

    async fetchPaymentMethods (params = {}) {
        return await this.privateGetPaymentMethods (params);
    }

    async deposit (code, amount, address, params = {}) {
        await this.loadMarkets ();
        const currency = this.currency (code);
        const request = {
            'currency': currency['id'],
            'amount': amount,
        };
        let method = 'privatePostDeposits';
        if ('payment_method_id' in params) {
            // deposit from a payment_method, like a bank account
            method += 'PaymentMethod';
        } else if ('coinbase_account_id' in params) {
            // deposit into Coinbase Pro account from a Coinbase account
            method += 'CoinbaseAccount';
        } else {
            // deposit methodotherwise we did not receive a supported deposit location
            // relevant docs link for the Googlers
            // https://docs.pro.coinbase.com/#deposits
            throw new NotSupported (this.id + ' deposit() requires one of `coinbase_account_id` or `payment_method_id` extra params');
        }
        const response = await this[method] (this.extend (request, params));
        if (!response) {
            throw new ExchangeError (this.id + ' deposit() error: ' + this.json (response));
        }
        return {
            'info': response,
            'id': response['id'],
        };
    }

    async withdraw (code, amount, address, tag = undefined, params = {}) {
        this.checkAddress (address);
        await this.loadMarkets ();
        const currency = this.currency (code);
        const request = {
            'currency': currency['id'],
            'amount': amount,
        };
        let method = 'privatePostWithdrawals';
        if ('payment_method_id' in params) {
            method += 'PaymentMethod';
        } else if ('coinbase_account_id' in params) {
            method += 'CoinbaseAccount';
        } else {
            method += 'Crypto';
            request['crypto_address'] = address;
        }
        const response = await this[method] (this.extend (request, params));
        if (!response) {
            throw new ExchangeError (this.id + ' withdraw() error: ' + this.json (response));
        }
        return {
            'info': response,
            'id': response['id'],
        };
    }

    async fetchTransactions (code = undefined, since = undefined, limit = undefined, params = {}) {
        await this.loadMarkets ();
        await this.loadAccounts ();
        let currency = undefined;
        let id = this.safeString (params, 'id'); // account id
        if (id === undefined) {
            if (code === undefined) {
                throw new ArgumentsRequired (this.id + ' fetchTransactions() requires a currency code argument if no account id specified in params');
            }
            currency = this.currency (code);
            const accountsByCurrencyCode = this.indexBy (this.accounts, 'currency');
            const account = this.safeValue (accountsByCurrencyCode, code);
            if (account === undefined) {
                throw new ExchangeError (this.id + ' fetchTransactions() could not find account id for ' + code);
            }
            id = account['id'];
        }
        const request = {
            'id': id,
        };
        if (limit !== undefined) {
            request['limit'] = limit;
        }
        const response = await this.privateGetAccountsIdTransfers (this.extend (request, params));
        for (let i = 0; i < response.length; i++) {
            response[i]['currency'] = code;
        }
        return this.parseTransactions (response, currency, since, limit);
    }

    parseTransactionStatus (transaction) {
        const canceled = this.safeValue (transaction, 'canceled_at');
        if (canceled) {
            return 'canceled';
        }
        const processed = this.safeValue (transaction, 'processed_at');
        const completed = this.safeValue (transaction, 'completed_at');
        if (completed) {
            return 'ok';
        } else if (processed && !completed) {
            return 'failed';
        } else {
            return 'pending';
        }
    }

    parseTransaction (transaction, currency = undefined) {
        const details = this.safeValue (transaction, 'details', {});
        const id = this.safeString (transaction, 'id');
        const txid = this.safeString (details, 'crypto_transaction_hash');
        const timestamp = this.parse8601 (this.safeString (transaction, 'created_at'));
        const updated = this.parse8601 (this.safeString (transaction, 'processed_at'));
        const currencyId = this.safeString (transaction, 'currency');
        const code = this.safeCurrencyCode (currencyId, currency);
        const fee = undefined;
        const status = this.parseTransactionStatus (transaction);
        const amount = this.safeFloat (transaction, 'amount');
        let type = this.safeString (transaction, 'type');
        let address = this.safeString (details, 'crypto_address');
        const tag = this.safeString (details, 'destination_tag');
        address = this.safeString (transaction, 'crypto_address', address);
        if (type === 'withdraw') {
            type = 'withdrawal';
            address = this.safeString (details, 'sent_to_address', address);
        }
        return {
            'info': transaction,
            'id': id,
            'txid': txid,
            'timestamp': timestamp,
            'datetime': this.iso8601 (timestamp),
            'address': address,
            'tag': tag,
            'type': type,
            'amount': amount,
            'currency': code,
            'status': status,
            'updated': updated,
            'fee': fee,
        };
    }

    sign (path, api = 'public', method = 'GET', params = {}, headers = undefined, body = undefined) {
        let request = '/' + this.implodeParams (path, params);
        const query = this.omit (params, this.extractParams (path));
        if (method === 'GET') {
            if (Object.keys (query).length) {
                request += '?' + this.urlencode (query);
            }
        }
        const url = this.urls['api'][api] + request;
        if (api === 'private') {
            this.checkRequiredCredentials ();
            const nonce = this.nonce ().toString ();
            let payload = '';
            if (method !== 'GET') {
                if (Object.keys (query).length) {
                    body = this.json (query);
                    payload = body;
                }
            }
            const what = nonce + method + request + payload;
            const secret = this.base64ToBinary (this.secret);
            const signature = this.hmac (this.encode (what), secret, 'sha256', 'base64');
            headers = {
                'CB-ACCESS-KEY': this.apiKey,
                'CB-ACCESS-SIGN': this.decode (signature),
                'CB-ACCESS-TIMESTAMP': nonce,
                'CB-ACCESS-PASSPHRASE': this.password,
                'Content-Type': 'application/json',
            };
        }
        return { 'url': url, 'method': method, 'body': body, 'headers': headers };
    }

    async fetchDepositAddress (code, params = {}) {
        await this.loadMarkets ();
        const currency = this.currency (code);
        let accounts = this.safeValue (this.options, 'coinbaseAccounts');
        if (accounts === undefined) {
            accounts = await this.privateGetCoinbaseAccounts ();
            this.options['coinbaseAccounts'] = accounts; // cache it
            this.options['coinbaseAccountsByCurrencyId'] = this.indexBy (accounts, 'currency');
        }
        const currencyId = currency['id'];
        const account = this.safeValue (this.options['coinbaseAccountsByCurrencyId'], currencyId);
        if (account === undefined) {
            // eslint-disable-next-line quotes
            throw new InvalidAddress (this.id + " fetchDepositAddress() could not find currency code " + code + " with id = " + currencyId + " in this.options['coinbaseAccountsByCurrencyId']");
        }
        const request = {
            'id': account['id'],
        };
        const response = await this.privateGetCoinbaseAccountsIdAddresses (this.extend (request, params));
        const address = this.safeString (response, 'address');
        const tag = this.safeString (response, 'destination_tag');
        return {
            'currency': code,
            'address': this.checkAddress (address),
            'tag': tag,
            'info': response,
        };
    }

    async createDepositAddress (code, params = {}) {
        await this.loadMarkets ();
        const currency = this.currency (code);
        let accounts = this.safeValue (this.options, 'coinbaseAccounts');
        if (accounts === undefined) {
            accounts = await this.privateGetCoinbaseAccounts ();
            this.options['coinbaseAccounts'] = accounts; // cache it
            this.options['coinbaseAccountsByCurrencyId'] = this.indexBy (accounts, 'currency');
        }
        const currencyId = currency['id'];
        const account = this.safeValue (this.options['coinbaseAccountsByCurrencyId'], currencyId);
        if (account === undefined) {
            // eslint-disable-next-line quotes
            throw new InvalidAddress (this.id + " fetchDepositAddress() could not find currency code " + code + " with id = " + currencyId + " in this.options['coinbaseAccountsByCurrencyId']");
        }
        const request = {
            'id': account['id'],
        };
        const response = await this.privatePostCoinbaseAccountsIdAddresses (this.extend (request, params));
        const address = this.safeString (response, 'address');
        const tag = this.safeString (response, 'destination_tag');
        return {
            'currency': code,
            'address': this.checkAddress (address),
            'tag': tag,
            'info': response,
        };
    }

    handleErrors (code, reason, url, method, headers, body, response, requestHeaders, requestBody) {
        if ((code === 400) || (code === 404)) {
            if (body[0] === '{') {
                const message = this.safeString (response, 'message');
                const feedback = this.id + ' ' + message;
                this.throwExactlyMatchedException (this.exceptions['exact'], message, feedback);
                this.throwBroadlyMatchedException (this.exceptions['broad'], message, feedback);
                throw new ExchangeError (feedback); // unknown message
            }
            throw new ExchangeError (this.id + ' ' + body);
        }
    }

    async request (path, api = 'public', method = 'GET', params = {}, headers = undefined, body = undefined) {
        const response = await this.fetch2 (path, api, method, params, headers, body);
        if (typeof response !== 'string') {
            if ('message' in response) {
                throw new ExchangeError (this.id + ' ' + this.json (response));
            }
        }
        return response;
    }
};<|MERGE_RESOLUTION|>--- conflicted
+++ resolved
@@ -514,11 +514,7 @@
         return this.parseTrades (response, market, since, limit);
     }
 
-<<<<<<< HEAD
-    parseOHLCV (ohlcv, market = undefined, timeframe = '1m', since = undefined, limit = undefined) {
-=======
     parseOHLCV (ohlcv, market = undefined) {
->>>>>>> e73c37f7
         //
         //     [
         //         1591514160,
@@ -563,11 +559,7 @@
         //         [1591514040,0.02505,0.02507,0.02505,0.02507,0.19918178]
         //     ]
         //
-<<<<<<< HEAD
-        return this.parseOHLCVs (response, market);
-=======
         return this.parseOHLCVs (response, market, timeframe, since, limit);
->>>>>>> e73c37f7
     }
 
     async fetchTime (params = {}) {
