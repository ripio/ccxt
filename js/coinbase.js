'use strict';

// ----------------------------------------------------------------------------

const Exchange = require ('./base/Exchange');
const { ExchangeError, ArgumentsRequired, AuthenticationError, BadRequest, InvalidOrder, NotSupported, RateLimitExceeded, InvalidNonce } = require ('./base/errors');
const { TICK_SIZE, TRUNCATE, DECIMAL_PLACES } = require ('./base/functions/number');
const Precise = require ('./base/Precise');

// ----------------------------------------------------------------------------

module.exports = class coinbase extends Exchange {
    describe () {
        return this.deepExtend (super.describe (), {
            'id': 'coinbase',
            'name': 'Coinbase',
            'countries': [ 'US' ],
            'rateLimit': 400, // 10k calls per hour
            'version': 'v2',
            'userAgent': this.userAgents['chrome'],
            'headers': {
                'CB-VERSION': '2018-05-30',
            },
            'has': {
                'CORS': true,
                'spot': true,
                'margin': false,
                'swap': false,
                'future': false,
                'option': false,
                'addMargin': false,
                'cancelOrder': true,
                'cancelOrders': true,
                'createDepositAddress': true,
                'createLimitBuyOrder': true,
                'createLimitSellOrder': true,
                'createMarketBuyOrder': true,
                'createMarketSellOrder': true,
                'createOrder': true,
                'createPostOnlyOrder': true,
                'createReduceOnlyOrder': false,
                'createStopLimitOrder': true,
                'createStopMarketOrder': false,
                'createStopOrder': true,
                'fetchAccounts': true,
                'fetchBalance': true,
                'fetchBidsAsks': undefined,
                'fetchBorrowRate': false,
                'fetchBorrowRateHistories': false,
                'fetchBorrowRateHistory': false,
                'fetchBorrowRates': false,
                'fetchBorrowRatesPerSymbol': false,
                'fetchClosedOrders': undefined,
                'fetchCurrencies': true,
                'fetchDepositAddress': undefined,
                'fetchDeposits': true,
                'fetchFundingHistory': false,
                'fetchFundingRate': false,
                'fetchFundingRateHistory': false,
                'fetchFundingRates': false,
                'fetchIndexOHLCV': false,
                'fetchL2OrderBook': false,
                'fetchLedger': true,
                'fetchLeverage': false,
                'fetchLeverageTiers': false,
                'fetchMarginMode': false,
                'fetchMarkets': true,
                'fetchMarkOHLCV': false,
                'fetchMyBuys': true,
                'fetchMySells': true,
<<<<<<< HEAD
                'fetchMyTrades': true,
                'fetchOHLCV': false,
=======
                'fetchMyTrades': undefined,
                'fetchOHLCV': true,
>>>>>>> e11d4111
                'fetchOpenInterestHistory': false,
                'fetchOpenOrders': undefined,
                'fetchOrder': undefined,
                'fetchOrderBook': false,
                'fetchOrders': undefined,
                'fetchPosition': false,
                'fetchPositionMode': false,
                'fetchPositions': false,
                'fetchPositionsRisk': false,
                'fetchPremiumIndexOHLCV': false,
                'fetchTicker': true,
                'fetchTickers': true,
                'fetchTime': true,
                'fetchTrades': true,
                'fetchTradingFee': false,
                'fetchTradingFees': false,
                'fetchTransactions': undefined,
                'fetchWithdrawals': true,
                'reduceMargin': false,
                'setLeverage': false,
                'setMarginMode': false,
                'setPositionMode': false,
                'withdraw': undefined,
            },
            'urls': {
                'logo': 'https://user-images.githubusercontent.com/1294454/40811661-b6eceae2-653a-11e8-829e-10bfadb078cf.jpg',
                'api': {
                    'rest': 'https://api.coinbase.com',
                },
                'www': 'https://www.coinbase.com',
                'doc': [
                    'https://developers.coinbase.com/api/v2',
                    'https://docs.cloud.coinbase.com/advanced-trade-api/docs/welcome',
                ],
                'fees': [
                    'https://support.coinbase.com/customer/portal/articles/2109597-buy-sell-bank-transfer-fees',
                    'https://www.coinbase.com/advanced-fees',
                ],
                'referral': 'https://www.coinbase.com/join/58cbe25a355148797479dbd2',
            },
            'requiredCredentials': {
                'apiKey': true,
                'secret': true,
            },
            'api': {
                'v2': {
                    'public': {
                        'get': [
                            'currencies',
                            'time',
                            'exchange-rates',
                            'users/{user_id}',
                            'prices/{symbol}/buy',
                            'prices/{symbol}/sell',
                            'prices/{symbol}/spot',
                        ],
                    },
                    'private': {
                        'get': [
                            'accounts',
                            'accounts/{account_id}',
                            'accounts/{account_id}/addresses',
                            'accounts/{account_id}/addresses/{address_id}',
                            'accounts/{account_id}/addresses/{address_id}/transactions',
                            'accounts/{account_id}/transactions',
                            'accounts/{account_id}/transactions/{transaction_id}',
                            'accounts/{account_id}/buys',
                            'accounts/{account_id}/buys/{buy_id}',
                            'accounts/{account_id}/sells',
                            'accounts/{account_id}/sells/{sell_id}',
                            'accounts/{account_id}/deposits',
                            'accounts/{account_id}/deposits/{deposit_id}',
                            'accounts/{account_id}/withdrawals',
                            'accounts/{account_id}/withdrawals/{withdrawal_id}',
                            'payment-methods',
                            'payment-methods/{payment_method_id}',
                            'user',
                            'user/auth',
                        ],
                        'post': [
                            'accounts',
                            'accounts/{account_id}/primary',
                            'accounts/{account_id}/addresses',
                            'accounts/{account_id}/transactions',
                            'accounts/{account_id}/transactions/{transaction_id}/complete',
                            'accounts/{account_id}/transactions/{transaction_id}/resend',
                            'accounts/{account_id}/buys',
                            'accounts/{account_id}/buys/{buy_id}/commit',
                            'accounts/{account_id}/sells',
                            'accounts/{account_id}/sells/{sell_id}/commit',
                            'accounts/{account_id}/deposits',
                            'accounts/{account_id}/deposits/{deposit_id}/commit',
                            'accounts/{account_id}/withdrawals',
                            'accounts/{account_id}/withdrawals/{withdrawal_id}/commit',
                        ],
                        'put': [
                            'accounts/{account_id}',
                            'user',
                        ],
                        'delete': [
                            'accounts/{id}',
                            'accounts/{account_id}/transactions/{transaction_id}',
                        ],
                    },
                },
                'v3': {
                    'private': {
                        'get': [
                            'brokerage/accounts',
                            'brokerage/accounts/{account_uuid}',
                            'brokerage/orders/historical/batch',
                            'brokerage/orders/historical/fills',
                            'brokerage/orders/historical/{order_id}',
                            'brokerage/products',
                            'brokerage/products/{product_id}',
                            'brokerage/products/{product_id}/candles',
                            'brokerage/products/{product_id}/ticker',
                            'brokerage/transaction_summary',
                        ],
                        'post': [
                            'brokerage/orders',
                            'brokerage/orders/batch_cancel',
                        ],
                    },
                },
            },
            'fees': {
                'trading': {
                    'taker': this.parseNumber ('0.006'),
                    'maker': this.parseNumber ('0.004'),
                    'tierBased': true,
                    'percentage': true,
                    'tiers': {
                        'taker': [
                            [ this.parseNumber ('0'), this.parseNumber ('0.006') ],
                            [ this.parseNumber ('10000'), this.parseNumber ('0.004') ],
                            [ this.parseNumber ('50000'), this.parseNumber ('0.0025') ],
                            [ this.parseNumber ('100000'), this.parseNumber ('0.002') ],
                            [ this.parseNumber ('1000000'), this.parseNumber ('0.0018') ],
                            [ this.parseNumber ('15000000'), this.parseNumber ('0.0016') ],
                            [ this.parseNumber ('75000000'), this.parseNumber ('0.0012') ],
                            [ this.parseNumber ('250000000'), this.parseNumber ('0.0008') ],
                            [ this.parseNumber ('400000000'), this.parseNumber ('0.0005') ],
                        ],
                        'maker': [
                            [ this.parseNumber ('0'), this.parseNumber ('0.004') ],
                            [ this.parseNumber ('10000'), this.parseNumber ('0.0025') ],
                            [ this.parseNumber ('50000'), this.parseNumber ('0.0015') ],
                            [ this.parseNumber ('100000'), this.parseNumber ('0.001') ],
                            [ this.parseNumber ('1000000'), this.parseNumber ('0.0008') ],
                            [ this.parseNumber ('15000000'), this.parseNumber ('0.0006') ],
                            [ this.parseNumber ('75000000'), this.parseNumber ('0.0003') ],
                            [ this.parseNumber ('250000000'), this.parseNumber ('0.0') ],
                            [ this.parseNumber ('400000000'), this.parseNumber ('0.0') ],
                        ],
                    },
                },
            },
            'stablePairs': [ 'BUSD-USD', 'CBETH-ETH', 'DAI-USD', 'GUSD-USD', 'GYEN-USD', 'PAX-USD', 'PAX-USDT', 'USDC-EUR', 'USDC-GBP', 'USDT-EUR', 'USDT-GBP', 'USDT-USD', 'USDT-USDC', 'WBTC-BTC' ],
            'precisionMode': TICK_SIZE,
            'exceptions': {
                'exact': {
                    'two_factor_required': AuthenticationError, // 402 When sending money over 2fa limit
                    'param_required': ExchangeError, // 400 Missing parameter
                    'validation_error': ExchangeError, // 400 Unable to validate POST/PUT
                    'invalid_request': ExchangeError, // 400 Invalid request
                    'personal_details_required': AuthenticationError, // 400 User’s personal detail required to complete this request
                    'identity_verification_required': AuthenticationError, // 400 Identity verification is required to complete this request
                    'jumio_verification_required': AuthenticationError, // 400 Document verification is required to complete this request
                    'jumio_face_match_verification_required': AuthenticationError, // 400 Document verification including face match is required to complete this request
                    'unverified_email': AuthenticationError, // 400 User has not verified their email
                    'authentication_error': AuthenticationError, // 401 Invalid auth (generic)
                    'invalid_authentication_method': AuthenticationError, // 401 API access is blocked for deleted users.
                    'invalid_token': AuthenticationError, // 401 Invalid Oauth token
                    'revoked_token': AuthenticationError, // 401 Revoked Oauth token
                    'expired_token': AuthenticationError, // 401 Expired Oauth token
                    'invalid_scope': AuthenticationError, // 403 User hasn’t authenticated necessary scope
                    'not_found': ExchangeError, // 404 Resource not found
                    'rate_limit_exceeded': RateLimitExceeded, // 429 Rate limit exceeded
                    'internal_server_error': ExchangeError, // 500 Internal server error
                },
                'broad': {
                    'request timestamp expired': InvalidNonce, // {"errors":[{"id":"authentication_error","message":"request timestamp expired"}]}
                },
            },
            'timeframes': {
                '1m': 'ONE_MINUTE',
                '5m': 'FIVE_MINUTE',
                '15m': 'FIFTEEN_MINUTE',
                '30m': 'THIRTY_MINUTE',
                '1h': 'ONE_HOUR',
                '2h': 'TWO_HOUR',
                '6h': 'SIX_HOUR',
                '1d': 'ONE_DAY',
            },
            'commonCurrencies': {
                'CGLD': 'CELO',
            },
            'options': {
                'fetchCurrencies': {
                    'expires': 5000,
                },
                'accounts': [
                    'wallet',
                    'fiat',
                    // 'vault',
                ],
                'createMarketBuyOrderRequiresPrice': true,
                'advanced': true, // set to true if using any v3 endpoints from the advanced trade API
                'fetchMarkets': 'fetchMarketsV3', // 'fetchMarketsV3' or 'fetchMarketsV2'
                'fetchTicker': 'fetchTickerV3', // 'fetchTickerV3' or 'fetchTickerV2'
                'fetchTickers': 'fetchTickersV3', // 'fetchTickersV3' or 'fetchTickersV2'
            },
        });
    }

    async fetchTime (params = {}) {
        /**
         * @method
         * @name coinbase#fetchTime
         * @description fetches the current integer timestamp in milliseconds from the exchange server
         * @param {object} params extra parameters specific to the coinbase api endpoint
         * @returns {int} the current integer timestamp in milliseconds from the exchange server
         */
        const response = await this.v2PublicGetTime (params);
        //
        //     {
        //         "data": {
        //             "epoch": 1589295679,
        //             "iso": "2020-05-12T15:01:19Z"
        //         }
        //     }
        //
        const data = this.safeValue (response, 'data', {});
        return this.safeTimestamp (data, 'epoch');
    }

    async fetchAccounts (params = {}) {
        /**
         * @method
         * @name coinbase#fetchAccounts
         * @description fetch all the accounts associated with a profile
         * @param {object} params extra parameters specific to the coinbase api endpoint
         * @returns {object} a dictionary of [account structures]{@link https://docs.ccxt.com/en/latest/manual.html#account-structure} indexed by the account type
         */
        await this.loadMarkets ();
        const request = {
            'limit': 100,
        };
        const response = await this.v2PrivateGetAccounts (this.extend (request, params));
        //
        //     {
        //         "id": "XLM",
        //         "name": "XLM Wallet",
        //         "primary": false,
        //         "type": "wallet",
        //         "currency": {
        //             "code": "XLM",
        //             "name": "Stellar Lumens",
        //             "color": "#000000",
        //             "sort_index": 127,
        //             "exponent": 7,
        //             "type": "crypto",
        //             "address_regex": "^G[A-Z2-7]{55}$",
        //             "asset_id": "13b83335-5ede-595b-821e-5bcdfa80560f",
        //             "destination_tag_name": "XLM Memo ID",
        //             "destination_tag_regex": "^[ -~]{1,28}$"
        //         },
        //         "balance": {
        //             "amount": "0.0000000",
        //             "currency": "XLM"
        //         },
        //         "created_at": null,
        //         "updated_at": null,
        //         "resource": "account",
        //         "resource_path": "/v2/accounts/XLM",
        //         "allow_deposits": true,
        //         "allow_withdrawals": true
        //     }
        //
        const data = this.safeValue (response, 'data', []);
        return this.parseAccounts (data, params);
    }

    parseAccount (account) {
        //
        //     {
        //         "id": "XLM",
        //         "name": "XLM Wallet",
        //         "primary": false,
        //         "type": "wallet",
        //         "currency": {
        //             "code": "XLM",
        //             "name": "Stellar Lumens",
        //             "color": "#000000",
        //             "sort_index": 127,
        //             "exponent": 7,
        //             "type": "crypto",
        //             "address_regex": "^G[A-Z2-7]{55}$",
        //             "asset_id": "13b83335-5ede-595b-821e-5bcdfa80560f",
        //             "destination_tag_name": "XLM Memo ID",
        //             "destination_tag_regex": "^[ -~]{1,28}$"
        //         },
        //         "balance": {
        //             "amount": "0.0000000",
        //             "currency": "XLM"
        //         },
        //         "created_at": null,
        //         "updated_at": null,
        //         "resource": "account",
        //         "resource_path": "/v2/accounts/XLM",
        //         "allow_deposits": true,
        //         "allow_withdrawals": true
        //     }
        //
        const currency = this.safeValue (account, 'currency', {});
        const currencyId = this.safeString (currency, 'code');
        const code = this.safeCurrencyCode (currencyId);
        return {
            'id': this.safeString (account, 'id'),
            'type': this.safeString (account, 'type'),
            'code': code,
            'info': account,
        };
    }

    async createDepositAddress (code, params = {}) {
        /**
         * @method
         * @name coinbase#createDepositAddress
         * @description create a currency deposit address
         * @param {string} code unified currency code of the currency for the deposit address
         * @param {object} params extra parameters specific to the coinbase api endpoint
         * @returns {object} an [address structure]{@link https://docs.ccxt.com/en/latest/manual.html#address-structure}
         */
        let accountId = this.safeString (params, 'account_id');
        params = this.omit (params, 'account_id');
        if (accountId === undefined) {
            await this.loadAccounts ();
            for (let i = 0; i < this.accounts.length; i++) {
                const account = this.accounts[i];
                if (account['code'] === code && account['type'] === 'wallet') {
                    accountId = account['id'];
                    break;
                }
            }
        }
        if (accountId === undefined) {
            throw new ExchangeError (this.id + ' createDepositAddress() could not find the account with matching currency code, specify an `account_id` extra param');
        }
        const request = {
            'account_id': accountId,
        };
        const response = await this.v2PrivatePostAccountsAccountIdAddresses (this.extend (request, params));
        //
        //     {
        //         "data": {
        //             "id": "05b1ebbf-9438-5dd4-b297-2ddedc98d0e4",
        //             "address": "coinbasebase",
        //             "address_info": {
        //                 "address": "coinbasebase",
        //                 "destination_tag": "287594668"
        //             },
        //             "name": null,
        //             "created_at": "2019-07-01T14:39:29Z",
        //             "updated_at": "2019-07-01T14:39:29Z",
        //             "network": "eosio",
        //             "uri_scheme": "eosio",
        //             "resource": "address",
        //             "resource_path": "/v2/accounts/14cfc769-e852-52f3-b831-711c104d194c/addresses/05b1ebbf-9438-5dd4-b297-2ddedc98d0e4",
        //             "warnings": [
        //                 {
        //                     "title": "Only send EOS (EOS) to this address",
        //                     "details": "Sending any other cryptocurrency will result in permanent loss.",
        //                     "image_url": "https://dynamic-assets.coinbase.com/deaca3d47b10ed4a91a872e9618706eec34081127762d88f2476ac8e99ada4b48525a9565cf2206d18c04053f278f693434af4d4629ca084a9d01b7a286a7e26/asset_icons/1f8489bb280fb0a0fd643c1161312ba49655040e9aaaced5f9ad3eeaf868eadc.png"
        //                 },
        //                 {
        //                     "title": "Both an address and EOS memo are required to receive EOS",
        //                     "details": "If you send funds without an EOS memo or with an incorrect EOS memo, your funds cannot be credited to your account.",
        //                     "image_url": "https://www.coinbase.com/assets/receive-warning-2f3269d83547a7748fb39d6e0c1c393aee26669bfea6b9f12718094a1abff155.png"
        //                 }
        //             ],
        //             "warning_title": "Only send EOS (EOS) to this address",
        //             "warning_details": "Sending any other cryptocurrency will result in permanent loss.",
        //             "destination_tag": "287594668",
        //             "deposit_uri": "eosio:coinbasebase?dt=287594668",
        //             "callback_url": null
        //         }
        //     }
        //
        const data = this.safeValue (response, 'data', {});
        const tag = this.safeString (data, 'destination_tag');
        const address = this.safeString (data, 'address');
        return {
            'currency': code,
            'tag': tag,
            'address': address,
            'info': response,
        };
    }

    async fetchMySells (symbol = undefined, since = undefined, limit = undefined, params = {}) {
        /**
         * @method
         * @name coinbase#fetchMySells
         * @description fetch sells
         * @param {string|undefined} symbol not used by coinbase fetchMySells ()
         * @param {int|undefined} since timestamp in ms of the earliest sell, default is undefined
         * @param {int|undefined} limit max number of sells to return, default is undefined
         * @param {object} params extra parameters specific to the coinbase api endpoint
         * @returns {object} a [list of order structures]{@link https://docs.ccxt.com/en/latest/manual.html#order-structure}
         */
        // v2 did't have an endpoint for all historical trades
        const request = this.prepareAccountRequest (limit, params);
        await this.loadMarkets ();
        const query = this.omit (params, [ 'account_id', 'accountId' ]);
        const sells = await this.v2PrivateGetAccountsAccountIdSells (this.extend (request, query));
        return this.parseTrades (sells['data'], undefined, since, limit);
    }

    async fetchMyBuys (symbol = undefined, since = undefined, limit = undefined, params = {}) {
        /**
         * @method
         * @name coinbase#fetchMyBuys
         * @description fetch buys
         * @param {string|undefined} symbol not used by coinbase fetchMyBuys ()
         * @param {int|undefined} since timestamp in ms of the earliest buy, default is undefined
         * @param {int|undefined} limit max number of buys to return, default is undefined
         * @param {object} params extra parameters specific to the coinbase api endpoint
         * @returns {object} a list of  [order structures]{@link https://docs.ccxt.com/en/latest/manual.html#order-structure}
         */
        // v2 did't have an endpoint for all historical trades
        const request = this.prepareAccountRequest (limit, params);
        await this.loadMarkets ();
        const query = this.omit (params, [ 'account_id', 'accountId' ]);
        const buys = await this.v2PrivateGetAccountsAccountIdBuys (this.extend (request, query));
        return this.parseTrades (buys['data'], undefined, since, limit);
    }

    async fetchTransactionsWithMethod (method, code = undefined, since = undefined, limit = undefined, params = {}) {
        const request = await this.prepareAccountRequestWithCurrencyCode (code, limit, params);
        await this.loadMarkets ();
        const query = this.omit (params, [ 'account_id', 'accountId' ]);
        const response = await this[method] (this.extend (request, query));
        return this.parseTransactions (response['data'], undefined, since, limit);
    }

    async fetchWithdrawals (code = undefined, since = undefined, limit = undefined, params = {}) {
        /**
         * @method
         * @name coinbase#fetchWithdrawals
         * @description fetch all withdrawals made from an account
         * @param {string|undefined} code unified currency code
         * @param {int|undefined} since the earliest time in ms to fetch withdrawals for
         * @param {int|undefined} limit the maximum number of withdrawals structures to retrieve
         * @param {object} params extra parameters specific to the coinbase api endpoint
         * @returns {[object]} a list of [transaction structures]{@link https://docs.ccxt.com/en/latest/manual.html#transaction-structure}
         */
        // fiat only, for crypto transactions use fetchLedger
        return await this.fetchTransactionsWithMethod ('v2PrivateGetAccountsAccountIdWithdrawals', code, since, limit, params);
    }

    async fetchDeposits (code = undefined, since = undefined, limit = undefined, params = {}) {
        /**
         * @method
         * @name coinbase#fetchDeposits
         * @description fetch all deposits made to an account
         * @param {string|undefined} code unified currency code
         * @param {int|undefined} since the earliest time in ms to fetch deposits for
         * @param {int|undefined} limit the maximum number of deposits structures to retrieve
         * @param {object} params extra parameters specific to the coinbase api endpoint
         * @returns {[object]} a list of [transaction structures]{@link https://docs.ccxt.com/en/latest/manual.html#transaction-structure}
         */
        // fiat only, for crypto transactions use fetchLedger
        return await this.fetchTransactionsWithMethod ('v2PrivateGetAccountsAccountIdDeposits', code, since, limit, params);
    }

    parseTransactionStatus (status) {
        const statuses = {
            'created': 'pending',
            'completed': 'ok',
            'canceled': 'canceled',
        };
        return this.safeString (statuses, status, status);
    }

    parseTransaction (transaction, market = undefined) {
        //
        // fiat deposit
        //
        //     {
        //         "id": "f34c19f3-b730-5e3d-9f72",
        //         "status": "completed",
        //         "payment_method": {
        //             "id": "a022b31d-f9c7-5043-98f2",
        //             "resource": "payment_method",
        //             "resource_path": "/v2/payment-methods/a022b31d-f9c7-5043-98f2"
        //         },
        //         "transaction": {
        //             "id": "04ed4113-3732-5b0c-af86-b1d2146977d0",
        //             "resource": "transaction",
        //             "resource_path": "/v2/accounts/91cd2d36-3a91-55b6-a5d4-0124cf105483/transactions/04ed4113-3732-5b0c-af86"
        //         },
        //         "user_reference": "2VTYTH",
        //         "created_at": "2017-02-09T07:01:18Z",
        //         "updated_at": "2017-02-09T07:01:26Z",
        //         "resource": "deposit",
        //         "resource_path": "/v2/accounts/91cd2d36-3a91-55b6-a5d4-0124cf105483/deposits/f34c19f3-b730-5e3d-9f72",
        //         "committed": true,
        //         "payout_at": "2017-02-12T07:01:17Z",
        //         "instant": false,
        //         "fee": { "amount": "0.00", "currency": "EUR" },
        //         "amount": { "amount": "114.02", "currency": "EUR" },
        //         "subtotal": { "amount": "114.02", "currency": "EUR" },
        //         "hold_until": null,
        //         "hold_days": 0,
        //         "hold_business_days": 0,
        //         "next_step": null
        //     }
        //
        // fiat_withdrawal
        //
        //     {
        //         "id": "cfcc3b4a-eeb6-5e8c-8058",
        //         "status": "completed",
        //         "payment_method": {
        //             "id": "8b94cfa4-f7fd-5a12-a76a",
        //             "resource": "payment_method",
        //             "resource_path": "/v2/payment-methods/8b94cfa4-f7fd-5a12-a76a"
        //         },
        //         "transaction": {
        //             "id": "fcc2550b-5104-5f83-a444",
        //             "resource": "transaction",
        //             "resource_path": "/v2/accounts/91cd2d36-3a91-55b6-a5d4-0124cf105483/transactions/fcc2550b-5104-5f83-a444"
        //         },
        //         "user_reference": "MEUGK",
        //         "created_at": "2018-07-26T08:55:12Z",
        //         "updated_at": "2018-07-26T08:58:18Z",
        //         "resource": "withdrawal",
        //         "resource_path": "/v2/accounts/91cd2d36-3a91-55b6-a5d4-0124cf105483/withdrawals/cfcc3b4a-eeb6-5e8c-8058",
        //         "committed": true,
        //         "payout_at": "2018-07-31T08:55:12Z",
        //         "instant": false,
        //         "fee": { "amount": "0.15", "currency": "EUR" },
        //         "amount": { "amount": "13130.69", "currency": "EUR" },
        //         "subtotal": { "amount": "13130.84", "currency": "EUR" },
        //         "idem": "e549dee5-63ed-4e79-8a96",
        //         "next_step": null
        //     }
        //
        const subtotalObject = this.safeValue (transaction, 'subtotal', {});
        const feeObject = this.safeValue (transaction, 'fee', {});
        const id = this.safeString (transaction, 'id');
        const timestamp = this.parse8601 (this.safeValue (transaction, 'created_at'));
        const updated = this.parse8601 (this.safeValue (transaction, 'updated_at'));
        const type = this.safeString (transaction, 'resource');
        const amount = this.safeNumber (subtotalObject, 'amount');
        const currencyId = this.safeString (subtotalObject, 'currency');
        const currency = this.safeCurrencyCode (currencyId);
        const feeCost = this.safeNumber (feeObject, 'amount');
        const feeCurrencyId = this.safeString (feeObject, 'currency');
        const feeCurrency = this.safeCurrencyCode (feeCurrencyId);
        const fee = {
            'cost': feeCost,
            'currency': feeCurrency,
        };
        let status = this.parseTransactionStatus (this.safeString (transaction, 'status'));
        if (status === undefined) {
            const committed = this.safeValue (transaction, 'committed');
            status = committed ? 'ok' : 'pending';
        }
        return {
            'info': transaction,
            'id': id,
            'txid': id,
            'timestamp': timestamp,
            'datetime': this.iso8601 (timestamp),
            'network': undefined,
            'address': undefined,
            'addressTo': undefined,
            'addressFrom': undefined,
            'tag': undefined,
            'tagTo': undefined,
            'tagFrom': undefined,
            'type': type,
            'amount': amount,
            'currency': currency,
            'status': status,
            'updated': updated,
            'fee': fee,
        };
    }

    parseTrade (trade, market = undefined) {
        //
        // fetchMyBuys, fetchMySells
        //
        //     {
        //         "id": "67e0eaec-07d7-54c4-a72c-2e92826897df",
        //         "status": "completed",
        //         "payment_method": {
        //             "id": "83562370-3e5c-51db-87da-752af5ab9559",
        //             "resource": "payment_method",
        //             "resource_path": "/v2/payment-methods/83562370-3e5c-51db-87da-752af5ab9559"
        //         },
        //         "transaction": {
        //             "id": "441b9494-b3f0-5b98-b9b0-4d82c21c252a",
        //             "resource": "transaction",
        //             "resource_path": "/v2/accounts/2bbf394c-193b-5b2a-9155-3b4732659ede/transactions/441b9494-b3f0-5b98-b9b0-4d82c21c252a"
        //         },
        //         "amount": { "amount": "1.00000000", "currency": "BTC" },
        //         "total": { "amount": "10.25", "currency": "USD" },
        //         "subtotal": { "amount": "10.10", "currency": "USD" },
        //         "created_at": "2015-01-31T20:49:02Z",
        //         "updated_at": "2015-02-11T16:54:02-08:00",
        //         "resource": "buy",
        //         "resource_path": "/v2/accounts/2bbf394c-193b-5b2a-9155-3b4732659ede/buys/67e0eaec-07d7-54c4-a72c-2e92826897df",
        //         "committed": true,
        //         "instant": false,
        //         "fee": { "amount": "0.15", "currency": "USD" },
        //         "payout_at": "2015-02-18T16:54:00-08:00"
        //     }
        //
        // fetchTrades
        //
        //     {
        //         "trade_id": "10092327",
        //         "product_id": "BTC-USDT",
        //         "price": "17488.12",
        //         "size": "0.0000623",
        //         "time": "2023-01-11T00:52:37.557001Z",
        //         "side": "BUY",
        //         "bid": "",
        //         "ask": ""
        //     }
        //
        // fetchMyTrades
        //
        //     {
        //         "entry_id": "b88b82cc89e326a2778874795102cbafd08dd979a2a7a3c69603fc4c23c2e010",
        //         "trade_id": "cdc39e45-bbd3-44ec-bf02-61742dfb16a1",
        //         "order_id": "813a53c5-3e39-47bb-863d-2faf685d22d8",
        //         "trade_time": "2023-01-18T01:37:38.091377090Z",
        //         "trade_type": "FILL",
        //         "price": "21220.64",
        //         "size": "0.0046830664333996",
        //         "commission": "0.0000280983986004",
        //         "product_id": "BTC-USDT",
        //         "sequence_timestamp": "2023-01-18T01:37:38.092520Z",
        //         "liquidity_indicator": "UNKNOWN_LIQUIDITY_INDICATOR",
        //         "size_in_quote": true,
        //         "user_id": "1111111-1111-1111-1111-111111111111",
        //         "side": "BUY"
        //     }
        //
        let symbol = undefined;
        const totalObject = this.safeValue (trade, 'total', {});
        const amountObject = this.safeValue (trade, 'amount', {});
        const subtotalObject = this.safeValue (trade, 'subtotal', {});
        const feeObject = this.safeValue (trade, 'fee', {});
        const marketId = this.safeString (trade, 'product_id');
        market = this.safeMarket (marketId, market, '-');
        if (market !== undefined) {
            symbol = market['symbol'];
        } else {
            const baseId = this.safeString (amountObject, 'currency');
            const quoteId = this.safeString (totalObject, 'currency');
            if ((baseId !== undefined) && (quoteId !== undefined)) {
                const base = this.safeCurrencyCode (baseId);
                const quote = this.safeCurrencyCode (quoteId);
                symbol = base + '/' + quote;
            }
        }
        const sizeInQuote = this.safeValue (trade, 'size_in_quote');
        const v3Price = this.safeString (trade, 'price');
        const v3Amount = (sizeInQuote) ? undefined : this.safeString (trade, 'size');
        const v3Cost = (sizeInQuote) ? this.safeString (trade, 'size') : undefined;
        const v3FeeCost = this.safeString (trade, 'commission');
        const amountString = this.safeString (amountObject, 'amount', v3Amount);
        const costString = this.safeString (subtotalObject, 'amount', v3Cost);
        let priceString = undefined;
        let cost = undefined;
        if ((costString !== undefined) && (amountString !== undefined)) {
            priceString = Precise.stringDiv (costString, amountString);
        } else {
            priceString = v3Price;
        }
        if ((priceString !== undefined) && (amountString !== undefined)) {
            cost = Precise.stringMul (priceString, amountString);
        } else {
            cost = costString;
        }
        const feeCurrencyId = this.safeString (feeObject, 'currency');
        const datetime = this.safeStringN (trade, [ 'created_at', 'trade_time', 'time' ]);
        const side = this.safeStringLower2 (trade, 'resource', 'side');
        const takerOrMaker = this.safeStringLower (trade, 'liquidity_indicator');
        return {
            'info': trade,
            'id': this.safeString2 (trade, 'id', 'trade_id'),
            'order': this.safeString (trade, 'order_id'),
            'timestamp': this.parse8601 (datetime),
            'datetime': datetime,
            'symbol': symbol,
            'type': undefined,
            'side': (side === 'unknown_order_side') ? undefined : side,
            'takerOrMaker': (takerOrMaker === 'unknown_liquidity_indicator') ? undefined : takerOrMaker,
            'price': this.parseNumber (priceString),
            'amount': this.parseNumber (amountString),
            'cost': this.parseNumber (cost),
            'fee': {
                'cost': this.safeNumber (feeObject, 'amount', v3FeeCost),
                'currency': this.safeCurrencyCode (feeCurrencyId),
            },
        };
    }

    async fetchMarkets (params = {}) {
        /**
         * @method
         * @name coinbase#fetchMarkets
         * @description retrieves data on all markets for coinbase
         * @param {object} params extra parameters specific to the exchange api endpoint
         * @returns {[object]} an array of objects representing market data
         */
        const method = this.safeString (this.options, 'fetchMarkets', 'fetchMarketsV3');
        return await this[method] (params);
    }

    async fetchMarketsV2 (params = {}) {
        const response = await this.fetchCurrenciesFromCache (params);
        const currencies = this.safeValue (response, 'currencies', {});
        const exchangeRates = this.safeValue (response, 'exchangeRates', {});
        const data = this.safeValue (currencies, 'data', []);
        const dataById = this.indexBy (data, 'id');
        const rates = this.safeValue (this.safeValue (exchangeRates, 'data', {}), 'rates', {});
        const baseIds = Object.keys (rates);
        const result = [];
        for (let i = 0; i < baseIds.length; i++) {
            const baseId = baseIds[i];
            const base = this.safeCurrencyCode (baseId);
            const type = (baseId in dataById) ? 'fiat' : 'crypto';
            // https://github.com/ccxt/ccxt/issues/6066
            if (type === 'crypto') {
                for (let j = 0; j < data.length; j++) {
                    const quoteCurrency = data[j];
                    const quoteId = this.safeString (quoteCurrency, 'id');
                    const quote = this.safeCurrencyCode (quoteId);
                    result.push ({
                        'id': baseId + '-' + quoteId,
                        'symbol': base + '/' + quote,
                        'base': base,
                        'quote': quote,
                        'settle': undefined,
                        'baseId': baseId,
                        'quoteId': quoteId,
                        'settleId': undefined,
                        'type': 'spot',
                        'spot': true,
                        'margin': false,
                        'swap': false,
                        'future': false,
                        'option': false,
                        'active': undefined,
                        'contract': false,
                        'linear': undefined,
                        'inverse': undefined,
                        'contractSize': undefined,
                        'expiry': undefined,
                        'expiryDatetime': undefined,
                        'strike': undefined,
                        'optionType': undefined,
                        'precision': {
                            'amount': undefined,
                            'price': undefined,
                        },
                        'limits': {
                            'leverage': {
                                'min': undefined,
                                'max': undefined,
                            },
                            'amount': {
                                'min': undefined,
                                'max': undefined,
                            },
                            'price': {
                                'min': undefined,
                                'max': undefined,
                            },
                            'cost': {
                                'min': this.safeNumber (quoteCurrency, 'min_size'),
                                'max': undefined,
                            },
                        },
                        'info': quoteCurrency,
                    });
                }
            }
        }
        return result;
    }

    async fetchMarketsV3 (params = {}) {
        const response = await this.v3PrivateGetBrokerageProducts (params);
        //
        //     [
        //         {
        //             "product_id": "TONE-USD",
        //             "price": "0.01523",
        //             "price_percentage_change_24h": "1.94109772423025",
        //             "volume_24h": "19773129",
        //             "volume_percentage_change_24h": "437.0170530929949",
        //             "base_increment": "1",
        //             "quote_increment": "0.00001",
        //             "quote_min_size": "1",
        //             "quote_max_size": "10000000",
        //             "base_min_size": "26.7187147229469674",
        //             "base_max_size": "267187147.2294696735908216",
        //             "base_name": "TE-FOOD",
        //             "quote_name": "US Dollar",
        //             "watched": false,
        //             "is_disabled": false,
        //             "new": false,
        //             "status": "online",
        //             "cancel_only": false,
        //             "limit_only": false,
        //             "post_only": false,
        //             "trading_disabled": false,
        //             "auction_mode": false,
        //             "product_type": "SPOT",
        //             "quote_currency_id": "USD",
        //             "base_currency_id": "TONE",
        //             "fcm_trading_session_details": null,
        //             "mid_market_price": ""
        //         },
        //         ...
        //     ]
        //
        const fees = await this.v3PrivateGetBrokerageTransactionSummary (params);
        //
        //     {
        //         "total_volume": 0,
        //         "total_fees": 0,
        //         "fee_tier": {
        //             "pricing_tier": "",
        //             "usd_from": "0",
        //             "usd_to": "10000",
        //             "taker_fee_rate": "0.006",
        //             "maker_fee_rate": "0.004"
        //         },
        //         "margin_rate": null,
        //         "goods_and_services_tax": null,
        //         "advanced_trade_only_volume": 0,
        //         "advanced_trade_only_fees": 0,
        //         "coinbase_pro_volume": 0,
        //         "coinbase_pro_fees": 0
        //     }
        //
        const feeTier = this.safeValue (fees, 'fee_tier', {});
        const data = this.safeValue (response, 'products', []);
        const result = [];
        for (let i = 0; i < data.length; i++) {
            const market = data[i];
            const id = this.safeString (market, 'product_id');
            const baseId = this.safeString (market, 'base_currency_id');
            const quoteId = this.safeString (market, 'quote_currency_id');
            const base = this.safeCurrencyCode (baseId);
            const quote = this.safeCurrencyCode (quoteId);
            const marketType = this.safeStringLower (market, 'product_type');
            const tradingDisabled = this.safeValue (market, 'trading_disabled');
            result.push ({
                'id': id,
                'symbol': base + '/' + quote,
                'base': base,
                'quote': quote,
                'settle': undefined,
                'baseId': baseId,
                'quoteId': quoteId,
                'settleId': undefined,
                'type': marketType,
                'spot': (marketType === 'spot'),
                'margin': undefined,
                'swap': false,
                'future': false,
                'option': false,
                'active': !tradingDisabled,
                'contract': false,
                'linear': undefined,
                'inverse': undefined,
                'taker': this.inArray (id, this.stablePairs) ? 0.00001 : this.safeNumber (feeTier, 'taker_fee_rate'),
                'maker': this.inArray (id, this.stablePairs) ? 0.0 : this.safeNumber (feeTier, 'maker_fee_rate'),
                'contractSize': undefined,
                'expiry': undefined,
                'expiryDatetime': undefined,
                'strike': undefined,
                'optionType': undefined,
                'precision': {
                    'amount': this.safeNumber (market, 'base_increment'),
                    'price': this.safeNumber (market, 'quote_increment'),
                },
                'limits': {
                    'leverage': {
                        'min': undefined,
                        'max': undefined,
                    },
                    'amount': {
                        'min': this.safeNumber (market, 'base_min_size'),
                        'max': this.safeNumber (market, 'base_max_size'),
                    },
                    'price': {
                        'min': undefined,
                        'max': undefined,
                    },
                    'cost': {
                        'min': this.safeNumber (market, 'quote_min_size'),
                        'max': this.safeNumber (market, 'quote_max_size'),
                    },
                },
                'info': market,
            });
        }
        return result;
    }

    async fetchCurrenciesFromCache (params = {}) {
        const options = this.safeValue (this.options, 'fetchCurrencies', {});
        const timestamp = this.safeInteger (options, 'timestamp');
        const expires = this.safeInteger (options, 'expires', 1000);
        const now = this.milliseconds ();
        if ((timestamp === undefined) || ((now - timestamp) > expires)) {
            const currencies = await this.v2PublicGetCurrencies (params);
            const exchangeRates = await this.v2PublicGetExchangeRates (params);
            this.options['fetchCurrencies'] = this.extend (options, {
                'currencies': currencies,
                'exchangeRates': exchangeRates,
                'timestamp': now,
            });
        }
        return this.safeValue (this.options, 'fetchCurrencies', {});
    }

    async fetchCurrencies (params = {}) {
        /**
         * @method
         * @name coinbase#fetchCurrencies
         * @description fetches all available currencies on an exchange
         * @param {object} params extra parameters specific to the coinbase api endpoint
         * @returns {object} an associative dictionary of currencies
         */
        const response = await this.fetchCurrenciesFromCache (params);
        const currencies = this.safeValue (response, 'currencies', {});
        //
        //     {
        //         "data":[
        //             {"id":"AED","name":"United Arab Emirates Dirham","min_size":"0.01000000"},
        //             {"id":"AFN","name":"Afghan Afghani","min_size":"0.01000000"},
        //             {"id":"ALL","name":"Albanian Lek","min_size":"0.01000000"},
        //             {"id":"AMD","name":"Armenian Dram","min_size":"0.01000000"},
        //             {"id":"ANG","name":"Netherlands Antillean Gulden","min_size":"0.01000000"},
        //             ...
        //         ],
        //     }
        //
        const exchangeRates = this.safeValue (response, 'exchangeRates', {});
        //
        //     {
        //         "data":{
        //             "currency":"USD",
        //             "rates":{
        //                 "AED":"3.67",
        //                 "AFN":"78.21",
        //                 "ALL":"110.42",
        //                 "AMD":"474.18",
        //                 "ANG":"1.75",
        //                 ...
        //             },
        //         }
        //     }
        //
        const data = this.safeValue (currencies, 'data', []);
        const dataById = this.indexBy (data, 'id');
        const rates = this.safeValue (this.safeValue (exchangeRates, 'data', {}), 'rates', {});
        const keys = Object.keys (rates);
        const result = {};
        for (let i = 0; i < keys.length; i++) {
            const key = keys[i];
            const type = (key in dataById) ? 'fiat' : 'crypto';
            const currency = this.safeValue (dataById, key, {});
            const id = this.safeString (currency, 'id', key);
            const name = this.safeString (currency, 'name');
            const code = this.safeCurrencyCode (id);
            result[code] = {
                'id': id,
                'code': code,
                'info': currency, // the original payload
                'type': type,
                'name': name,
                'active': true,
                'deposit': undefined,
                'withdraw': undefined,
                'fee': undefined,
                'precision': undefined,
                'limits': {
                    'amount': {
                        'min': this.safeNumber (currency, 'min_size'),
                        'max': undefined,
                    },
                    'withdraw': {
                        'min': undefined,
                        'max': undefined,
                    },
                },
            };
        }
        return result;
    }

    async fetchTickers (symbols = undefined, params = {}) {
        /**
         * @method
         * @name coinbase#fetchTickers
         * @description fetches price tickers for multiple markets, statistical calculations with the information calculated over the past 24 hours each market
         * @param {[string]|undefined} symbols unified symbols of the markets to fetch the ticker for, all market tickers are returned if not assigned
         * @param {object} params extra parameters specific to the coinbase api endpoint
         * @returns {object} an array of [ticker structures]{@link https://docs.ccxt.com/en/latest/manual.html#ticker-structure}
         */
        const method = this.safeString (this.options, 'fetchTickers', 'fetchTickersV3');
        if (method === 'fetchTickersV3') {
            return await this.fetchTickersV3 (symbols, params);
        }
        return await this.fetchTickersV2 (symbols, params);
    }

    async fetchTickersV2 (symbols = undefined, params = {}) {
        await this.loadMarkets ();
        symbols = this.marketSymbols (symbols);
        const request = {
            // 'currency': 'USD',
        };
        const response = await this.v2PublicGetExchangeRates (this.extend (request, params));
        //
        //     {
        //         "data":{
        //             "currency":"USD",
        //             "rates":{
        //                 "AED":"3.6731",
        //                 "AFN":"103.163942",
        //                 "ALL":"106.973038",
        //             }
        //         }
        //     }
        //
        const data = this.safeValue (response, 'data', {});
        const rates = this.safeValue (data, 'rates', {});
        const quoteId = this.safeString (data, 'currency');
        const result = {};
        const baseIds = Object.keys (rates);
        const delimiter = '-';
        for (let i = 0; i < baseIds.length; i++) {
            const baseId = baseIds[i];
            const marketId = baseId + delimiter + quoteId;
            const market = this.safeMarket (marketId, undefined, delimiter);
            const symbol = market['symbol'];
            result[symbol] = this.parseTicker (rates[baseId], market);
        }
        return this.filterByArray (result, 'symbol', symbols);
    }

    async fetchTickersV3 (symbols = undefined, params = {}) {
        await this.loadMarkets ();
        symbols = this.marketSymbols (symbols);
        const response = await this.v3PrivateGetBrokerageProducts (params);
        //
        //     {
        //         'products': [
        //             {
        //                 "product_id": "TONE-USD",
        //                 "price": "0.01523",
        //                 "price_percentage_change_24h": "1.94109772423025",
        //                 "volume_24h": "19773129",
        //                 "volume_percentage_change_24h": "437.0170530929949",
        //                 "base_increment": "1",
        //                 "quote_increment": "0.00001",
        //                 "quote_min_size": "1",
        //                 "quote_max_size": "10000000",
        //                 "base_min_size": "26.7187147229469674",
        //                 "base_max_size": "267187147.2294696735908216",
        //                 "base_name": "TE-FOOD",
        //                 "quote_name": "US Dollar",
        //                 "watched": false,
        //                 "is_disabled": false,
        //                 "new": false,
        //                 "status": "online",
        //                 "cancel_only": false,
        //                 "limit_only": false,
        //                 "post_only": false,
        //                 "trading_disabled": false,
        //                 "auction_mode": false,
        //                 "product_type": "SPOT",
        //                 "quote_currency_id": "USD",
        //                 "base_currency_id": "TONE",
        //                 "fcm_trading_session_details": null,
        //                 "mid_market_price": ""
        //             },
        //             ...
        //         ],
        //         "num_products": 549
        //     }
        //
        const data = this.safeValue (response, 'products', []);
        const result = {};
        for (let i = 0; i < data.length; i++) {
            const entry = data[i];
            const marketId = this.safeString (entry, 'product_id');
            const market = this.safeMarket (marketId, undefined, '-');
            const symbol = market['symbol'];
            result[symbol] = this.parseTicker (entry, market);
        }
        return this.filterByArray (result, 'symbol', symbols);
    }

    async fetchTicker (symbol, params = {}) {
        /**
         * @method
         * @name coinbase#fetchTicker
         * @description fetches a price ticker, a statistical calculation with the information calculated over the past 24 hours for a specific market
         * @param {string} symbol unified symbol of the market to fetch the ticker for
         * @param {object} params extra parameters specific to the coinbase api endpoint
         * @returns {object} a [ticker structure]{@link https://docs.ccxt.com/en/latest/manual.html#ticker-structure}
         */
        const method = this.safeString (this.options, 'fetchTicker', 'fetchTickerV3');
        if (method === 'fetchTickerV3') {
            return await this.fetchTickerV3 (symbol, params);
        }
        return await this.fetchTickerV2 (symbol, params);
    }

    async fetchTickerV2 (symbol, params = {}) {
        await this.loadMarkets ();
        const market = this.market (symbol);
        const request = this.extend ({
            'symbol': market['id'],
        }, params);
        const spot = await this.v2PublicGetPricesSymbolSpot (request);
        //
        //     {"data":{"base":"BTC","currency":"USD","amount":"48691.23"}}
        //
        const ask = await this.v2PublicGetPricesSymbolBuy (request);
        //
        //     {"data":{"base":"BTC","currency":"USD","amount":"48691.23"}}
        //
        const bid = await this.v2PublicGetPricesSymbolSell (request);
        //
        //     {"data":{"base":"BTC","currency":"USD","amount":"48691.23"}}
        //
        const spotData = this.safeValue (spot, 'data', {});
        const askData = this.safeValue (ask, 'data', {});
        const bidData = this.safeValue (bid, 'data', {});
        const bidAskLast = {
            'bid': this.safeNumber (bidData, 'amount'),
            'ask': this.safeNumber (askData, 'amount'),
            'price': this.safeNumber (spotData, 'amount'),
        };
        return this.parseTicker (bidAskLast, market);
    }

    async fetchTickerV3 (symbol, params = {}) {
        await this.loadMarkets ();
        const market = this.market (symbol);
        const request = {
            'product_id': market['id'],
            'limit': 1,
        };
        const response = await this.v3PrivateGetBrokerageProductsProductIdTicker (this.extend (request, params));
        //
        //     {
        //         "trades": [
        //             {
        //                 "trade_id": "10209805",
        //                 "product_id": "BTC-USDT",
        //                 "price": "19381.27",
        //                 "size": "0.1",
        //                 "time": "2023-01-13T20:35:41.865970Z",
        //                 "side": "BUY",
        //                 "bid": "",
        //                 "ask": ""
        //             }
        //         ]
        //     }
        //
        const data = this.safeValue (response, 'trades', []);
        return this.parseTicker (data[0], market);
    }

    parseTicker (ticker, market = undefined) {
        //
        // fetchTickerV2
        //
        //     {
        //         "bid": 20713.37,
        //         "ask": 20924.65,
        //         "price": 20809.83
        //     }
        //
        // fetchTickerV3
        //
        //     {
        //         "trade_id": "10209805",
        //         "product_id": "BTC-USDT",
        //         "price": "19381.27",
        //         "size": "0.1",
        //         "time": "2023-01-13T20:35:41.865970Z",
        //         "side": "BUY",
        //         "bid": "",
        //         "ask": ""
        //     }
        //
        // fetchTickersV2
        //
        //     "48691.23"
        //
        // fetchTickersV3
        //
        //     [
        //         {
        //             "product_id": "TONE-USD",
        //             "price": "0.01523",
        //             "price_percentage_change_24h": "1.94109772423025",
        //             "volume_24h": "19773129",
        //             "volume_percentage_change_24h": "437.0170530929949",
        //             "base_increment": "1",
        //             "quote_increment": "0.00001",
        //             "quote_min_size": "1",
        //             "quote_max_size": "10000000",
        //             "base_min_size": "26.7187147229469674",
        //             "base_max_size": "267187147.2294696735908216",
        //             "base_name": "TE-FOOD",
        //             "quote_name": "US Dollar",
        //             "watched": false,
        //             "is_disabled": false,
        //             "new": false,
        //             "status": "online",
        //             "cancel_only": false,
        //             "limit_only": false,
        //             "post_only": false,
        //             "trading_disabled": false,
        //             "auction_mode": false,
        //             "product_type": "SPOT",
        //             "quote_currency_id": "USD",
        //             "base_currency_id": "TONE",
        //             "fcm_trading_session_details": null,
        //             "mid_market_price": ""
        //         },
        //         ...
        //     ]
        //
        const marketId = this.safeString (ticker, 'product_id');
        const last = this.safeNumber (ticker, 'price');
        return this.safeTicker ({
            'symbol': this.safeSymbol (marketId, market),
            'timestamp': undefined,
            'datetime': undefined,
            'bid': this.safeNumber (ticker, 'bid'),
            'ask': this.safeNumber (ticker, 'ask'),
            'last': last,
            'high': undefined,
            'low': undefined,
            'bidVolume': undefined,
            'askVolume': undefined,
            'vwap': undefined,
            'open': undefined,
            'close': last,
            'previousClose': undefined,
            'change': undefined,
            'percentage': this.safeNumber (ticker, 'price_percentage_change_24h'),
            'average': undefined,
            'baseVolume': undefined,
            'quoteVolume': undefined,
            'info': ticker,
        }, market);
    }

    parseBalance (response, params = {}) {
        const balances = this.safeValue (response, 'data', []);
        const accounts = this.safeValue (params, 'type', this.options['accounts']);
        const result = { 'info': response };
        for (let b = 0; b < balances.length; b++) {
            const balance = balances[b];
            const type = this.safeString (balance, 'type');
            if (this.inArray (type, accounts)) {
                const value = this.safeValue (balance, 'balance');
                if (value !== undefined) {
                    const currencyId = this.safeString (value, 'currency');
                    const code = this.safeCurrencyCode (currencyId);
                    const total = this.safeString (value, 'amount');
                    const free = total;
                    let account = this.safeValue (result, code);
                    if (account === undefined) {
                        account = this.account ();
                        account['free'] = free;
                        account['total'] = total;
                    } else {
                        account['free'] = Precise.stringAdd (account['free'], total);
                        account['total'] = Precise.stringAdd (account['total'], total);
                    }
                    result[code] = account;
                }
            }
        }
        return this.safeBalance (result);
    }

    async fetchBalance (params = {}) {
        /**
         * @method
         * @name coinbase#fetchBalance
         * @description query for balance and get the amount of funds available for trading or funds locked in orders
         * @param {object} params extra parameters specific to the coinbase api endpoint
         * @returns {object} a [balance structure]{@link https://docs.ccxt.com/en/latest/manual.html?#balance-structure}
         */
        await this.loadMarkets ();
        const request = {
            'limit': 100,
        };
        const response = await this.v2PrivateGetAccounts (this.extend (request, params));
        //
        //     {
        //         "pagination":{
        //             "ending_before":null,
        //             "starting_after":null,
        //             "previous_ending_before":null,
        //             "next_starting_after":"6b17acd6-2e68-5eb0-9f45-72d67cef578b",
        //             "limit":100,
        //             "order":"desc",
        //             "previous_uri":null,
        //             "next_uri":"/v2/accounts?limit=100\u0026starting_after=6b17acd6-2e68-5eb0-9f45-72d67cef578b"
        //         },
        //         "data":[
        //             {
        //                 "id":"94ad58bc-0f15-5309-b35a-a4c86d7bad60",
        //                 "name":"MINA Wallet",
        //                 "primary":false,
        //                 "type":"wallet",
        //                 "currency":{
        //                     "code":"MINA",
        //                     "name":"Mina",
        //                     "color":"#EA6B48",
        //                     "sort_index":397,
        //                     "exponent":9,
        //                     "type":"crypto",
        //                     "address_regex":"^(B62)[A-Za-z0-9]{52}$",
        //                     "asset_id":"a4ffc575-942c-5e26-b70c-cb3befdd4229",
        //                     "slug":"mina"
        //                 },
        //                 "balance":{"amount":"0.000000000","currency":"MINA"},
        //                 "created_at":"2022-03-25T00:36:16Z",
        //                 "updated_at":"2022-03-25T00:36:16Z",
        //                 "resource":"account",
        //                 "resource_path":"/v2/accounts/94ad58bc-0f15-5309-b35a-a4c86d7bad60",
        //                 "allow_deposits":true,
        //                 "allow_withdrawals":true
        //             },
        //         ]
        //     }
        //
        return this.parseBalance (response, params);
    }

    async fetchLedger (code = undefined, since = undefined, limit = undefined, params = {}) {
        /**
         * @method
         * @name coinbase#fetchLedger
         * @description fetch the history of changes, actions done by the user or operations that altered balance of the user
         * @param {string|undefined} code unified currency code, default is undefined
         * @param {int|undefined} since timestamp in ms of the earliest ledger entry, default is undefined
         * @param {int|undefined} limit max number of ledger entrys to return, default is undefined
         * @param {object} params extra parameters specific to the coinbase api endpoint
         * @returns {object} a [ledger structure]{@link https://docs.ccxt.com/en/latest/manual.html#ledger-structure}
         */
        await this.loadMarkets ();
        let currency = undefined;
        if (code !== undefined) {
            currency = this.currency (code);
        }
        const request = await this.prepareAccountRequestWithCurrencyCode (code, limit, params);
        const query = this.omit (params, [ 'account_id', 'accountId' ]);
        // for pagination use parameter 'starting_after'
        // the value for the next page can be obtained from the result of the previous call in the 'pagination' field
        // eg: instance.last_json_response.pagination.next_starting_after
        const response = await this.v2PrivateGetAccountsAccountIdTransactions (this.extend (request, query));
        return this.parseLedger (response['data'], currency, since, limit);
    }

    parseLedgerEntryStatus (status) {
        const types = {
            'completed': 'ok',
        };
        return this.safeString (types, status, status);
    }

    parseLedgerEntryType (type) {
        const types = {
            'buy': 'trade',
            'sell': 'trade',
            'fiat_deposit': 'transaction',
            'fiat_withdrawal': 'transaction',
            'exchange_deposit': 'transaction', // fiat withdrawal (from coinbase to coinbasepro)
            'exchange_withdrawal': 'transaction', // fiat deposit (to coinbase from coinbasepro)
            'send': 'transaction', // crypto deposit OR withdrawal
            'pro_deposit': 'transaction', // crypto withdrawal (from coinbase to coinbasepro)
            'pro_withdrawal': 'transaction', // crypto deposit (to coinbase from coinbasepro)
        };
        return this.safeString (types, type, type);
    }

    parseLedgerEntry (item, currency = undefined) {
        //
        // crypto deposit transaction
        //
        //     {
        //         id: '34e4816b-4c8c-5323-a01c-35a9fa26e490',
        //         type: 'send',
        //         status: 'completed',
        //         amount: { amount: '28.31976528', currency: 'BCH' },
        //         native_amount: { amount: '2799.65', currency: 'GBP' },
        //         description: null,
        //         created_at: '2019-02-28T12:35:20Z',
        //         updated_at: '2019-02-28T12:43:24Z',
        //         resource: 'transaction',
        //         resource_path: '/v2/accounts/c01d7364-edd7-5f3a-bd1d-de53d4cbb25e/transactions/34e4816b-4c8c-5323-a01c-35a9fa26e490',
        //         instant_exchange: false,
        //         network: {
        //             status: 'confirmed',
        //             hash: '56222d865dae83774fccb2efbd9829cf08c75c94ce135bfe4276f3fb46d49701',
        //             transaction_url: 'https://bch.btc.com/56222d865dae83774fccb2efbd9829cf08c75c94ce135bfe4276f3fb46d49701'
        //         },
        //         from: { resource: 'bitcoin_cash_network', currency: 'BCH' },
        //         details: { title: 'Received Bitcoin Cash', subtitle: 'From Bitcoin Cash address' }
        //     }
        //
        // crypto withdrawal transaction
        //
        //     {
        //         id: '459aad99-2c41-5698-ac71-b6b81a05196c',
        //         type: 'send',
        //         status: 'completed',
        //         amount: { amount: '-0.36775642', currency: 'BTC' },
        //         native_amount: { amount: '-1111.65', currency: 'GBP' },
        //         description: null,
        //         created_at: '2019-03-20T08:37:07Z',
        //         updated_at: '2019-03-20T08:49:33Z',
        //         resource: 'transaction',
        //         resource_path: '/v2/accounts/c6afbd34-4bd0-501e-8616-4862c193cd84/transactions/459aad99-2c41-5698-ac71-b6b81a05196c',
        //         instant_exchange: false,
        //         network: {
        //             status: 'confirmed',
        //             hash: '2732bbcf35c69217c47b36dce64933d103895277fe25738ffb9284092701e05b',
        //             transaction_url: 'https://blockchain.info/tx/2732bbcf35c69217c47b36dce64933d103895277fe25738ffb9284092701e05b',
        //             transaction_fee: { amount: '0.00000000', currency: 'BTC' },
        //             transaction_amount: { amount: '0.36775642', currency: 'BTC' },
        //             confirmations: 15682
        //         },
        //         to: {
        //             resource: 'bitcoin_address',
        //             address: '1AHnhqbvbYx3rnZx8uC7NbFZaTe4tafFHX',
        //             currency: 'BTC',
        //             address_info: { address: '1AHnhqbvbYx3rnZx8uC7NbFZaTe4tafFHX' }
        //         },
        //         idem: 'da0a2f14-a2af-4c5a-a37e-d4484caf582bsend',
        //         application: {
        //             id: '5756ab6e-836b-553b-8950-5e389451225d',
        //             resource: 'application',
        //             resource_path: '/v2/applications/5756ab6e-836b-553b-8950-5e389451225d'
        //         },
        //         details: { title: 'Sent Bitcoin', subtitle: 'To Bitcoin address' }
        //     }
        //
        // withdrawal transaction from coinbase to coinbasepro
        //
        //     {
        //         id: '5b1b9fb8-5007-5393-b923-02903b973fdc',
        //         type: 'pro_deposit',
        //         status: 'completed',
        //         amount: { amount: '-0.00001111', currency: 'BCH' },
        //         native_amount: { amount: '0.00', currency: 'GBP' },
        //         description: null,
        //         created_at: '2019-02-28T13:31:58Z',
        //         updated_at: '2019-02-28T13:31:58Z',
        //         resource: 'transaction',
        //         resource_path: '/v2/accounts/c01d7364-edd7-5f3a-bd1d-de53d4cbb25e/transactions/5b1b9fb8-5007-5393-b923-02903b973fdc',
        //         instant_exchange: false,
        //         application: {
        //             id: '5756ab6e-836b-553b-8950-5e389451225d',
        //             resource: 'application',
        //             resource_path: '/v2/applications/5756ab6e-836b-553b-8950-5e389451225d'
        //         },
        //         details: { title: 'Transferred Bitcoin Cash', subtitle: 'To Coinbase Pro' }
        //     }
        //
        // withdrawal transaction from coinbase to gdax
        //
        //     {
        //         id: 'badb7313-a9d3-5c07-abd0-00f8b44199b1',
        //         type: 'exchange_deposit',
        //         status: 'completed',
        //         amount: { amount: '-0.43704149', currency: 'BCH' },
        //         native_amount: { amount: '-51.90', currency: 'GBP' },
        //         description: null,
        //         created_at: '2019-03-19T10:30:40Z',
        //         updated_at: '2019-03-19T10:30:40Z',
        //         resource: 'transaction',
        //         resource_path: '/v2/accounts/c01d7364-edd7-5f3a-bd1d-de53d4cbb25e/transactions/badb7313-a9d3-5c07-abd0-00f8b44199b1',
        //         instant_exchange: false,
        //         details: { title: 'Transferred Bitcoin Cash', subtitle: 'To GDAX' }
        //     }
        //
        // deposit transaction from gdax to coinbase
        //
        //     {
        //         id: '9c4b642c-8688-58bf-8962-13cef64097de',
        //         type: 'exchange_withdrawal',
        //         status: 'completed',
        //         amount: { amount: '0.57729420', currency: 'BTC' },
        //         native_amount: { amount: '4418.72', currency: 'GBP' },
        //         description: null,
        //         created_at: '2018-02-17T11:33:33Z',
        //         updated_at: '2018-02-17T11:33:33Z',
        //         resource: 'transaction',
        //         resource_path: '/v2/accounts/c6afbd34-4bd0-501e-8616-4862c193cd84/transactions/9c4b642c-8688-58bf-8962-13cef64097de',
        //         instant_exchange: false,
        //         details: { title: 'Transferred Bitcoin', subtitle: 'From GDAX' }
        //     }
        //
        // deposit transaction from coinbasepro to coinbase
        //
        //     {
        //         id: '8d6dd0b9-3416-568a-889d-8f112fae9e81',
        //         type: 'pro_withdrawal',
        //         status: 'completed',
        //         amount: { amount: '0.40555386', currency: 'BTC' },
        //         native_amount: { amount: '1140.27', currency: 'GBP' },
        //         description: null,
        //         created_at: '2019-03-04T19:41:58Z',
        //         updated_at: '2019-03-04T19:41:58Z',
        //         resource: 'transaction',
        //         resource_path: '/v2/accounts/c6afbd34-4bd0-501e-8616-4862c193cd84/transactions/8d6dd0b9-3416-568a-889d-8f112fae9e81',
        //         instant_exchange: false,
        //         application: {
        //             id: '5756ab6e-836b-553b-8950-5e389451225d',
        //             resource: 'application',
        //             resource_path: '/v2/applications/5756ab6e-836b-553b-8950-5e389451225d'
        //         },
        //         details: { title: 'Transferred Bitcoin', subtitle: 'From Coinbase Pro' }
        //     }
        //
        // sell trade
        //
        //     {
        //         id: 'a9409207-df64-585b-97ab-a50780d2149e',
        //         type: 'sell',
        //         status: 'completed',
        //         amount: { amount: '-9.09922880', currency: 'BTC' },
        //         native_amount: { amount: '-7285.73', currency: 'GBP' },
        //         description: null,
        //         created_at: '2017-03-27T15:38:34Z',
        //         updated_at: '2017-03-27T15:38:34Z',
        //         resource: 'transaction',
        //         resource_path: '/v2/accounts/c6afbd34-4bd0-501e-8616-4862c193cd84/transactions/a9409207-df64-585b-97ab-a50780d2149e',
        //         instant_exchange: false,
        //         sell: {
        //             id: 'e3550b4d-8ae6-5de3-95fe-1fb01ba83051',
        //             resource: 'sell',
        //             resource_path: '/v2/accounts/c6afbd34-4bd0-501e-8616-4862c193cd84/sells/e3550b4d-8ae6-5de3-95fe-1fb01ba83051'
        //         },
        //         details: {
        //             title: 'Sold Bitcoin',
        //             subtitle: 'Using EUR Wallet',
        //             payment_method_name: 'EUR Wallet'
        //         }
        //     }
        //
        // buy trade
        //
        //     {
        //         id: '63eeed67-9396-5912-86e9-73c4f10fe147',
        //         type: 'buy',
        //         status: 'completed',
        //         amount: { amount: '2.39605772', currency: 'ETH' },
        //         native_amount: { amount: '98.31', currency: 'GBP' },
        //         description: null,
        //         created_at: '2017-03-27T09:07:56Z',
        //         updated_at: '2017-03-27T09:07:57Z',
        //         resource: 'transaction',
        //         resource_path: '/v2/accounts/8902f85d-4a69-5d74-82fe-8e390201bda7/transactions/63eeed67-9396-5912-86e9-73c4f10fe147',
        //         instant_exchange: false,
        //         buy: {
        //             id: '20b25b36-76c6-5353-aa57-b06a29a39d82',
        //             resource: 'buy',
        //             resource_path: '/v2/accounts/8902f85d-4a69-5d74-82fe-8e390201bda7/buys/20b25b36-76c6-5353-aa57-b06a29a39d82'
        //         },
        //         details: {
        //             title: 'Bought Ethereum',
        //             subtitle: 'Using EUR Wallet',
        //             payment_method_name: 'EUR Wallet'
        //         }
        //     }
        //
        // fiat deposit transaction
        //
        //     {
        //         id: '04ed4113-3732-5b0c-af86-b1d2146977d0',
        //         type: 'fiat_deposit',
        //         status: 'completed',
        //         amount: { amount: '114.02', currency: 'EUR' },
        //         native_amount: { amount: '97.23', currency: 'GBP' },
        //         description: null,
        //         created_at: '2017-02-09T07:01:21Z',
        //         updated_at: '2017-02-09T07:01:22Z',
        //         resource: 'transaction',
        //         resource_path: '/v2/accounts/91cd2d36-3a91-55b6-a5d4-0124cf105483/transactions/04ed4113-3732-5b0c-af86-b1d2146977d0',
        //         instant_exchange: false,
        //         fiat_deposit: {
        //             id: 'f34c19f3-b730-5e3d-9f72-96520448677a',
        //             resource: 'fiat_deposit',
        //             resource_path: '/v2/accounts/91cd2d36-3a91-55b6-a5d4-0124cf105483/deposits/f34c19f3-b730-5e3d-9f72-96520448677a'
        //         },
        //         details: {
        //             title: 'Deposited funds',
        //             subtitle: 'From SEPA Transfer (GB47 BARC 20..., reference CBADVI)',
        //             payment_method_name: 'SEPA Transfer (GB47 BARC 20..., reference CBADVI)'
        //         }
        //     }
        //
        // fiat withdrawal transaction
        //
        //     {
        //         id: '957d98e2-f80e-5e2f-a28e-02945aa93079',
        //         type: 'fiat_withdrawal',
        //         status: 'completed',
        //         amount: { amount: '-11000.00', currency: 'EUR' },
        //         native_amount: { amount: '-9698.22', currency: 'GBP' },
        //         description: null,
        //         created_at: '2017-12-06T13:19:19Z',
        //         updated_at: '2017-12-06T13:19:19Z',
        //         resource: 'transaction',
        //         resource_path: '/v2/accounts/91cd2d36-3a91-55b6-a5d4-0124cf105483/transactions/957d98e2-f80e-5e2f-a28e-02945aa93079',
        //         instant_exchange: false,
        //         fiat_withdrawal: {
        //             id: 'f4bf1fd9-ab3b-5de7-906d-ed3e23f7a4e7',
        //             resource: 'fiat_withdrawal',
        //             resource_path: '/v2/accounts/91cd2d36-3a91-55b6-a5d4-0124cf105483/withdrawals/f4bf1fd9-ab3b-5de7-906d-ed3e23f7a4e7'
        //         },
        //         details: {
        //             title: 'Withdrew funds',
        //             subtitle: 'To HSBC BANK PLC (GB74 MIDL...)',
        //             payment_method_name: 'HSBC BANK PLC (GB74 MIDL...)'
        //         }
        //     }
        //
        const amountInfo = this.safeValue (item, 'amount', {});
        let amount = this.safeString (amountInfo, 'amount');
        let direction = undefined;
        if (Precise.stringLt (amount, '0')) {
            direction = 'out';
            amount = Precise.stringNeg (amount);
        } else {
            direction = 'in';
        }
        const currencyId = this.safeString (amountInfo, 'currency');
        const code = this.safeCurrencyCode (currencyId, currency);
        //
        // the address and txid do not belong to the unified ledger structure
        //
        //     let address = undefined;
        //     if (item['to']) {
        //         address = this.safeString (item['to'], 'address');
        //     }
        //     let txid = undefined;
        //
        let fee = undefined;
        const networkInfo = this.safeValue (item, 'network', {});
        // txid = network['hash']; // txid does not belong to the unified ledger structure
        const feeInfo = this.safeValue (networkInfo, 'transaction_fee');
        if (feeInfo !== undefined) {
            const feeCurrencyId = this.safeString (feeInfo, 'currency');
            const feeCurrencyCode = this.safeCurrencyCode (feeCurrencyId, currency);
            const feeAmount = this.safeNumber (feeInfo, 'amount');
            fee = {
                'cost': feeAmount,
                'currency': feeCurrencyCode,
            };
        }
        const timestamp = this.parse8601 (this.safeValue (item, 'created_at'));
        const id = this.safeString (item, 'id');
        const type = this.parseLedgerEntryType (this.safeString (item, 'type'));
        const status = this.parseLedgerEntryStatus (this.safeString (item, 'status'));
        const path = this.safeString (item, 'resource_path');
        let accountId = undefined;
        if (path !== undefined) {
            const parts = path.split ('/');
            const numParts = parts.length;
            if (numParts > 3) {
                accountId = parts[3];
            }
        }
        return {
            'info': item,
            'id': id,
            'timestamp': timestamp,
            'datetime': this.iso8601 (timestamp),
            'direction': direction,
            'account': accountId,
            'referenceId': undefined,
            'referenceAccount': undefined,
            'type': type,
            'currency': code,
            'amount': this.parseNumber (amount),
            'before': undefined,
            'after': undefined,
            'status': status,
            'fee': fee,
        };
    }

    async findAccountId (code) {
        await this.loadMarkets ();
        await this.loadAccounts ();
        for (let i = 0; i < this.accounts.length; i++) {
            const account = this.accounts[i];
            if (account['code'] === code) {
                return account['id'];
            }
        }
        return undefined;
    }

    prepareAccountRequest (limit = undefined, params = {}) {
        const accountId = this.safeString2 (params, 'account_id', 'accountId');
        if (accountId === undefined) {
            throw new ArgumentsRequired (this.id + ' prepareAccountRequest() method requires an account_id (or accountId) parameter');
        }
        const request = {
            'account_id': accountId,
        };
        if (limit !== undefined) {
            request['limit'] = limit;
        }
        return request;
    }

    async prepareAccountRequestWithCurrencyCode (code = undefined, limit = undefined, params = {}) {
        let accountId = this.safeString2 (params, 'account_id', 'accountId');
        if (accountId === undefined) {
            if (code === undefined) {
                throw new ArgumentsRequired (this.id + ' prepareAccountRequestWithCurrencyCode() method requires an account_id (or accountId) parameter OR a currency code argument');
            }
            accountId = await this.findAccountId (code);
            if (accountId === undefined) {
                throw new ExchangeError (this.id + ' prepareAccountRequestWithCurrencyCode() could not find account id for ' + code);
            }
        }
        const request = {
            'account_id': accountId,
        };
        if (limit !== undefined) {
            request['limit'] = limit;
        }
        return request;
    }

    async createOrder (symbol, type, side, amount, price = undefined, params = {}) {
        /**
         * @method
         * @name coinbase#createOrder
         * @description create a trade order
         * @see https://docs.cloud.coinbase.com/advanced-trade-api/reference/retailbrokerageapi_postorder
         * @param {string} symbol unified symbol of the market to create an order in
         * @param {string} type 'market' or 'limit'
         * @param {string} side 'buy' or 'sell'
         * @param {float} amount how much you want to trade in units of the base currency, quote currency for 'market' 'buy' orders
         * @param {float|undefined} price the price to fulfill the order, in units of the quote currency, ignored in market orders
         * @param {object} params extra parameters specific to the coinbase api endpoint
         * @param {float|undefined} params.stopPrice price to trigger stop orders
         * @param {float|undefined} params.triggerPrice price to trigger stop orders
         * @param {float|undefined} params.stopLossPrice price to trigger stop-loss orders
         * @param {float|undefined} params.takeProfitPrice price to trigger take-profit orders
         * @param {bool|undefined} params.postOnly true or false
         * @param {string|undefined} params.timeInForce 'GTC', 'IOC', 'GTD' or 'PO'
         * @param {string|undefined} params.stop_direction 'UNKNOWN_STOP_DIRECTION', 'STOP_DIRECTION_STOP_UP', 'STOP_DIRECTION_STOP_DOWN' the direction the stopPrice is triggered from
         * @param {string|undefined} params.end_time '2023-05-25T17:01:05.092Z' for 'GTD' orders
         * @returns {object} an [order structure]{@link https://docs.ccxt.com/en/latest/manual.html#order-structure}
         */
        await this.loadMarkets ();
        const market = this.market (symbol);
        const request = {
            'client_order_id': this.uuid (),
            'product_id': market['id'],
            'side': side.toUpperCase (),
        };
        const stopPrice = this.safeNumberN (params, [ 'stopPrice', 'stop_price', 'triggerPrice' ]);
        const stopLossPrice = this.safeNumber (params, 'stopLossPrice');
        const takeProfitPrice = this.safeNumber (params, 'takeProfitPrice');
        const isStop = stopPrice !== undefined;
        const isStopLoss = stopLossPrice !== undefined;
        const isTakeProfit = takeProfitPrice !== undefined;
        const timeInForce = this.safeString (params, 'timeInForce');
        const postOnly = (timeInForce === 'PO') ? true : this.safeValue2 (params, 'postOnly', 'post_only', false);
        const endTime = this.safeString (params, 'end_time');
        let stopDirection = this.safeString (params, 'stop_direction');
        if (type === 'limit') {
            if (isStop) {
                if (stopDirection === undefined) {
                    stopDirection = (side === 'buy') ? 'STOP_DIRECTION_STOP_DOWN' : 'STOP_DIRECTION_STOP_UP';
                }
                if ((timeInForce === 'GTD') || (endTime !== undefined)) {
                    if (endTime === undefined) {
                        throw new ExchangeError (this.id + ' createOrder() requires an end_time parameter for a GTD order');
                    }
                    request['order_configuration'] = {
                        'stop_limit_stop_limit_gtd': {
                            'base_size': this.amountToPrecision (symbol, amount),
                            'limit_price': this.priceToPrecision (symbol, price),
                            'stop_price': this.priceToPrecision (symbol, stopPrice),
                            'stop_direction': stopDirection,
                            'end_time': endTime,
                        },
                    };
                } else {
                    request['order_configuration'] = {
                        'stop_limit_stop_limit_gtc': {
                            'base_size': this.amountToPrecision (symbol, amount),
                            'limit_price': this.priceToPrecision (symbol, price),
                            'stop_price': this.priceToPrecision (symbol, stopPrice),
                            'stop_direction': stopDirection,
                        },
                    };
                }
            } else if (isStopLoss || isTakeProfit) {
                let triggerPrice = undefined;
                if (isStopLoss) {
                    if (stopDirection === undefined) {
                        stopDirection = (side === 'buy') ? 'STOP_DIRECTION_STOP_UP' : 'STOP_DIRECTION_STOP_DOWN';
                    }
                    triggerPrice = this.priceToPrecision (symbol, stopLossPrice);
                } else {
                    if (stopDirection === undefined) {
                        stopDirection = (side === 'buy') ? 'STOP_DIRECTION_STOP_DOWN' : 'STOP_DIRECTION_STOP_UP';
                    }
                    triggerPrice = this.priceToPrecision (symbol, takeProfitPrice);
                }
                request['order_configuration'] = {
                    'stop_limit_stop_limit_gtc': {
                        'base_size': this.amountToPrecision (symbol, amount),
                        'limit_price': this.priceToPrecision (symbol, price),
                        'stop_price': triggerPrice,
                        'stop_direction': stopDirection,
                    },
                };
            } else {
                if ((timeInForce === 'GTD') || (endTime !== undefined)) {
                    if (endTime === undefined) {
                        throw new ExchangeError (this.id + ' createOrder() requires an end_time parameter for a GTD order');
                    }
                    request['order_configuration'] = {
                        'limit_limit_gtd': {
                            'base_size': this.amountToPrecision (symbol, amount),
                            'limit_price': this.priceToPrecision (symbol, price),
                            'end_time': endTime,
                            'post_only': postOnly,
                        },
                    };
                } else {
                    request['order_configuration'] = {
                        'limit_limit_gtc': {
                            'base_size': this.amountToPrecision (symbol, amount),
                            'limit_price': this.priceToPrecision (symbol, price),
                            'post_only': postOnly,
                        },
                    };
                }
            }
        } else {
            if (isStop || isStopLoss || isTakeProfit) {
                throw new NotSupported (this.id + ' createOrder() only stop limit orders are supported');
            }
            if (side === 'buy') {
                const createMarketBuyOrderRequiresPrice = this.safeValue (this.options, 'createMarketBuyOrderRequiresPrice', true);
                let total = undefined;
                if (createMarketBuyOrderRequiresPrice) {
                    if (price === undefined) {
                        throw new InvalidOrder (this.id + ' createOrder() requires a price argument for market buy orders on spot markets to calculate the total amount to spend (amount * price), alternatively set the createMarketBuyOrderRequiresPrice option to false and pass in the cost to spend into the amount parameter');
                    } else {
                        const amountString = this.numberToString (amount);
                        const priceString = this.numberToString (price);
                        const cost = this.parseNumber (Precise.stringMul (amountString, priceString));
                        total = this.priceToPrecision (symbol, cost);
                    }
                } else {
                    total = this.amountToPrecision (symbol, amount);
                }
                request['order_configuration'] = {
                    'market_market_ioc': {
                        'quote_size': total,
                    },
                };
            } else {
                request['order_configuration'] = {
                    'market_market_ioc': {
                        'base_size': this.amountToPrecision (symbol, amount),
                    },
                };
            }
        }
        params = this.omit (params, [ 'timeInForce', 'triggerPrice', 'stopLossPrice', 'takeProfitPrice', 'stopPrice', 'stop_price', 'stopDirection', 'stop_direction', 'clientOrderId', 'postOnly', 'post_only', 'end_time' ]);
        const response = await this.v3PrivatePostBrokerageOrders (this.extend (request, params));
        //
        //     {
        //         "success": true,
        //         "failure_reason": "UNKNOWN_FAILURE_REASON",
        //         "order_id": "52cfe5e2-0b29-4c19-a245-a6a773de5030",
        //         "success_response": {
        //             "order_id": "52cfe5e2-0b29-4c19-a245-a6a773de5030",
        //             "product_id": "LTC-BTC",
        //             "side": "SELL",
        //             "client_order_id": "4d760580-6fca-4094-a70b-ebcca8626288"
        //         },
        //         "order_configuration": null
        //     }
        //
        const success = this.safeValue (response, 'success');
        if (success !== true) {
            throw new BadRequest (this.id + ' createOrder() has failed, check your arguments and parameters');
        }
        const data = this.safeValue (response, 'success_response', {});
        return this.parseOrder (data, market);
    }

    parseOrder (order, market = undefined) {
        //
        // createOrder
        //
        //     {
        //         "order_id": "52cfe5e2-0b29-4c19-a245-a6a773de5030",
        //         "product_id": "LTC-BTC",
        //         "side": "SELL",
        //         "client_order_id": "4d760580-6fca-4094-a70b-ebcca8626288"
        //     }
        //
        // cancelOrder, cancelOrders
        //
        //     {
        //         "success": true,
        //         "failure_reason": "UNKNOWN_CANCEL_FAILURE_REASON",
        //         "order_id": "bb8851a3-4fda-4a2c-aa06-9048db0e0f0d"
        //     }
        //
        const marketId = this.safeString (order, 'product_id');
        const symbol = this.safeSymbol (marketId, market, '-');
        if (symbol !== undefined) {
            market = this.market (symbol);
        }
        const rawSide = this.safeString (order, 'side');
        const side = (rawSide !== undefined) ? rawSide.toLowerCase () : undefined;
        return this.safeOrder ({
            'info': order,
            'id': this.safeString (order, 'order_id'),
            'clientOrderId': this.safeString (order, 'client_order_id'),
            'timestamp': undefined,
            'datetime': undefined,
            'lastTradeTimestamp': undefined,
            'symbol': symbol,
            'type': undefined,
            'timeInForce': undefined,
            'postOnly': undefined,
            'side': side,
            'price': undefined,
            'stopPrice': undefined,
            'triggerPrice': undefined,
            'amount': undefined,
            'filled': undefined,
            'remaining': undefined,
            'cost': undefined,
            'average': undefined,
            'status': undefined,
            'fee': {
                'cost': undefined,
            },
            'trades': undefined,
        }, market);
    }

    async cancelOrder (id, symbol = undefined, params = {}) {
        /**
         * @method
         * @name coinbase#cancelOrder
         * @description cancels an open order
         * @see https://docs.cloud.coinbase.com/advanced-trade-api/reference/retailbrokerageapi_cancelorders
         * @param {string} id order id
         * @param {string|undefined} symbol not used by coinbase cancelOrder()
         * @param {object} params extra parameters specific to the coinbase api endpoint
         * @returns {object} An [order structure]{@link https://docs.ccxt.com/en/latest/manual.html#order-structure}
         */
        await this.loadMarkets ();
        const orders = await this.cancelOrders ([ id ], symbol, params);
        return this.safeValue (orders, 0, {});
    }

    async cancelOrders (ids, symbol = undefined, params = {}) {
        /**
         * @method
         * @name coinbase#cancelOrders
         * @description cancel multiple orders
         * @see https://docs.cloud.coinbase.com/advanced-trade-api/reference/retailbrokerageapi_cancelorders
         * @param {[string]} ids order ids
         * @param {string|undefined} symbol not used by coinbase cancelOrders()
         * @param {object} params extra parameters specific to the coinbase api endpoint
         * @returns {object} a list of [order structures]{@link https://docs.ccxt.com/en/latest/manual.html#order-structure}
         */
        await this.loadMarkets ();
        let market = undefined;
        if (symbol !== undefined) {
            market = this.market (symbol);
        }
        const request = {
            'order_ids': ids,
        };
        const response = await this.v3PrivatePostBrokerageOrdersBatchCancel (this.extend (request, params));
        //
        //     {
        //         "results": [
        //             {
        //                 "success": true,
        //                 "failure_reason": "UNKNOWN_CANCEL_FAILURE_REASON",
        //                 "order_id": "bb8851a3-4fda-4a2c-aa06-9048db0e0f0d"
        //             }
        //         ]
        //     }
        //
        const orders = this.safeValue (response, 'results', []);
        const success = this.safeValue (orders, 'success');
        if (success !== true) {
            throw new BadRequest (this.id + ' cancelOrders() has failed, check your arguments and parameters');
        }
        return this.parseOrders (orders, market);
    }

<<<<<<< HEAD
    async fetchTrades (symbol, since = undefined, limit = undefined, params = {}) {
        /**
         * @method
         * @name coinbase#fetchTrades
         * @description get the list of most recent trades for a particular symbol
         * @see https://docs.cloud.coinbase.com/advanced-trade-api/reference/retailbrokerageapi_getmarkettrades
         * @param {string} symbol unified market symbol of the trades
         * @param {int|undefined} since not used by coinbase fetchTrades
         * @param {int|undefined} limit the maximum number of trade structures to fetch
         * @param {object} params extra parameters specific to the coinbase api endpoint
         * @returns {[object]} a list of [trade structures]{@link https://docs.ccxt.com/en/latest/manual.html?#public-trades}
         */
        await this.loadMarkets ();
        const market = this.market (symbol);
        const request = {
            'product_id': market['id'],
        };
        if (limit !== undefined) {
            request['limit'] = limit;
        }
        const response = await this.v3PrivateGetBrokerageProductsProductIdTicker (this.extend (request, params));
        //
        //     {
        //         "trades": [
        //             {
        //                 "trade_id": "10092327",
        //                 "product_id": "BTC-USDT",
        //                 "price": "17488.12",
        //                 "size": "0.0000623",
        //                 "time": "2023-01-11T00:52:37.557001Z",
        //                 "side": "BUY",
        //                 "bid": "",
        //                 "ask": ""
        //             },
        //         ]
        //     }
        //
        const trades = this.safeValue (response, 'trades', []);
        return this.parseTrades (trades, market, since, limit);
    }

    async fetchMyTrades (symbol = undefined, since = undefined, limit = undefined, params = {}) {
        /**
         * @method
         * @name coinbase#fetchMyTrades
         * @description fetch all trades made by the user
         * @see https://docs.cloud.coinbase.com/advanced-trade-api/reference/retailbrokerageapi_getfills
         * @param {string} symbol unified market symbol of the trades
         * @param {int|undefined} since timestamp in ms of the earliest order, default is undefined
         * @param {int|undefined} limit the maximum number of trade structures to fetch
         * @param {object} params extra parameters specific to the coinbase api endpoint
         * @returns {[object]} a list of [trade structures]{@link https://docs.ccxt.com/en/latest/manual.html#trade-structure}
         */
        await this.loadMarkets ();
        let market = undefined;
        if (symbol !== undefined) {
            market = this.market (symbol);
        }
        const request = {};
        if (market !== undefined) {
            request['product_id'] = market['id'];
        }
        if (limit !== undefined) {
            request['limit'] = limit;
        }
        if (since !== undefined) {
            request['start_sequence_timestamp'] = this.parse8601 (since);
        }
        const response = await this.v3PrivateGetBrokerageOrdersHistoricalFills (this.extend (request, params));
        //
        //     {
        //         "fills": [
        //             {
        //                 "entry_id": "b88b82cc89e326a2778874795102cbafd08dd979a2a7a3c69603fc4c23c2e010",
        //                 "trade_id": "cdc39e45-bbd3-44ec-bf02-61742dfb16a1",
        //                 "order_id": "813a53c5-3e39-47bb-863d-2faf685d22d8",
        //                 "trade_time": "2023-01-18T01:37:38.091377090Z",
        //                 "trade_type": "FILL",
        //                 "price": "21220.64",
        //                 "size": "0.0046830664333996",
        //                 "commission": "0.0000280983986004",
        //                 "product_id": "BTC-USDT",
        //                 "sequence_timestamp": "2023-01-18T01:37:38.092520Z",
        //                 "liquidity_indicator": "UNKNOWN_LIQUIDITY_INDICATOR",
        //                 "size_in_quote": true,
        //                 "user_id": "1111111-1111-1111-1111-111111111111",
        //                 "side": "BUY"
        //             },
        //         ],
        //         "cursor": ""
        //     }
        //
        const trades = this.safeValue (response, 'fills', []);
        return this.parseTrades (trades, market, since, limit);
=======
    async fetchOHLCV (symbol, timeframe = '1m', since = undefined, limit = undefined, params = {}) {
        /**
         * @method
         * @name coinbase#fetchOHLCV
         * @description fetches historical candlestick data containing the open, high, low, and close price, and the volume of a market
         * @see https://docs.cloud.coinbase.com/advanced-trade-api/reference/retailbrokerageapi_getcandles
         * @param {string} symbol unified symbol of the market to fetch OHLCV data for
         * @param {string} timeframe the length of time each candle represents
         * @param {int|undefined} since timestamp in ms of the earliest candle to fetch
         * @param {int|undefined} limit the maximum amount of candles to fetch, not used by coinbase
         * @param {object} params extra parameters specific to the coinbase api endpoint
         * @returns {[[int]]} A list of candles ordered as timestamp, open, high, low, close, volume
         */
        await this.loadMarkets ();
        const market = this.market (symbol);
        const end = this.seconds ().toString ();
        const request = {
            'product_id': market['id'],
            'granularity': this.safeString (this.timeframes, timeframe, timeframe),
            'end': end,
        };
        if (since !== undefined) {
            since = since.toString ();
            const timeframeToSeconds = Precise.stringDiv (since, '1000');
            request['start'] = this.decimalToPrecision (timeframeToSeconds, TRUNCATE, 0, DECIMAL_PLACES);
        } else {
            request['start'] = Precise.stringSub (end, '18000'); // default to 5h in seconds, max 300 candles
        }
        const response = await this.v3PrivateGetBrokerageProductsProductIdCandles (this.extend (request, params));
        //
        //     {
        //         "candles": [
        //             {
        //                 "start": "1673391780",
        //                 "low": "17414.36",
        //                 "high": "17417.99",
        //                 "open": "17417.74",
        //                 "close": "17417.38",
        //                 "volume": "1.87780853"
        //             },
        //         ]
        //     }
        //
        const candles = this.safeValue (response, 'candles', []);
        return this.parseOHLCVs (candles, market, timeframe, since, limit);
    }

    parseOHLCV (ohlcv, market = undefined) {
        //
        //     [
        //         {
        //             "start": "1673391780",
        //             "low": "17414.36",
        //             "high": "17417.99",
        //             "open": "17417.74",
        //             "close": "17417.38",
        //             "volume": "1.87780853"
        //         },
        //     ]
        //
        return [
            this.safeTimestamp (ohlcv, 'start'),
            this.safeNumber (ohlcv, 'open'),
            this.safeNumber (ohlcv, 'high'),
            this.safeNumber (ohlcv, 'low'),
            this.safeNumber (ohlcv, 'close'),
            this.safeNumber (ohlcv, 'volume'),
        ];
>>>>>>> e11d4111
    }

    sign (path, api = [], method = 'GET', params = {}, headers = undefined, body = undefined) {
        const version = api[0];
        const signed = api[1] === 'private';
        const pathPart = (version === 'v3') ? 'api/v3' : 'v2';
        let fullPath = '/' + pathPart + '/' + this.implodeParams (path, params);
        const query = this.omit (params, this.extractParams (path));
        const savedPath = fullPath;
        if (method === 'GET') {
            if (Object.keys (query).length) {
                fullPath += '?' + this.urlencode (query);
            }
        }
        const url = this.urls['api']['rest'] + fullPath;
        if (signed) {
            const authorization = this.safeString (this.headers, 'Authorization');
            if (authorization !== undefined) {
                headers = {
                    'Authorization': authorization,
                    'Content-Type': 'application/json',
                };
            } else if (this.token) {
                headers = {
                    'Authorization': 'Bearer ' + this.token,
                    'Content-Type': 'application/json',
                };
            } else {
                this.checkRequiredCredentials ();
                const nonce = this.nonce ().toString ();
                let payload = '';
                if (method !== 'GET') {
                    if (Object.keys (query).length) {
                        body = this.json (query);
                        payload = body;
                    }
                }
                let auth = undefined;
                if (version === 'v3') {
                    auth = nonce + method + savedPath + payload;
                } else {
                    auth = nonce + method + fullPath + payload;
                }
                const signature = this.hmac (this.encode (auth), this.encode (this.secret));
                headers = {
                    'CB-ACCESS-KEY': this.apiKey,
                    'CB-ACCESS-SIGN': signature,
                    'CB-ACCESS-TIMESTAMP': nonce,
                    'Content-Type': 'application/json',
                };
            }
        }
        return { 'url': url, 'method': method, 'body': body, 'headers': headers };
    }

    handleErrors (code, reason, url, method, headers, body, response, requestHeaders, requestBody) {
        if (response === undefined) {
            return; // fallback to default error handler
        }
        const feedback = this.id + ' ' + body;
        //
        //    {"error": "invalid_request", "error_description": "The request is missing a required parameter, includes an unsupported parameter value, or is otherwise malformed."}
        //
        // or
        //
        //    {
        //      "errors": [
        //        {
        //          "id": "not_found",
        //          "message": "Not found"
        //        }
        //      ]
        //    }
        //
        let errorCode = this.safeString (response, 'error');
        if (errorCode !== undefined) {
            const errorMessage = this.safeString (response, 'error_description');
            this.throwExactlyMatchedException (this.exceptions['exact'], errorCode, feedback);
            this.throwBroadlyMatchedException (this.exceptions['broad'], errorMessage, feedback);
            throw new ExchangeError (feedback);
        }
        const errors = this.safeValue (response, 'errors');
        if (errors !== undefined) {
            if (Array.isArray (errors)) {
                const numErrors = errors.length;
                if (numErrors > 0) {
                    errorCode = this.safeString (errors[0], 'id');
                    const errorMessage = this.safeString (errors[0], 'message');
                    if (errorCode !== undefined) {
                        this.throwExactlyMatchedException (this.exceptions['exact'], errorCode, feedback);
                        this.throwBroadlyMatchedException (this.exceptions['broad'], errorMessage, feedback);
                        throw new ExchangeError (feedback);
                    }
                }
            }
        }
        const advancedTrade = this.options['advanced'];
        const data = this.safeValue (response, 'data');
        if ((data === undefined) && (!advancedTrade)) {
            throw new ExchangeError (this.id + ' failed due to a malformed response ' + this.json (response));
        }
    }
};<|MERGE_RESOLUTION|>--- conflicted
+++ resolved
@@ -68,13 +68,8 @@
                 'fetchMarkOHLCV': false,
                 'fetchMyBuys': true,
                 'fetchMySells': true,
-<<<<<<< HEAD
                 'fetchMyTrades': true,
-                'fetchOHLCV': false,
-=======
-                'fetchMyTrades': undefined,
                 'fetchOHLCV': true,
->>>>>>> e11d4111
                 'fetchOpenInterestHistory': false,
                 'fetchOpenOrders': undefined,
                 'fetchOrder': undefined,
@@ -2120,102 +2115,6 @@
         return this.parseOrders (orders, market);
     }
 
-<<<<<<< HEAD
-    async fetchTrades (symbol, since = undefined, limit = undefined, params = {}) {
-        /**
-         * @method
-         * @name coinbase#fetchTrades
-         * @description get the list of most recent trades for a particular symbol
-         * @see https://docs.cloud.coinbase.com/advanced-trade-api/reference/retailbrokerageapi_getmarkettrades
-         * @param {string} symbol unified market symbol of the trades
-         * @param {int|undefined} since not used by coinbase fetchTrades
-         * @param {int|undefined} limit the maximum number of trade structures to fetch
-         * @param {object} params extra parameters specific to the coinbase api endpoint
-         * @returns {[object]} a list of [trade structures]{@link https://docs.ccxt.com/en/latest/manual.html?#public-trades}
-         */
-        await this.loadMarkets ();
-        const market = this.market (symbol);
-        const request = {
-            'product_id': market['id'],
-        };
-        if (limit !== undefined) {
-            request['limit'] = limit;
-        }
-        const response = await this.v3PrivateGetBrokerageProductsProductIdTicker (this.extend (request, params));
-        //
-        //     {
-        //         "trades": [
-        //             {
-        //                 "trade_id": "10092327",
-        //                 "product_id": "BTC-USDT",
-        //                 "price": "17488.12",
-        //                 "size": "0.0000623",
-        //                 "time": "2023-01-11T00:52:37.557001Z",
-        //                 "side": "BUY",
-        //                 "bid": "",
-        //                 "ask": ""
-        //             },
-        //         ]
-        //     }
-        //
-        const trades = this.safeValue (response, 'trades', []);
-        return this.parseTrades (trades, market, since, limit);
-    }
-
-    async fetchMyTrades (symbol = undefined, since = undefined, limit = undefined, params = {}) {
-        /**
-         * @method
-         * @name coinbase#fetchMyTrades
-         * @description fetch all trades made by the user
-         * @see https://docs.cloud.coinbase.com/advanced-trade-api/reference/retailbrokerageapi_getfills
-         * @param {string} symbol unified market symbol of the trades
-         * @param {int|undefined} since timestamp in ms of the earliest order, default is undefined
-         * @param {int|undefined} limit the maximum number of trade structures to fetch
-         * @param {object} params extra parameters specific to the coinbase api endpoint
-         * @returns {[object]} a list of [trade structures]{@link https://docs.ccxt.com/en/latest/manual.html#trade-structure}
-         */
-        await this.loadMarkets ();
-        let market = undefined;
-        if (symbol !== undefined) {
-            market = this.market (symbol);
-        }
-        const request = {};
-        if (market !== undefined) {
-            request['product_id'] = market['id'];
-        }
-        if (limit !== undefined) {
-            request['limit'] = limit;
-        }
-        if (since !== undefined) {
-            request['start_sequence_timestamp'] = this.parse8601 (since);
-        }
-        const response = await this.v3PrivateGetBrokerageOrdersHistoricalFills (this.extend (request, params));
-        //
-        //     {
-        //         "fills": [
-        //             {
-        //                 "entry_id": "b88b82cc89e326a2778874795102cbafd08dd979a2a7a3c69603fc4c23c2e010",
-        //                 "trade_id": "cdc39e45-bbd3-44ec-bf02-61742dfb16a1",
-        //                 "order_id": "813a53c5-3e39-47bb-863d-2faf685d22d8",
-        //                 "trade_time": "2023-01-18T01:37:38.091377090Z",
-        //                 "trade_type": "FILL",
-        //                 "price": "21220.64",
-        //                 "size": "0.0046830664333996",
-        //                 "commission": "0.0000280983986004",
-        //                 "product_id": "BTC-USDT",
-        //                 "sequence_timestamp": "2023-01-18T01:37:38.092520Z",
-        //                 "liquidity_indicator": "UNKNOWN_LIQUIDITY_INDICATOR",
-        //                 "size_in_quote": true,
-        //                 "user_id": "1111111-1111-1111-1111-111111111111",
-        //                 "side": "BUY"
-        //             },
-        //         ],
-        //         "cursor": ""
-        //     }
-        //
-        const trades = this.safeValue (response, 'fills', []);
-        return this.parseTrades (trades, market, since, limit);
-=======
     async fetchOHLCV (symbol, timeframe = '1m', since = undefined, limit = undefined, params = {}) {
         /**
          * @method
@@ -2284,7 +2183,102 @@
             this.safeNumber (ohlcv, 'close'),
             this.safeNumber (ohlcv, 'volume'),
         ];
->>>>>>> e11d4111
+    }
+
+    async fetchTrades (symbol, since = undefined, limit = undefined, params = {}) {
+        /**
+         * @method
+         * @name coinbase#fetchTrades
+         * @description get the list of most recent trades for a particular symbol
+         * @see https://docs.cloud.coinbase.com/advanced-trade-api/reference/retailbrokerageapi_getmarkettrades
+         * @param {string} symbol unified market symbol of the trades
+         * @param {int|undefined} since not used by coinbase fetchTrades
+         * @param {int|undefined} limit the maximum number of trade structures to fetch
+         * @param {object} params extra parameters specific to the coinbase api endpoint
+         * @returns {[object]} a list of [trade structures]{@link https://docs.ccxt.com/en/latest/manual.html?#public-trades}
+         */
+        await this.loadMarkets ();
+        const market = this.market (symbol);
+        const request = {
+            'product_id': market['id'],
+        };
+        if (limit !== undefined) {
+            request['limit'] = limit;
+        }
+        const response = await this.v3PrivateGetBrokerageProductsProductIdTicker (this.extend (request, params));
+        //
+        //     {
+        //         "trades": [
+        //             {
+        //                 "trade_id": "10092327",
+        //                 "product_id": "BTC-USDT",
+        //                 "price": "17488.12",
+        //                 "size": "0.0000623",
+        //                 "time": "2023-01-11T00:52:37.557001Z",
+        //                 "side": "BUY",
+        //                 "bid": "",
+        //                 "ask": ""
+        //             },
+        //         ]
+        //     }
+        //
+        const trades = this.safeValue (response, 'trades', []);
+        return this.parseTrades (trades, market, since, limit);
+    }
+
+    async fetchMyTrades (symbol = undefined, since = undefined, limit = undefined, params = {}) {
+        /**
+         * @method
+         * @name coinbase#fetchMyTrades
+         * @description fetch all trades made by the user
+         * @see https://docs.cloud.coinbase.com/advanced-trade-api/reference/retailbrokerageapi_getfills
+         * @param {string} symbol unified market symbol of the trades
+         * @param {int|undefined} since timestamp in ms of the earliest order, default is undefined
+         * @param {int|undefined} limit the maximum number of trade structures to fetch
+         * @param {object} params extra parameters specific to the coinbase api endpoint
+         * @returns {[object]} a list of [trade structures]{@link https://docs.ccxt.com/en/latest/manual.html#trade-structure}
+         */
+        await this.loadMarkets ();
+        let market = undefined;
+        if (symbol !== undefined) {
+            market = this.market (symbol);
+        }
+        const request = {};
+        if (market !== undefined) {
+            request['product_id'] = market['id'];
+        }
+        if (limit !== undefined) {
+            request['limit'] = limit;
+        }
+        if (since !== undefined) {
+            request['start_sequence_timestamp'] = this.parse8601 (since);
+        }
+        const response = await this.v3PrivateGetBrokerageOrdersHistoricalFills (this.extend (request, params));
+        //
+        //     {
+        //         "fills": [
+        //             {
+        //                 "entry_id": "b88b82cc89e326a2778874795102cbafd08dd979a2a7a3c69603fc4c23c2e010",
+        //                 "trade_id": "cdc39e45-bbd3-44ec-bf02-61742dfb16a1",
+        //                 "order_id": "813a53c5-3e39-47bb-863d-2faf685d22d8",
+        //                 "trade_time": "2023-01-18T01:37:38.091377090Z",
+        //                 "trade_type": "FILL",
+        //                 "price": "21220.64",
+        //                 "size": "0.0046830664333996",
+        //                 "commission": "0.0000280983986004",
+        //                 "product_id": "BTC-USDT",
+        //                 "sequence_timestamp": "2023-01-18T01:37:38.092520Z",
+        //                 "liquidity_indicator": "UNKNOWN_LIQUIDITY_INDICATOR",
+        //                 "size_in_quote": true,
+        //                 "user_id": "1111111-1111-1111-1111-111111111111",
+        //                 "side": "BUY"
+        //             },
+        //         ],
+        //         "cursor": ""
+        //     }
+        //
+        const trades = this.safeValue (response, 'fills', []);
+        return this.parseTrades (trades, market, since, limit);
     }
 
     sign (path, api = [], method = 'GET', params = {}, headers = undefined, body = undefined) {
