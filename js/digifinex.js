--- conflicted
+++ resolved
@@ -2167,7 +2167,68 @@
         };
     }
 
-<<<<<<< HEAD
+    async fetchFundingRateHistory (symbol = undefined, since = undefined, limit = undefined, params = {}) {
+        /**
+         * @method
+         * @name digifinex#fetchFundingRateHistory
+         * @description fetches historical funding rate prices
+         * @param {string|undefined} symbol unified symbol of the market to fetch the funding rate history for
+         * @param {int|undefined} since timestamp in ms of the earliest funding rate to fetch
+         * @param {int|undefined} limit the maximum amount of [funding rate structures]{@link https://docs.ccxt.com/en/latest/manual.html?#funding-rate-history-structure} to fetch
+         * @param {object} params extra parameters specific to the digifinex api endpoint
+         * @returns {[object]} a list of [funding rate structures]{@link https://docs.ccxt.com/en/latest/manual.html?#funding-rate-history-structure}
+         */
+        this.checkRequiredSymbol ('fetchFundingRateHistory', symbol);
+        await this.loadMarkets ();
+        const market = this.market (symbol);
+        if (!market['swap']) {
+            throw new BadSymbol (this.id + ' fetchFundingRateHistory() supports swap contracts only');
+        }
+        const request = {
+            'instrument_id': market['id'],
+        };
+        if (since !== undefined) {
+            request['start_timestamp'] = since;
+        }
+        if (limit !== undefined) {
+            request['limit'] = limit;
+        }
+        const response = await this.publicSwapGetPublicFundingRateHistory (this.extend (request, params));
+        //
+        //     {
+        //         "code": 0,
+        //         "data": {
+        //             "instrument_id": "BTCUSDTPERP",
+        //             "funding_rates": [
+        //                 {
+        //                     "rate": "-0.00375",
+        //                     "time": 1607673600000
+        //                 },
+        //                 ...
+        //             ]
+        //         }
+        //     }
+        //
+        const data = this.safeValue (response, 'data', {});
+        const result = this.safeValue (data, 'funding_rates', []);
+        const rates = [];
+        for (let i = 0; i < result.length; i++) {
+            const entry = result[i];
+            const marketId = this.safeString (data, 'instrument_id');
+            const symbol = this.safeSymbol (marketId);
+            const timestamp = this.safeInteger (entry, 'time');
+            rates.push ({
+                'info': entry,
+                'symbol': symbol,
+                'fundingRate': this.safeString (entry, 'rate'),
+                'timestamp': timestamp,
+                'datetime': this.iso8601 (timestamp),
+            });
+        }
+        const sorted = this.sortBy (rates, 'timestamp');
+        return this.filterBySymbolSinceLimit (sorted, symbol, since, limit);
+    }
+
     async fetchPositions (symbols = undefined, params = {}) {
         /**
          * @method
@@ -2435,68 +2496,6 @@
             'marginRatio': this.safeNumber (position, 'margin_ratio'),
             'percentage': undefined,
         };
-=======
-    async fetchFundingRateHistory (symbol = undefined, since = undefined, limit = undefined, params = {}) {
-        /**
-         * @method
-         * @name digifinex#fetchFundingRateHistory
-         * @description fetches historical funding rate prices
-         * @param {string|undefined} symbol unified symbol of the market to fetch the funding rate history for
-         * @param {int|undefined} since timestamp in ms of the earliest funding rate to fetch
-         * @param {int|undefined} limit the maximum amount of [funding rate structures]{@link https://docs.ccxt.com/en/latest/manual.html?#funding-rate-history-structure} to fetch
-         * @param {object} params extra parameters specific to the digifinex api endpoint
-         * @returns {[object]} a list of [funding rate structures]{@link https://docs.ccxt.com/en/latest/manual.html?#funding-rate-history-structure}
-         */
-        this.checkRequiredSymbol ('fetchFundingRateHistory', symbol);
-        await this.loadMarkets ();
-        const market = this.market (symbol);
-        if (!market['swap']) {
-            throw new BadSymbol (this.id + ' fetchFundingRateHistory() supports swap contracts only');
-        }
-        const request = {
-            'instrument_id': market['id'],
-        };
-        if (since !== undefined) {
-            request['start_timestamp'] = since;
-        }
-        if (limit !== undefined) {
-            request['limit'] = limit;
-        }
-        const response = await this.publicSwapGetPublicFundingRateHistory (this.extend (request, params));
-        //
-        //     {
-        //         "code": 0,
-        //         "data": {
-        //             "instrument_id": "BTCUSDTPERP",
-        //             "funding_rates": [
-        //                 {
-        //                     "rate": "-0.00375",
-        //                     "time": 1607673600000
-        //                 },
-        //                 ...
-        //             ]
-        //         }
-        //     }
-        //
-        const data = this.safeValue (response, 'data', {});
-        const result = this.safeValue (data, 'funding_rates', []);
-        const rates = [];
-        for (let i = 0; i < result.length; i++) {
-            const entry = result[i];
-            const marketId = this.safeString (data, 'instrument_id');
-            const symbol = this.safeSymbol (marketId);
-            const timestamp = this.safeInteger (entry, 'time');
-            rates.push ({
-                'info': entry,
-                'symbol': symbol,
-                'fundingRate': this.safeString (entry, 'rate'),
-                'timestamp': timestamp,
-                'datetime': this.iso8601 (timestamp),
-            });
-        }
-        const sorted = this.sortBy (rates, 'timestamp');
-        return this.filterBySymbolSinceLimit (sorted, symbol, since, limit);
->>>>>>> f848e538
     }
 
     handleMarginModeAndParams (methodName, params = {}) {
