--- conflicted
+++ resolved
@@ -511,12 +511,7 @@
             this.ohlcvs[symbol][timeframe] = stored;
         }
         const length = stored.length;
-<<<<<<< HEAD
-        // check timestamp of last ohlcv
-        if (length && parsed[0] === stored[length - 1][0]) {
-=======
         if (length && (parsed[0] === stored[length - 1][0])) {
->>>>>>> 0a4f80bc
             stored[length - 1] = parsed;
         } else {
             stored.append (parsed);
