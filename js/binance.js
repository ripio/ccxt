'use strict';

//  ---------------------------------------------------------------------------

const Exchange = require ('./base/Exchange');
const { ExchangeError, ArgumentsRequired, ExchangeNotAvailable, InsufficientFunds, OrderNotFound, InvalidOrder, DDoSProtection, InvalidNonce, AuthenticationError, RateLimitExceeded, PermissionDenied, NotSupported, BadRequest, BadSymbol, AccountSuspended, OrderImmediatelyFillable, OnMaintenance, BadResponse, RequestTimeout, OrderNotFillable, MarginModeAlreadySet } = require ('./base/errors');
const { TRUNCATE, DECIMAL_PLACES } = require ('./base/functions/number');
const Precise = require ('./base/Precise');

//  ---------------------------------------------------------------------------

module.exports = class binance extends Exchange {
    describe () {
        return this.deepExtend (super.describe (), {
            'id': 'binance',
            'name': 'Binance',
            'countries': [ 'JP', 'MT' ], // Japan, Malta
            'rateLimit': 50,
            'certified': true,
            'pro': true,
            // new metainfo interface
            'has': {
                'CORS': undefined,
                'spot': true,
                'margin': true,
                'swap': true,
                'future': true,
                'option': undefined,
                'addMargin': true,
                'borrowMargin': true,
                'cancelAllOrders': true,
                'cancelOrder': true,
                'cancelOrders': undefined,
                'createDepositAddress': false,
                'createOrder': true,
                'createReduceOnlyOrder': true,
                'createStopLimitOrder': true,
                'createStopMarketOrder': false,
                'createStopOrder': true,
                'fetchAccounts': undefined,
                'fetchBalance': true,
                'fetchBidsAsks': true,
                'fetchBorrowInterest': true,
                'fetchBorrowRate': true,
                'fetchBorrowRateHistories': false,
                'fetchBorrowRateHistory': true,
                'fetchBorrowRates': false,
                'fetchBorrowRatesPerSymbol': false,
                'fetchCanceledOrders': false,
                'fetchClosedOrder': false,
                'fetchClosedOrders': 'emulated',
                'fetchCurrencies': true,
                'fetchDeposit': false,
                'fetchDepositAddress': true,
                'fetchDepositAddresses': false,
                'fetchDepositAddressesByNetwork': false,
                'fetchDeposits': true,
                'fetchFundingHistory': true,
                'fetchFundingRate': true,
                'fetchFundingRateHistory': true,
                'fetchFundingRates': true,
                'fetchIndexOHLCV': true,
                'fetchL3OrderBook': false,
                'fetchLedger': undefined,
                'fetchLeverage': false,
                'fetchLeverageTiers': true,
                'fetchMarketLeverageTiers': 'emulated',
                'fetchMarkets': true,
                'fetchMarkOHLCV': true,
                'fetchMyTrades': true,
                'fetchOHLCV': true,
                'fetchOpenInterestHistory': true,
                'fetchOpenOrder': false,
                'fetchOpenOrders': true,
                'fetchOrder': true,
                'fetchOrderBook': true,
                'fetchOrderBooks': false,
                'fetchOrders': true,
                'fetchOrderTrades': true,
                'fetchPosition': undefined,
                'fetchPositions': true,
                'fetchPositionsRisk': true,
                'fetchPremiumIndexOHLCV': false,
                'fetchStatus': true,
                'fetchTicker': true,
                'fetchTickers': true,
                'fetchTime': true,
                'fetchTrades': true,
                'fetchTradingFee': true,
                'fetchTradingFees': true,
                'fetchTradingLimits': undefined,
                'fetchTransactionFee': undefined,
                'fetchTransactionFees': true,
                'fetchTransactions': false,
                'fetchTransfers': true,
                'fetchWithdrawal': false,
                'fetchWithdrawals': true,
                'fetchWithdrawalWhitelist': false,
                'reduceMargin': true,
                'repayMargin': true,
                'setLeverage': true,
                'setMargin': false,
                'setMarginMode': true,
                'setPositionMode': true,
                'signIn': false,
                'transfer': true,
                'withdraw': true,
            },
            'timeframes': {
                '1m': '1m',
                '3m': '3m',
                '5m': '5m',
                '15m': '15m',
                '30m': '30m',
                '1h': '1h',
                '2h': '2h',
                '4h': '4h',
                '6h': '6h',
                '8h': '8h',
                '12h': '12h',
                '1d': '1d',
                '3d': '3d',
                '1w': '1w',
                '1M': '1M',
            },
            'urls': {
                'logo': 'https://user-images.githubusercontent.com/1294454/29604020-d5483cdc-87ee-11e7-94c7-d1a8d9169293.jpg',
                'test': {
                    'dapiPublic': 'https://testnet.binancefuture.com/dapi/v1',
                    'dapiPrivate': 'https://testnet.binancefuture.com/dapi/v1',
                    'vapiPublic': 'https://testnet.binanceops.com/vapi/v1',
                    'vapiPrivate': 'https://testnet.binanceops.com/vapi/v1',
                    'fapiPublic': 'https://testnet.binancefuture.com/fapi/v1',
                    'fapiPrivate': 'https://testnet.binancefuture.com/fapi/v1',
                    'fapiPrivateV2': 'https://testnet.binancefuture.com/fapi/v2',
                    'public': 'https://testnet.binance.vision/api/v3',
                    'private': 'https://testnet.binance.vision/api/v3',
                    'v1': 'https://testnet.binance.vision/api/v1',
                },
                'api': {
                    'wapi': 'https://api.binance.com/wapi/v3',
                    'sapi': 'https://api.binance.com/sapi/v1',
                    'sapiV3': 'https://api.binance.com/sapi/v3',
                    'dapiPublic': 'https://dapi.binance.com/dapi/v1',
                    'dapiPrivate': 'https://dapi.binance.com/dapi/v1',
                    'vapiPublic': 'https://vapi.binance.com/vapi/v1',
                    'vapiPrivate': 'https://vapi.binance.com/vapi/v1',
                    'dapiPrivateV2': 'https://dapi.binance.com/dapi/v2',
                    'dapiData': 'https://dapi.binance.com/futures/data',
                    'fapiPublic': 'https://fapi.binance.com/fapi/v1',
                    'fapiPrivate': 'https://fapi.binance.com/fapi/v1',
                    'fapiData': 'https://fapi.binance.com/futures/data',
                    'fapiPrivateV2': 'https://fapi.binance.com/fapi/v2',
                    'public': 'https://api.binance.com/api/v3',
                    'private': 'https://api.binance.com/api/v3',
                    'v1': 'https://api.binance.com/api/v1',
                },
                'www': 'https://www.binance.com',
                'referral': {
                    'url': 'https://www.binance.com/en/register?ref=D7YA7CLY',
                    'discount': 0.1,
                },
                'doc': [
                    'https://binance-docs.github.io/apidocs/spot/en',
                ],
                'api_management': 'https://www.binance.com/en/usercenter/settings/api-management',
                'fees': 'https://www.binance.com/en/fee/schedule',
            },
            'depth': 1,
            'api': {
                // the API structure below will need 3-layer apidefs
                'sapi': {
                    // IP (api) = 1200 per minute => (rateLimit = 50)
                    // IP (sapi) request rate limit of 12 000 per minute
                    // 1 IP (sapi) => cost = 0.1
                    // 10 IP (sapi) => cost = 1
                    // UID (sapi) request rate limit of 180 000 per minute
                    // 1 UID (sapi) => cost = 1200 / 180 000 = 0.006667
                    'get': {
                        'system/status': 0.1,
                        // these endpoints require this.apiKey
                        'accountSnapshot': 240, // Weight(IP): 2400 => cost = 0.1 * 2400 = 240
                        'margin/asset': 1, // Weight(IP): 10 => cost = 0.1 * 10 = 1
                        'margin/pair': 1,
                        'margin/allAssets': 0.1,
                        'margin/allPairs': 0.1,
                        'margin/priceIndex': 1,
                        // these endpoints require this.apiKey + this.secret
                        'asset/assetDividend': 1,
                        'asset/dribblet': 0.1,
                        'asset/transfer': 0.1,
                        'asset/assetDetail': 0.1,
                        'asset/tradeFee': 0.1,
                        'margin/loan': 1,
                        'margin/repay': 1,
                        'margin/account': 1,
                        'margin/transfer': 0.1,
                        'margin/interestHistory': 0.1,
                        'margin/forceLiquidationRec': 0.1,
                        'margin/order': 1,
                        'margin/openOrders': 1,
                        'margin/allOrders': 20, // Weight(IP): 200 => cost = 0.1 * 200 = 20
                        'margin/myTrades': 1,
                        'margin/maxBorrowable': 5, // Weight(IP): 50 => cost = 0.1 * 50 = 5
                        'margin/maxTransferable': 5,
                        'margin/isolated/transfer': 0.1,
                        'margin/isolated/account': 1,
                        'margin/isolated/pair': 1,
                        'margin/isolated/allPairs': 1,
                        'margin/isolated/accountLimit': 0.1,
                        'margin/interestRateHistory': 0.1,
                        'margin/orderList': 1,
                        'margin/allOrderList': 20, // Weight(IP): 200 => cost = 0.1 * 200 = 20
                        'margin/openOrderList': 1,
                        'margin/crossMarginData': { 'cost': 0.1, 'noCoin': 0.5 },
                        'margin/isolatedMarginData': { 'cost': 0.1, 'noCoin': 1 },
                        'margin/isolatedMarginTier': 0.1,
                        'margin/rateLimit/order': 2,
                        'margin/dribblet': 0.1,
                        'loan/income': 40, // Weight(UID): 6000 => cost = 0.006667 * 6000 = 40
                        'fiat/orders': 600.03, // Weight(UID): 90000 => cost = 0.006667 * 90000 = 600.03
                        'fiat/payments': 0.1,
                        'futures/transfer': 1,
                        'futures/loan/borrow/history': 1,
                        'futures/loan/repay/history': 1,
                        'futures/loan/wallet': 1,
                        'futures/loan/configs': 1,
                        'futures/loan/calcAdjustLevel': 5, // Weight(IP): 50 => cost = 0.1 * 50 = 5
                        'futures/loan/calcMaxAdjustAmount': 5,
                        'futures/loan/adjustCollateral/history': 1,
                        'futures/loan/liquidationHistory': 1,
                        'rebate/taxQuery': 20.001, // Weight(UID): 3000 => cost = 0.006667 * 3000 = 20.001
                        // https://binance-docs.github.io/apidocs/spot/en/#withdraw-sapi
                        'capital/config/getall': 1, // get networks for withdrawing USDT ERC20 vs USDT Omni
                        'capital/deposit/address': 1,
                        'capital/deposit/hisrec': 0.1,
                        'capital/deposit/subAddress': 0.1,
                        'capital/deposit/subHisrec': 0.1,
                        'capital/withdraw/history': 0.1,
                        'convert/tradeFlow': 0.6667, // Weight(UID): 100 => cost = 0.006667 * 100 = 0.6667
                        'account/status': 0.1,
                        'account/apiTradingStatus': 0.1,
                        'account/apiRestrictions/ipRestriction': 0.1,
                        'bnbBurn': 0.1,
                        // 'sub-account/assets': 1, (v3 endpoint)
                        'sub-account/futures/account': 1,
                        'sub-account/futures/accountSummary': 0.1,
                        'sub-account/futures/positionRisk': 1,
                        'sub-account/futures/internalTransfer': 0.1,
                        'sub-account/list': 0.1,
                        'sub-account/margin/account': 1,
                        'sub-account/margin/accountSummary': 1,
                        'sub-account/spotSummary': 0.1,
                        'sub-account/status': 1,
                        'sub-account/sub/transfer/history': 0.1,
                        'sub-account/transfer/subUserHistory': 0.1,
                        'sub-account/universalTransfer': 0.1,
                        'managed-subaccount/asset': 0.1,
                        'managed-subaccount/accountSnapshot': 240,
                        // lending endpoints
                        'lending/daily/product/list': 0.1,
                        'lending/daily/userLeftQuota': 0.1,
                        'lending/daily/userRedemptionQuota': 0.1,
                        'lending/daily/token/position': 0.1,
                        'lending/union/account': 0.1,
                        'lending/union/purchaseRecord': 0.1,
                        'lending/union/redemptionRecord': 0.1,
                        'lending/union/interestHistory': 0.1,
                        'lending/project/list': 0.1,
                        'lending/project/position/list': 0.1,
                        // mining endpoints
                        'mining/pub/algoList': 0.1,
                        'mining/pub/coinList': 0.1,
                        'mining/worker/detail': 0.5, // Weight(IP): 5 => cost = 0.1 * 5 = 0.5
                        'mining/worker/list': 0.5,
                        'mining/payment/list': 0.5,
                        'mining/statistics/user/status': 0.5,
                        'mining/statistics/user/list': 0.5,
                        'mining/payment/uid': 0.5,
                        // liquid swap endpoints
                        'bswap/pools': 0.1,
                        'bswap/liquidity': { 'cost': 0.1, 'noPoolId': 1 },
                        'bswap/liquidityOps': 20.001, // Weight(UID): 3000 => cost = 0.006667 * 3000 = 20.001
                        'bswap/quote': 1.00005, // Weight(UID): 150 => cost = 0.006667 * 150 = 1.00005
                        'bswap/swap': 20.001, // Weight(UID): 3000 => cost = 0.006667 * 3000 = 20.001
                        'bswap/poolConfigure': 1.00005, // Weight(UID): 150 => cost = 0.006667 * 150 = 1.00005
                        'bswap/addLiquidityPreview': 1.00005, // Weight(UID): 150 => cost = 0.006667 * 150 = 1.00005
                        'bswap/removeLiquidityPreview': 1.00005, // Weight(UID): 150 => cost = 0.006667 * 150 = 1.00005
                        'bswap/unclaimedRewards': 6.667, // Weight(UID): 1000 => cost = 0.006667 * 1000 = 6.667
                        'bswap/claimedHistory': 6.667, // Weight(UID): 1000 => cost = 0.006667 * 1000 = 6.667
                        // leveraged token endpoints
                        'blvt/tokenInfo': 0.1,
                        'blvt/subscribe/record': 0.1,
                        'blvt/redeem/record': 0.1,
                        'blvt/userLimit': 0.1,
                        // broker api TODO (NOT IN DOCS)
                        'apiReferral/ifNewUser': 1,
                        'apiReferral/customization': 1,
                        'apiReferral/userCustomization': 1,
                        'apiReferral/rebate/recentRecord': 1,
                        'apiReferral/rebate/historicalRecord': 1,
                        'apiReferral/kickback/recentRecord': 1,
                        'apiReferral/kickback/historicalRecord': 1,
                        // brokerage API TODO https://binance-docs.github.io/Brokerage-API/General/ does not state ratelimits
                        'broker/subAccountApi': 1,
                        'broker/subAccount': 1,
                        'broker/subAccountApi/commission/futures': 1,
                        'broker/subAccountApi/commission/coinFutures': 1,
                        'broker/info': 1,
                        'broker/transfer': 1,
                        'broker/transfer/futures': 1,
                        'broker/rebate/recentRecord': 1,
                        'broker/rebate/historicalRecord': 1,
                        'broker/subAccount/bnbBurn/status': 1,
                        'broker/subAccount/depositHist': 1,
                        'broker/subAccount/spotSummary': 1,
                        'broker/subAccount/marginSummary': 1,
                        'broker/subAccount/futuresSummary': 1,
                        'broker/rebate/futures/recentRecord': 1,
                        'broker/subAccountApi/ipRestriction': 1,
                        'broker/universalTransfer': 1,
                        // v2 not supported yet
                        // GET /sapi/v2/broker/subAccount/futuresSummary
                        'account/apiRestrictions': 0.1,
                        // c2c / p2p
                        'c2c/orderMatch/listUserOrderHistory': 0.1,
                        // nft endpoints
                        'nft/history/transactions': 20.001, // Weight(UID): 3000 => cost = 0.006667 * 3000 = 20.001
                        'nft/history/deposit': 20.001,
                        'nft/history/withdraw': 20.001,
                        'nft/user/getAsset': 20.001,
                        'pay/transactions': 20.001, // Weight(UID): 3000 => cost = 0.006667 * 3000 = 20.001
                        'giftcard/verify': 0.1,
                        'giftcard/cryptography/rsa-public-key': 0.1,
                        'algo/futures/openOrders': 0.1,
                        'algo/futures/historicalOrders': 0.1,
                        'algo/futures/subOrders': 0.1,
                        'portfolio/account': 0.1,
                        'portfolio/collateralRate': 5,
                        'portfolio/pmLoan': 3.3335,
                        // staking
                        'staking/productList': 0.1,
                        'staking/position': 0.1,
                        'staking/stakingRecord': 0.1,
                        'staking/personalLeftQuota': 0.1,
                    },
                    'post': {
                        'asset/dust': 1,
                        'asset/dust-btc': 0.1,
                        'asset/transfer': 0.1,
                        'asset/get-funding-asset': 0.1,
                        'account/disableFastWithdrawSwitch': 0.1,
                        'account/enableFastWithdrawSwitch': 0.1,
                        // 'account/apiRestrictions/ipRestriction': 1, discontinued
                        // 'account/apiRestrictions/ipRestriction/ipList': 1, discontinued
                        'capital/withdraw/apply': 0.1,
                        'margin/transfer': 1, // Weight(IP): 600 => cost = 0.1 * 600 = 60
                        'margin/loan': 20.001, // Weight(UID): 3000 => cost = 0.006667 * 3000 = 20.001
                        'margin/repay': 20.001,
                        'margin/order': 0.040002, // Weight(UID): 6 => cost = 0.006667 * 6 = 0.040002
                        'margin/order/oco': 0.040002,
                        // 'margin/isolated/create': 1, discontinued
                        'margin/isolated/transfer': 4.0002, // Weight(UID): 600 => cost = 0.006667 * 600 = 4.0002
                        'margin/isolated/account': 2.0001, // Weight(UID): 300 => cost = 0.006667 * 300 = 2.0001
                        'bnbBurn': 0.1,
                        'sub-account/margin/transfer': 4.0002, // Weight(UID): 600 => cost =  0.006667 * 600 = 4.0002
                        'sub-account/margin/enable': 0.1,
                        'sub-account/futures/enable': 0.1,
                        'sub-account/futures/transfer': 0.1,
                        'sub-account/futures/internalTransfer': 0.1,
                        'sub-account/transfer/subToSub': 0.1,
                        'sub-account/transfer/subToMaster': 0.1,
                        'sub-account/universalTransfer': 0.1,
                        'managed-subaccount/deposit': 0.1,
                        'managed-subaccount/withdraw': 0.1,
                        'userDataStream': 0.1,
                        'userDataStream/isolated': 0.1,
                        'futures/transfer': 0.1,
                        'futures/loan/borrow': 20.001, // Weight(UID): 3000 => cost = 0.006667 * 3000 = 20.001
                        'futures/loan/repay': 20.001,
                        'futures/loan/adjustCollateral': 20.001,
                        // lending
                        'lending/customizedFixed/purchase': 0.1,
                        'lending/daily/purchase': 0.1,
                        'lending/daily/redeem': 0.1,
                        // liquid swap endpoints
                        'bswap/liquidityAdd': 60, // Weight(UID): 1000 + (Additional: 1 request every 3 seconds =  0.333 requests per second) => cost = ( 1000 / rateLimit ) / 0.333 = 60.0000006
                        'bswap/liquidityRemove': 60, // Weight(UID): 1000 + (Additional: 1 request every three seconds)
                        'bswap/swap': 60, // Weight(UID): 1000 + (Additional: 1 request every three seconds)
                        'bswap/claimRewards': 6.667, // Weight(UID): 1000 => cost = 0.006667 * 1000 = 6.667
                        // leveraged token endpoints
                        'blvt/subscribe': 0.1,
                        'blvt/redeem': 0.1,
                        // brokerage API TODO: NO MENTION OF RATELIMITS IN BROKERAGE DOCS
                        'apiReferral/customization': 1,
                        'apiReferral/userCustomization': 1,
                        'apiReferral/rebate/historicalRecord': 1,
                        'apiReferral/kickback/historicalRecord': 1,
                        'broker/subAccount': 1,
                        'broker/subAccount/margin': 1,
                        'broker/subAccount/futures': 1,
                        'broker/subAccountApi': 1,
                        'broker/subAccountApi/permission': 1,
                        'broker/subAccountApi/commission': 1,
                        'broker/subAccountApi/commission/futures': 1,
                        'broker/subAccountApi/commission/coinFutures': 1,
                        'broker/transfer': 1,
                        'broker/transfer/futures': 1,
                        'broker/rebate/historicalRecord': 1,
                        'broker/subAccount/bnbBurn/spot': 1,
                        'broker/subAccount/bnbBurn/marginInterest': 1,
                        'broker/subAccount/blvt': 1,
                        'broker/subAccountApi/ipRestriction': 1,
                        'broker/subAccountApi/ipRestriction/ipList': 1,
                        'broker/universalTransfer': 1,
                        'broker/subAccountApi/permission/universalTransfer': 1,
                        'broker/subAccountApi/permission/vanillaOptions': 1,
                        //
                        'giftcard/createCode': 0.1,
                        'giftcard/redeemCode': 0.1,
                        'algo/futures/newOrderVp': 20.001,
                        'algo/futures/newOrderTwap': 20.001,
                        // staking
                        'staking/purchase': 0.1,
                        'staking/redeem': 0.1,
                        'staking/setAutoStaking': 0.1,
                        'portfolio/repay': 20.001,
                    },
                    'put': {
                        'userDataStream': 0.1,
                        'userDataStream/isolated': 0.1,
                    },
                    'delete': {
                        // 'account/apiRestrictions/ipRestriction/ipList': 1, discontinued
                        'margin/openOrders': 0.1,
                        'margin/order': 0.0066667, // Weight(UID): 1 => cost = 0.006667
                        'margin/orderList': 0.0066667,
                        'margin/isolated/account': 2.0001, // Weight(UID): 300 => cost =  0.006667 * 300 = 2.0001
                        'userDataStream': 0.1,
                        'userDataStream/isolated': 0.1,
                        // brokerage API TODO NO MENTION OF RATELIMIT IN BROKERAGE DOCS
                        'broker/subAccountApi': 1,
                        'broker/subAccountApi/ipRestriction/ipList': 1,
                        'algo/futures/order': 0.1,
                    },
                },
                'sapiV3': {
                    'get': {
                        'sub-account/assets': 1,
                    },
                    'post': {
                        'asset/getUserAsset': 0.5,
                    },
                },
                // deprecated
                'wapi': {
                    'post': {
                        'withdraw': 1,
                        'sub-account/transfer': 1,
                    },
                    'get': {
                        'depositHistory': 1,
                        'withdrawHistory': 1,
                        'depositAddress': 1,
                        'accountStatus': 1,
                        'systemStatus': 1,
                        'apiTradingStatus': 1,
                        'userAssetDribbletLog': 1,
                        'tradeFee': 1,
                        'assetDetail': 1,
                        'sub-account/list': 1,
                        'sub-account/transfer/history': 1,
                        'sub-account/assets': 1,
                    },
                },
                'dapiPublic': {
                    'get': {
                        'ping': 1,
                        'time': 1,
                        'exchangeInfo': 1,
                        'depth': { 'cost': 2, 'byLimit': [ [ 50, 2 ], [ 100, 5 ], [ 500, 10 ], [ 1000, 20 ] ] },
                        'trades': 5,
                        'historicalTrades': 20,
                        'aggTrades': 20,
                        'premiumIndex': 10,
                        'fundingRate': 1,
                        'klines': { 'cost': 1, 'byLimit': [ [ 99, 1 ], [ 499, 2 ], [ 1000, 5 ], [ 10000, 10 ] ] },
                        'continuousKlines': { 'cost': 1, 'byLimit': [ [ 99, 1 ], [ 499, 2 ], [ 1000, 5 ], [ 10000, 10 ] ] },
                        'indexPriceKlines': { 'cost': 1, 'byLimit': [ [ 99, 1 ], [ 499, 2 ], [ 1000, 5 ], [ 10000, 10 ] ] },
                        'markPriceKlines': { 'cost': 1, 'byLimit': [ [ 99, 1 ], [ 499, 2 ], [ 1000, 5 ], [ 10000, 10 ] ] },
                        'ticker/24hr': { 'cost': 1, 'noSymbol': 40 },
                        'ticker/price': { 'cost': 1, 'noSymbol': 2 },
                        'ticker/bookTicker': { 'cost': 1, 'noSymbol': 2 },
                        'openInterest': 1,
                        'pmExchangeInfo': 1,
                    },
                },
                'dapiData': {
                    'get': {
                        'openInterestHist': 1,
                        'topLongShortAccountRatio': 1,
                        'topLongShortPositionRatio': 1,
                        'globalLongShortAccountRatio': 1,
                        'takerBuySellVol': 1,
                        'basis': 1,
                    },
                },
                'dapiPrivate': {
                    'get': {
                        'positionSide/dual': 30,
                        'order': 1,
                        'openOrder': 1,
                        'openOrders': { 'cost': 1, 'noSymbol': 5 },
                        'allOrders': { 'cost': 20, 'noSymbol': 40 },
                        'balance': 1,
                        'account': 5,
                        'positionMargin/history': 1,
                        'positionRisk': 1,
                        'userTrades': { 'cost': 20, 'noSymbol': 40 },
                        'income': 20,
                        'leverageBracket': 1,
                        'forceOrders': { 'cost': 20, 'noSymbol': 50 },
                        'adlQuantile': 5,
                        'orderAmendment': 1,
                    },
                    'post': {
                        'positionSide/dual': 1,
                        'order': 4,
                        'batchOrders': 5,
                        'countdownCancelAll': 10,
                        'leverage': 1,
                        'marginType': 1,
                        'positionMargin': 1,
                        'listenKey': 1,
                    },
                    'put': {
                        'listenKey': 1,
                        'order': 1,
                        'batchOrders': 5,
                    },
                    'delete': {
                        'order': 1,
                        'allOpenOrders': 1,
                        'batchOrders': 5,
                        'listenKey': 1,
                    },
                },
                'dapiPrivateV2': {
                    'get': {
                        'leverageBracket': 1,
                    },
                },
                'fapiPublic': {
                    'get': {
                        'ping': 1,
                        'time': 1,
                        'exchangeInfo': 1,
                        'depth': { 'cost': 2, 'byLimit': [ [ 50, 2 ], [ 100, 5 ], [ 500, 10 ], [ 1000, 20 ] ] },
                        'trades': 5,
                        'historicalTrades': 20,
                        'aggTrades': 20,
                        'klines': { 'cost': 1, 'byLimit': [ [ 99, 1 ], [ 499, 2 ], [ 1000, 5 ], [ 10000, 10 ] ] },
                        'continuousKlines': { 'cost': 1, 'byLimit': [ [ 99, 1 ], [ 499, 2 ], [ 1000, 5 ], [ 10000, 10 ] ] },
                        'markPriceKlines': { 'cost': 1, 'byLimit': [ [ 99, 1 ], [ 499, 2 ], [ 1000, 5 ], [ 10000, 10 ] ] },
                        'indexPriceKlines': { 'cost': 1, 'byLimit': [ [ 99, 1 ], [ 499, 2 ], [ 1000, 5 ], [ 10000, 10 ] ] },
                        'fundingRate': 1,
                        'premiumIndex': 1,
                        'ticker/24hr': { 'cost': 1, 'noSymbol': 40 },
                        'ticker/price': { 'cost': 1, 'noSymbol': 2 },
                        'ticker/bookTicker': { 'cost': 1, 'noSymbol': 2 },
                        'openInterest': 1,
                        'indexInfo': 1,
                        'apiTradingStatus': { 'cost': 1, 'noSymbol': 10 },
                        'lvtKlines': 1,
                        'pmExchangeInfo': 1,
                    },
                },
                'fapiData': {
                    'get': {
                        'openInterestHist': 1,
                        'topLongShortAccountRatio': 1,
                        'topLongShortPositionRatio': 1,
                        'globalLongShortAccountRatio': 1,
                        'takerlongshortRatio': 1,
                    },
                },
                'fapiPrivate': {
                    'get': {
                        'forceOrders': { 'cost': 20, 'noSymbol': 50 },
                        'allOrders': 5,
                        'openOrder': 1,
                        'openOrders': 1,
                        'order': 1,
                        'account': 5,
                        'balance': 5,
                        'leverageBracket': 1,
                        'positionMargin/history': 1,
                        'positionRisk': 5,
                        'positionSide/dual': 30,
                        'userTrades': 5,
                        'income': 30,
                        'commissionRate': 20,
                        'apiTradingStatus': 1,
                        'multiAssetsMargin': 30,
                        // broker endpoints
                        'apiReferral/ifNewUser': 1,
                        'apiReferral/customization': 1,
                        'apiReferral/userCustomization': 1,
                        'apiReferral/traderNum': 1,
                        'apiReferral/overview': 1,
                        'apiReferral/tradeVol': 1,
                        'apiReferral/rebateVol': 1,
                        'apiReferral/traderSummary': 1,
                        'adlQuantile': 5,
                    },
                    'post': {
                        'batchOrders': 5,
                        'positionSide/dual': 1,
                        'positionMargin': 1,
                        'marginType': 1,
                        'order': 4,
                        'leverage': 1,
                        'listenKey': 1,
                        'countdownCancelAll': 10,
                        'multiAssetsMargin': 1,
                        // broker endpoints
                        'apiReferral/customization': 1,
                        'apiReferral/userCustomization': 1,
                    },
                    'put': {
                        'listenKey': 1,
                    },
                    'delete': {
                        'batchOrders': 1,
                        'order': 1,
                        'allOpenOrders': 1,
                        'listenKey': 1,
                    },
                },
                'fapiPrivateV2': {
                    'get': {
                        'account': 1,
                        'balance': 1,
                        'positionRisk': 1,
                    },
                },
                'vapiPublic': {
                    'get': [
                        'ping',
                        'time',
                        'optionInfo',
                        'exchangeInfo',
                        'index',
                        'ticker',
                        'mark',
                        'depth',
                        'klines',
                        'trades',
                        'historicalTrades',
                    ],
                },
                'vapiPrivate': {
                    'get': [
                        'account',
                        'position',
                        'order',
                        'openOrders',
                        'historyOrders',
                        'userTrades',
                    ],
                    'post': [
                        'transfer',
                        'bill',
                        'order',
                        'batchOrders',
                        'userDataStream',
                        'openAccount',
                    ],
                    'put': [
                        'userDataStream',
                    ],
                    'delete': [
                        'order',
                        'batchOrders',
                        'allOpenOrders',
                        'userDataStream',
                    ],
                },
                'public': {
                    'get': {
                        'ping': 1,
                        'time': 1,
                        'depth': { 'cost': 1, 'byLimit': [ [ 100, 1 ], [ 500, 5 ], [ 1000, 10 ], [ 5000, 50 ] ] },
                        'trades': 1,
                        'aggTrades': 1,
                        'historicalTrades': 5,
                        'klines': 1,
                        'ticker/24hr': { 'cost': 1, 'noSymbol': 40 },
                        'ticker/price': { 'cost': 1, 'noSymbol': 2 },
                        'ticker/bookTicker': { 'cost': 1, 'noSymbol': 2 },
                        'exchangeInfo': 10,
                    },
                    'put': {
                        'userDataStream': 1,
                    },
                    'post': {
                        'userDataStream': 1,
                    },
                    'delete': {
                        'userDataStream': 1,
                    },
                },
                'private': {
                    'get': {
                        'allOrderList': 10, // oco
                        'openOrderList': 3, // oco
                        'orderList': 2, // oco
                        'order': 2,
                        'openOrders': { 'cost': 3, 'noSymbol': 40 },
                        'allOrders': 10,
                        'account': 10,
                        'myTrades': 10,
                        'rateLimit/order': 20,
                    },
                    'post': {
                        'order/oco': 1,
                        'order': 1,
                        'order/test': 1,
                    },
                    'delete': {
                        'openOrders': 1, // added on 2020-04-25 for canceling all open orders per symbol
                        'orderList': 1, // oco
                        'order': 1,
                    },
                },
            },
            'fees': {
                'trading': {
                    'feeSide': 'get',
                    'tierBased': false,
                    'percentage': true,
                    'taker': this.parseNumber ('0.001'),
                    'maker': this.parseNumber ('0.001'),
                },
                'future': {
                    'trading': {
                        'feeSide': 'quote',
                        'tierBased': true,
                        'percentage': true,
                        'taker': this.parseNumber ('0.000400'),
                        'maker': this.parseNumber ('0.000200'),
                        'tiers': {
                            'taker': [
                                [ this.parseNumber ('0'), this.parseNumber ('0.000400') ],
                                [ this.parseNumber ('250'), this.parseNumber ('0.000400') ],
                                [ this.parseNumber ('2500'), this.parseNumber ('0.000350') ],
                                [ this.parseNumber ('7500'), this.parseNumber ('0.000320') ],
                                [ this.parseNumber ('22500'), this.parseNumber ('0.000300') ],
                                [ this.parseNumber ('50000'), this.parseNumber ('0.000270') ],
                                [ this.parseNumber ('100000'), this.parseNumber ('0.000250') ],
                                [ this.parseNumber ('200000'), this.parseNumber ('0.000220') ],
                                [ this.parseNumber ('400000'), this.parseNumber ('0.000200') ],
                                [ this.parseNumber ('750000'), this.parseNumber ('0.000170') ],
                            ],
                            'maker': [
                                [ this.parseNumber ('0'), this.parseNumber ('0.000200') ],
                                [ this.parseNumber ('250'), this.parseNumber ('0.000160') ],
                                [ this.parseNumber ('2500'), this.parseNumber ('0.000140') ],
                                [ this.parseNumber ('7500'), this.parseNumber ('0.000120') ],
                                [ this.parseNumber ('22500'), this.parseNumber ('0.000100') ],
                                [ this.parseNumber ('50000'), this.parseNumber ('0.000080') ],
                                [ this.parseNumber ('100000'), this.parseNumber ('0.000060') ],
                                [ this.parseNumber ('200000'), this.parseNumber ('0.000040') ],
                                [ this.parseNumber ('400000'), this.parseNumber ('0.000020') ],
                                [ this.parseNumber ('750000'), this.parseNumber ('0') ],
                            ],
                        },
                    },
                },
                'delivery': {
                    'trading': {
                        'feeSide': 'base',
                        'tierBased': true,
                        'percentage': true,
                        'taker': this.parseNumber ('0.000500'),
                        'maker': this.parseNumber ('0.000100'),
                        'tiers': {
                            'taker': [
                                [ this.parseNumber ('0'), this.parseNumber ('0.000500') ],
                                [ this.parseNumber ('250'), this.parseNumber ('0.000450') ],
                                [ this.parseNumber ('2500'), this.parseNumber ('0.000400') ],
                                [ this.parseNumber ('7500'), this.parseNumber ('0.000300') ],
                                [ this.parseNumber ('22500'), this.parseNumber ('0.000250') ],
                                [ this.parseNumber ('50000'), this.parseNumber ('0.000240') ],
                                [ this.parseNumber ('100000'), this.parseNumber ('0.000240') ],
                                [ this.parseNumber ('200000'), this.parseNumber ('0.000240') ],
                                [ this.parseNumber ('400000'), this.parseNumber ('0.000240') ],
                                [ this.parseNumber ('750000'), this.parseNumber ('0.000240') ],
                            ],
                            'maker': [
                                [ this.parseNumber ('0'), this.parseNumber ('0.000100') ],
                                [ this.parseNumber ('250'), this.parseNumber ('0.000080') ],
                                [ this.parseNumber ('2500'), this.parseNumber ('0.000050') ],
                                [ this.parseNumber ('7500'), this.parseNumber ('0.0000030') ],
                                [ this.parseNumber ('22500'), this.parseNumber ('0') ],
                                [ this.parseNumber ('50000'), this.parseNumber ('-0.000050') ],
                                [ this.parseNumber ('100000'), this.parseNumber ('-0.000060') ],
                                [ this.parseNumber ('200000'), this.parseNumber ('-0.000070') ],
                                [ this.parseNumber ('400000'), this.parseNumber ('-0.000080') ],
                                [ this.parseNumber ('750000'), this.parseNumber ('-0.000090') ],
                            ],
                        },
                    },
                },
                'option': {},
            },
            'commonCurrencies': {
                'BCC': 'BCC', // kept for backward-compatibility https://github.com/ccxt/ccxt/issues/4848
                'YOYO': 'YOYOW',
            },
            'precisionMode': DECIMAL_PLACES,
            // exchange-specific options
            'options': {
                'fetchCurrencies': true, // this is a private call and it requires API keys
                // 'fetchTradesMethod': 'publicGetAggTrades', // publicGetTrades, publicGetHistoricalTrades
                'defaultTimeInForce': 'GTC', // 'GTC' = Good To Cancel (default), 'IOC' = Immediate Or Cancel
                'defaultType': 'spot', // 'spot', 'future', 'margin', 'delivery'
                'hasAlreadyAuthenticatedSuccessfully': false,
                'warnOnFetchOpenOrdersWithoutSymbol': true,
                // not an error
                // https://github.com/ccxt/ccxt/issues/11268
                // https://github.com/ccxt/ccxt/pull/11624
                // POST https://fapi.binance.com/fapi/v1/marginType 400 Bad Request
                // binanceusdm
                'throwMarginModeAlreadySet': false,
                'fetchPositions': 'positionRisk', // or 'account'
                'recvWindow': 10 * 1000, // 10 sec
                'timeDifference': 0, // the difference between system clock and Binance clock
                'adjustForTimeDifference': false, // controls the adjustment logic upon instantiation
                'newOrderRespType': {
                    'market': 'FULL', // 'ACK' for order id, 'RESULT' for full order or 'FULL' for order with fills
                    'limit': 'FULL', // we change it from 'ACK' by default to 'FULL' (returns immediately if limit is not hit)
                },
                'quoteOrderQty': true, // whether market orders support amounts in quote currency
                'broker': {
                    'spot': 'x-R4BD3S82',
                    'margin': 'x-R4BD3S82',
                    'future': 'x-xcKtGhcu',
                    'delivery': 'x-xcKtGhcu',
                },
                'accountsByType': {
                    'main': 'MAIN',
                    'spot': 'MAIN',
                    'funding': 'FUNDING',
                    'margin': 'MARGIN',
                    'cross': 'MARGIN',
                    'future': 'UMFUTURE',
                    'delivery': 'CMFUTURE',
                },
                'accountsById': {
                    'MAIN': 'spot',
                    'FUNDING': 'funding',
                    'MARGIN': 'margin',
                    'UMFUTURE': 'future',
                    'CMFUTURE': 'delivery',
                },
                'networks': {
                    'ERC20': 'ETH',
                    'TRC20': 'TRX',
                    'BEP2': 'BNB',
                    'BEP20': 'BSC',
                    'OMNI': 'OMNI',
                    'EOS': 'EOS',
                    'SPL': 'SOL',
                },
                'reverseNetworks': {
                    'tronscan.org': 'TRC20',
                    'etherscan.io': 'ERC20',
                    'bscscan.com': 'BSC',
                    'explorer.binance.org': 'BEP2',
                    'bithomp.com': 'XRP',
                    'bloks.io': 'EOS',
                    'stellar.expert': 'XLM',
                    'blockchair.com/bitcoin': 'BTC',
                    'blockchair.com/bitcoin-cash': 'BCH',
                    'blockchair.com/ecash': 'XEC',
                    'explorer.litecoin.net': 'LTC',
                    'explorer.avax.network': 'AVAX',
                    'solscan.io': 'SOL',
                    'polkadot.subscan.io': 'DOT',
                    'dashboard.internetcomputer.org': 'ICP',
                    'explorer.chiliz.com': 'CHZ',
                    'cardanoscan.io': 'ADA',
                    'mainnet.theoan.com': 'AION',
                    'algoexplorer.io': 'ALGO',
                    'explorer.ambrosus.com': 'AMB',
                    'viewblock.io/zilliqa': 'ZIL',
                    'viewblock.io/arweave': 'AR',
                    'explorer.ark.io': 'ARK',
                    'atomscan.com': 'ATOM',
                    'www.mintscan.io': 'CTK',
                    'explorer.bitcoindiamond.org': 'BCD',
                    'btgexplorer.com': 'BTG',
                    'bts.ai': 'BTS',
                    'explorer.celo.org': 'CELO',
                    'explorer.nervos.org': 'CKB',
                    'cerebro.cortexlabs.ai': 'CTXC',
                    'chainz.cryptoid.info': 'VIA',
                    'explorer.dcrdata.org': 'DCR',
                    'digiexplorer.info': 'DGB',
                    'dock.subscan.io': 'DOCK',
                    'dogechain.info': 'DOGE',
                    'explorer.elrond.com': 'EGLD',
                    'blockscout.com': 'ETC',
                    'explore-fetchhub.fetch.ai': 'FET',
                    'filfox.info': 'FIL',
                    'fio.bloks.io': 'FIO',
                    'explorer.firo.org': 'FIRO',
                    'neoscan.io': 'NEO',
                    'ftmscan.com': 'FTM',
                    'explorer.gochain.io': 'GO',
                    'block.gxb.io': 'GXS',
                    'hash-hash.info': 'HBAR',
                    'www.hiveblockexplorer.com': 'HIVE',
                    'explorer.helium.com': 'HNT',
                    'tracker.icon.foundation': 'ICX',
                    'www.iostabc.com': 'IOST',
                    'explorer.iota.org': 'IOTA',
                    'iotexscan.io': 'IOTX',
                    'irishub.iobscan.io': 'IRIS',
                    'kava.mintscan.io': 'KAVA',
                    'scope.klaytn.com': 'KLAY',
                    'kmdexplorer.io': 'KMD',
                    'kusama.subscan.io': 'KSM',
                    'explorer.lto.network': 'LTO',
                    'polygonscan.com': 'POLYGON',
                    'explorer.ont.io': 'ONT',
                    'minaexplorer.com': 'MINA',
                    'nanolooker.com': 'NANO',
                    'explorer.nebulas.io': 'NAS',
                    'explorer.nbs.plus': 'NBS',
                    'explorer.nebl.io': 'NEBL',
                    'nulscan.io': 'NULS',
                    'nxscan.com': 'NXS',
                    'explorer.harmony.one': 'ONE',
                    'explorer.poa.network': 'POA',
                    'qtum.info': 'QTUM',
                    'explorer.rsk.co': 'RSK',
                    'www.oasisscan.com': 'ROSE',
                    'ravencoin.network': 'RVN',
                    'sc.tokenview.com': 'SC',
                    'secretnodes.com': 'SCRT',
                    'explorer.skycoin.com': 'SKY',
                    'steemscan.com': 'STEEM',
                    'explorer.stacks.co': 'STX',
                    'www.thetascan.io': 'THETA',
                    'scan.tomochain.com': 'TOMO',
                    'explore.vechain.org': 'VET',
                    'explorer.vite.net': 'VITE',
                    'www.wanscan.org': 'WAN',
                    'wavesexplorer.com': 'WAVES',
                    'wax.eosx.io': 'WAXP',
                    'waltonchain.pro': 'WTC',
                    'chain.nem.ninja': 'XEM',
                    'verge-blockchain.info': 'XVG',
                    'explorer.yoyow.org': 'YOYOW',
                    'explorer.zcha.in': 'ZEC',
                    'explorer.zensystem.io': 'ZEN',
                },
                'impliedNetworks': {
                    'ETH': { 'ERC20': 'ETH' },
                    'TRX': { 'TRC20': 'TRX' },
                },
                'legalMoney': {
                    'MXN': true,
                    'UGX': true,
                    'SEK': true,
                    'CHF': true,
                    'VND': true,
                    'AED': true,
                    'DKK': true,
                    'KZT': true,
                    'HUF': true,
                    'PEN': true,
                    'PHP': true,
                    'USD': true,
                    'TRY': true,
                    'EUR': true,
                    'NGN': true,
                    'PLN': true,
                    'BRL': true,
                    'ZAR': true,
                    'KES': true,
                    'ARS': true,
                    'RUB': true,
                    'AUD': true,
                    'NOK': true,
                    'CZK': true,
                    'GBP': true,
                    'UAH': true,
                    'GHS': true,
                    'HKD': true,
                    'CAD': true,
                    'INR': true,
                    'JPY': true,
                    'NZD': true,
                },
            },
            // https://binance-docs.github.io/apidocs/spot/en/#error-codes-2
            'exceptions': {
                'exact': {
                    'System is under maintenance.': OnMaintenance, // {"code":1,"msg":"System is under maintenance."}
                    'System abnormality': ExchangeError, // {"code":-1000,"msg":"System abnormality"}
                    'You are not authorized to execute this request.': PermissionDenied, // {"msg":"You are not authorized to execute this request."}
                    'API key does not exist': AuthenticationError,
                    'Order would trigger immediately.': OrderImmediatelyFillable,
                    'Stop price would trigger immediately.': OrderImmediatelyFillable, // {"code":-2010,"msg":"Stop price would trigger immediately."}
                    'Order would immediately match and take.': OrderImmediatelyFillable, // {"code":-2010,"msg":"Order would immediately match and take."}
                    'Account has insufficient balance for requested action.': InsufficientFunds,
                    'Rest API trading is not enabled.': ExchangeNotAvailable,
                    "You don't have permission.": PermissionDenied, // {"msg":"You don't have permission.","success":false}
                    'Market is closed.': ExchangeNotAvailable, // {"code":-1013,"msg":"Market is closed."}
                    'Too many requests. Please try again later.': DDoSProtection, // {"msg":"Too many requests. Please try again later.","success":false}
                    'This action disabled is on this account.': AccountSuspended, // {"code":-2010,"msg":"This action disabled is on this account."}
                    '-1000': ExchangeNotAvailable, // {"code":-1000,"msg":"An unknown error occured while processing the request."}
                    '-1001': ExchangeNotAvailable, // {"code":-1001,"msg":"'Internal error; unable to process your request. Please try again.'"}
                    '-1002': AuthenticationError, // {"code":-1002,"msg":"'You are not authorized to execute this request.'"}
                    '-1003': RateLimitExceeded, // {"code":-1003,"msg":"Too much request weight used, current limit is 1200 request weight per 1 MINUTE. Please use the websocket for live updates to avoid polling the API."}
                    '-1004': DDoSProtection, // {"code":-1004,"msg":"Server is busy, please wait and try again"}
                    '-1005': PermissionDenied, // {"code":-1005,"msg":"No such IP has been white listed"}
                    '-1006': BadResponse, // {"code":-1006,"msg":"An unexpected response was received from the message bus. Execution status unknown."}
                    '-1007': RequestTimeout, // {"code":-1007,"msg":"Timeout waiting for response from backend server. Send status unknown; execution status unknown."}
                    '-1010': BadResponse, // {"code":-1010,"msg":"ERROR_MSG_RECEIVED."}
                    '-1011': PermissionDenied, // {"code":-1011,"msg":"This IP cannot access this route."}
                    '-1013': InvalidOrder, // {"code":-1013,"msg":"createOrder -> 'invalid quantity'/'invalid price'/MIN_NOTIONAL"}
                    '-1014': InvalidOrder, // {"code":-1014,"msg":"Unsupported order combination."}
                    '-1015': RateLimitExceeded, // {"code":-1015,"msg":"'Too many new orders; current limit is %s orders per %s.'"}
                    '-1016': ExchangeNotAvailable, // {"code":-1016,"msg":"'This service is no longer available.',"}
                    '-1020': BadRequest, // {"code":-1020,"msg":"'This operation is not supported.'"}
                    '-1021': InvalidNonce, // {"code":-1021,"msg":"'your time is ahead of server'"}
                    '-1022': AuthenticationError, // {"code":-1022,"msg":"Signature for this request is not valid."}
                    '-1023': BadRequest, // {"code":-1023,"msg":"Start time is greater than end time."}
                    '-1099': AuthenticationError, // {"code":-1099,"msg":"Not found, authenticated, or authorized"}
                    '-1100': BadRequest, // {"code":-1100,"msg":"createOrder(symbol, 1, asdf) -> 'Illegal characters found in parameter 'price'"}
                    '-1101': BadRequest, // {"code":-1101,"msg":"Too many parameters; expected %s and received %s."}
                    '-1102': BadRequest, // {"code":-1102,"msg":"Param %s or %s must be sent, but both were empty"}
                    '-1103': BadRequest, // {"code":-1103,"msg":"An unknown parameter was sent."}
                    '-1104': BadRequest, // {"code":-1104,"msg":"Not all sent parameters were read, read 8 parameters but was sent 9"}
                    '-1105': BadRequest, // {"code":-1105,"msg":"Parameter %s was empty."}
                    '-1106': BadRequest, // {"code":-1106,"msg":"Parameter %s sent when not required."}
                    '-1108': BadRequest, // {"code":-1108,"msg":"Invalid asset."}
                    '-1109': AuthenticationError, // {"code":-1109,"msg":"Invalid account."}
                    '-1110': BadRequest, // {"code":-1110,"msg":"Invalid symbolType."}
                    '-1111': BadRequest, // {"code":-1111,"msg":"Precision is over the maximum defined for this asset."}
                    '-1112': InvalidOrder, // {"code":-1112,"msg":"No orders on book for symbol."}
                    '-1113': BadRequest, // {"code":-1113,"msg":"Withdrawal amount must be negative."}
                    '-1114': BadRequest, // {"code":-1114,"msg":"TimeInForce parameter sent when not required."}
                    '-1115': BadRequest, // {"code":-1115,"msg":"Invalid timeInForce."}
                    '-1116': BadRequest, // {"code":-1116,"msg":"Invalid orderType."}
                    '-1117': BadRequest, // {"code":-1117,"msg":"Invalid side."}
                    '-1118': BadRequest, // {"code":-1118,"msg":"New client order ID was empty."}
                    '-1119': BadRequest, // {"code":-1119,"msg":"Original client order ID was empty."}
                    '-1120': BadRequest, // {"code":-1120,"msg":"Invalid interval."}
                    '-1121': BadSymbol, // {"code":-1121,"msg":"Invalid symbol."}
                    '-1125': AuthenticationError, // {"code":-1125,"msg":"This listenKey does not exist."}
                    '-1127': BadRequest, // {"code":-1127,"msg":"More than %s hours between startTime and endTime."}
                    '-1128': BadRequest, // {"code":-1128,"msg":"{"code":-1128,"msg":"Combination of optional parameters invalid."}"}
                    '-1130': BadRequest, // {"code":-1130,"msg":"Data sent for paramter %s is not valid."}
                    '-1131': BadRequest, // {"code":-1131,"msg":"recvWindow must be less than 60000"}
                    '-1136': BadRequest, // {"code":-1136,"msg":"Invalid newOrderRespType"}
                    '-2008': AuthenticationError, // {"code":-2008,"msg":"Invalid Api-Key ID."}
                    '-2010': ExchangeError, // {"code":-2010,"msg":"generic error code for createOrder -> 'Account has insufficient balance for requested action.', {"code":-2010,"msg":"Rest API trading is not enabled."}, etc..."}
                    '-2011': OrderNotFound, // {"code":-2011,"msg":"cancelOrder(1, 'BTC/USDT') -> 'UNKNOWN_ORDER'"}
                    '-2013': OrderNotFound, // {"code":-2013,"msg":"fetchOrder (1, 'BTC/USDT') -> 'Order does not exist'"}
                    '-2014': AuthenticationError, // {"code":-2014,"msg":"API-key format invalid."}
                    '-2015': AuthenticationError, // {"code":-2015,"msg":"Invalid API-key, IP, or permissions for action."}
                    '-2016': BadRequest, // {"code":-2016,"msg":"No trading window could be found for the symbol. Try ticker/24hrs instead."}
                    '-2018': InsufficientFunds, // {"code":-2018,"msg":"Balance is insufficient"}
                    '-2019': InsufficientFunds, // {"code":-2019,"msg":"Margin is insufficient."}
                    '-2020': OrderNotFillable, // {"code":-2020,"msg":"Unable to fill."}
                    '-2021': OrderImmediatelyFillable, // {"code":-2021,"msg":"Order would immediately trigger."}
                    '-2022': InvalidOrder, // {"code":-2022,"msg":"ReduceOnly Order is rejected."}
                    '-2023': InsufficientFunds, // {"code":-2023,"msg":"User in liquidation mode now."}
                    '-2024': InsufficientFunds, // {"code":-2024,"msg":"Position is not sufficient."}
                    '-2025': InvalidOrder, // {"code":-2025,"msg":"Reach max open order limit."}
                    '-2026': InvalidOrder, // {"code":-2026,"msg":"This OrderType is not supported when reduceOnly."}
                    '-2027': InvalidOrder, // {"code":-2027,"msg":"Exceeded the maximum allowable position at current leverage."}
                    '-2028': InsufficientFunds, // {"code":-2028,"msg":"Leverage is smaller than permitted: insufficient margin balance"}
                    '-3000': ExchangeError, // {"code":-3000,"msg":"Internal server error."}
                    '-3001': AuthenticationError, // {"code":-3001,"msg":"Please enable 2FA first."}
                    '-3002': BadSymbol, // {"code":-3002,"msg":"We don't have this asset."}
                    '-3003': BadRequest, // {"code":-3003,"msg":"Margin account does not exist."}
                    '-3004': ExchangeError, // {"code":-3004,"msg":"Trade not allowed."}
                    '-3005': InsufficientFunds, // {"code":-3005,"msg":"Transferring out not allowed. Transfer out amount exceeds max amount."}
                    '-3006': InsufficientFunds, // {"code":-3006,"msg":"Your borrow amount has exceed maximum borrow amount."}
                    '-3007': ExchangeError, // {"code":-3007,"msg":"You have pending transaction, please try again later.."}
                    '-3008': InsufficientFunds, // {"code":-3008,"msg":"Borrow not allowed. Your borrow amount has exceed maximum borrow amount."}
                    '-3009': BadRequest, // {"code":-3009,"msg":"This asset are not allowed to transfer into margin account currently."}
                    '-3010': ExchangeError, // {"code":-3010,"msg":"Repay not allowed. Repay amount exceeds borrow amount."}
                    '-3011': BadRequest, // {"code":-3011,"msg":"Your input date is invalid."}
                    '-3012': ExchangeError, // {"code":-3012,"msg":"Borrow is banned for this asset."}
                    '-3013': BadRequest, // {"code":-3013,"msg":"Borrow amount less than minimum borrow amount."}
                    '-3014': AccountSuspended, // {"code":-3014,"msg":"Borrow is banned for this account."}
                    '-3015': ExchangeError, // {"code":-3015,"msg":"Repay amount exceeds borrow amount."}
                    '-3016': BadRequest, // {"code":-3016,"msg":"Repay amount less than minimum repay amount."}
                    '-3017': ExchangeError, // {"code":-3017,"msg":"This asset are not allowed to transfer into margin account currently."}
                    '-3018': AccountSuspended, // {"code":-3018,"msg":"Transferring in has been banned for this account."}
                    '-3019': AccountSuspended, // {"code":-3019,"msg":"Transferring out has been banned for this account."}
                    '-3020': InsufficientFunds, // {"code":-3020,"msg":"Transfer out amount exceeds max amount."}
                    '-3021': BadRequest, // {"code":-3021,"msg":"Margin account are not allowed to trade this trading pair."}
                    '-3022': AccountSuspended, // {"code":-3022,"msg":"You account's trading is banned."}
                    '-3023': BadRequest, // {"code":-3023,"msg":"You can't transfer out/place order under current margin level."}
                    '-3024': ExchangeError, // {"code":-3024,"msg":"The unpaid debt is too small after this repayment."}
                    '-3025': BadRequest, // {"code":-3025,"msg":"Your input date is invalid."}
                    '-3026': BadRequest, // {"code":-3026,"msg":"Your input param is invalid."}
                    '-3027': BadSymbol, // {"code":-3027,"msg":"Not a valid margin asset."}
                    '-3028': BadSymbol, // {"code":-3028,"msg":"Not a valid margin pair."}
                    '-3029': ExchangeError, // {"code":-3029,"msg":"Transfer failed."}
                    '-3036': AccountSuspended, // {"code":-3036,"msg":"This account is not allowed to repay."}
                    '-3037': ExchangeError, // {"code":-3037,"msg":"PNL is clearing. Wait a second."}
                    '-3038': BadRequest, // {"code":-3038,"msg":"Listen key not found."}
                    '-3041': InsufficientFunds, // {"code":-3041,"msg":"Balance is not enough"}
                    '-3042': BadRequest, // {"code":-3042,"msg":"PriceIndex not available for this margin pair."}
                    '-3043': BadRequest, // {"code":-3043,"msg":"Transferring in not allowed."}
                    '-3044': DDoSProtection, // {"code":-3044,"msg":"System busy."}
                    '-3045': ExchangeError, // {"code":-3045,"msg":"The system doesn't have enough asset now."}
                    '-3999': ExchangeError, // {"code":-3999,"msg":"This function is only available for invited users."}
                    '-4001': BadRequest, // {"code":-4001 ,"msg":"Invalid operation."}
                    '-4002': BadRequest, // {"code":-4002 ,"msg":"Invalid get."}
                    '-4003': BadRequest, // {"code":-4003 ,"msg":"Your input email is invalid."}
                    '-4004': AuthenticationError, // {"code":-4004,"msg":"You don't login or auth."}
                    '-4005': RateLimitExceeded, // {"code":-4005 ,"msg":"Too many new requests."}
                    '-4006': BadRequest, // {"code":-4006 ,"msg":"Support main account only."}
                    '-4007': BadRequest, // {"code":-4007 ,"msg":"Address validation is not passed."}
                    '-4008': BadRequest, // {"code":-4008 ,"msg":"Address tag validation is not passed."}
                    '-4010': BadRequest, // {"code":-4010 ,"msg":"White list mail has been confirmed."} // [TODO] possible bug: it should probably be "has not been confirmed"
                    '-4011': BadRequest, // {"code":-4011 ,"msg":"White list mail is invalid."}
                    '-4012': BadRequest, // {"code":-4012 ,"msg":"White list is not opened."}
                    '-4013': AuthenticationError, // {"code":-4013 ,"msg":"2FA is not opened."}
                    '-4014': PermissionDenied, // {"code":-4014 ,"msg":"Withdraw is not allowed within 2 min login."}
                    '-4015': ExchangeError, // {"code":-4015 ,"msg":"Withdraw is limited."}
                    '-4016': PermissionDenied, // {"code":-4016 ,"msg":"Within 24 hours after password modification, withdrawal is prohibited."}
                    '-4017': PermissionDenied, // {"code":-4017 ,"msg":"Within 24 hours after the release of 2FA, withdrawal is prohibited."}
                    '-4018': BadSymbol, // {"code":-4018,"msg":"We don't have this asset."}
                    '-4019': BadSymbol, // {"code":-4019,"msg":"Current asset is not open for withdrawal."}
                    '-4021': BadRequest, // {"code":-4021,"msg":"Asset withdrawal must be an %s multiple of %s."}
                    '-4022': BadRequest, // {"code":-4022,"msg":"Not less than the minimum pick-up quantity %s."}
                    '-4023': ExchangeError, // {"code":-4023,"msg":"Within 24 hours, the withdrawal exceeds the maximum amount."}
                    '-4024': InsufficientFunds, // {"code":-4024,"msg":"You don't have this asset."}
                    '-4025': InsufficientFunds, // {"code":-4025,"msg":"The number of hold asset is less than zero."}
                    '-4026': InsufficientFunds, // {"code":-4026,"msg":"You have insufficient balance."}
                    '-4027': ExchangeError, // {"code":-4027,"msg":"Failed to obtain tranId."}
                    '-4028': BadRequest, // {"code":-4028,"msg":"The amount of withdrawal must be greater than the Commission."}
                    '-4029': BadRequest, // {"code":-4029,"msg":"The withdrawal record does not exist."}
                    '-4030': ExchangeError, // {"code":-4030,"msg":"Confirmation of successful asset withdrawal. [TODO] possible bug in docs"}
                    '-4031': ExchangeError, // {"code":-4031,"msg":"Cancellation failed."}
                    '-4032': ExchangeError, // {"code":-4032,"msg":"Withdraw verification exception."}
                    '-4033': BadRequest, // {"code":-4033,"msg":"Illegal address."}
                    '-4034': ExchangeError, // {"code":-4034,"msg":"The address is suspected of fake."}
                    '-4035': PermissionDenied, // {"code":-4035,"msg":"This address is not on the whitelist. Please join and try again."}
                    '-4036': BadRequest, // {"code":-4036,"msg":"The new address needs to be withdrawn in {0} hours."}
                    '-4037': ExchangeError, // {"code":-4037,"msg":"Re-sending Mail failed."}
                    '-4038': ExchangeError, // {"code":-4038,"msg":"Please try again in 5 minutes."}
                    '-4039': BadRequest, // {"code":-4039,"msg":"The user does not exist."}
                    '-4040': BadRequest, // {"code":-4040,"msg":"This address not charged."}
                    '-4041': ExchangeError, // {"code":-4041,"msg":"Please try again in one minute."}
                    '-4042': ExchangeError, // {"code":-4042,"msg":"This asset cannot get deposit address again."}
                    '-4043': BadRequest, // {"code":-4043,"msg":"More than 100 recharge addresses were used in 24 hours."}
                    '-4044': BadRequest, // {"code":-4044,"msg":"This is a blacklist country."}
                    '-4045': ExchangeError, // {"code":-4045,"msg":"Failure to acquire assets."}
                    '-4046': AuthenticationError, // {"code":-4046,"msg":"Agreement not confirmed."}
                    '-4047': BadRequest, // {"code":-4047,"msg":"Time interval must be within 0-90 days"}
                    '-5001': BadRequest, // {"code":-5001,"msg":"Don't allow transfer to micro assets."}
                    '-5002': InsufficientFunds, // {"code":-5002,"msg":"You have insufficient balance."}
                    '-5003': InsufficientFunds, // {"code":-5003,"msg":"You don't have this asset."}
                    '-5004': BadRequest, // {"code":-5004,"msg":"The residual balances of %s have exceeded 0.001BTC, Please re-choose."}
                    '-5005': InsufficientFunds, // {"code":-5005,"msg":"The residual balances of %s is too low, Please re-choose."}
                    '-5006': BadRequest, // {"code":-5006,"msg":"Only transfer once in 24 hours."}
                    '-5007': BadRequest, // {"code":-5007,"msg":"Quantity must be greater than zero."}
                    '-5008': InsufficientFunds, // {"code":-5008,"msg":"Insufficient amount of returnable assets."}
                    '-5009': BadRequest, // {"code":-5009,"msg":"Product does not exist."}
                    '-5010': ExchangeError, // {"code":-5010,"msg":"Asset transfer fail."}
                    '-5011': BadRequest, // {"code":-5011,"msg":"future account not exists."}
                    '-5012': ExchangeError, // {"code":-5012,"msg":"Asset transfer is in pending."}
                    '-5013': InsufficientFunds, // {"code":-5013,"msg":"Asset transfer failed: insufficient balance""} // undocumented
                    '-5021': BadRequest, // {"code":-5021,"msg":"This parent sub have no relation"}
                    '-6001': BadRequest, // {"code":-6001,"msg":"Daily product not exists."}
                    '-6003': BadRequest, // {"code":-6003,"msg":"Product not exist or you don't have permission"}
                    '-6004': ExchangeError, // {"code":-6004,"msg":"Product not in purchase status"}
                    '-6005': InvalidOrder, // {"code":-6005,"msg":"Smaller than min purchase limit"}
                    '-6006': BadRequest, // {"code":-6006,"msg":"Redeem amount error"}
                    '-6007': BadRequest, // {"code":-6007,"msg":"Not in redeem time"}
                    '-6008': BadRequest, // {"code":-6008,"msg":"Product not in redeem status"}
                    '-6009': RateLimitExceeded, // {"code":-6009,"msg":"Request frequency too high"}
                    '-6011': BadRequest, // {"code":-6011,"msg":"Exceeding the maximum num allowed to purchase per user"}
                    '-6012': InsufficientFunds, // {"code":-6012,"msg":"Balance not enough"}
                    '-6013': ExchangeError, // {"code":-6013,"msg":"Purchasing failed"}
                    '-6014': BadRequest, // {"code":-6014,"msg":"Exceed up-limit allowed to purchased"}
                    '-6015': BadRequest, // {"code":-6015,"msg":"Empty request body"}
                    '-6016': BadRequest, // {"code":-6016,"msg":"Parameter err"}
                    '-6017': BadRequest, // {"code":-6017,"msg":"Not in whitelist"}
                    '-6018': BadRequest, // {"code":-6018,"msg":"Asset not enough"}
                    '-6019': AuthenticationError, // {"code":-6019,"msg":"Need confirm"}
                    '-6020': BadRequest, // {"code":-6020,"msg":"Project not exists"}
                    '-7001': BadRequest, // {"code":-7001,"msg":"Date range is not supported."}
                    '-7002': BadRequest, // {"code":-7002,"msg":"Data request type is not supported."}
                    '-9000': InsufficientFunds, // {"code":-9000,"msg":"user have no avaliable amount"}"
                    '-10017': BadRequest, // {"code":-10017,"msg":"Repay amount should not be larger than liability."}
                    '-11008': InsufficientFunds, // {"code":-11008,"msg":"Exceeding the account's maximum borrowable limit."} // undocumented
                    '-12014': RateLimitExceeded, // {"code":-12014,"msg":"More than 1 request in 3 seconds"}
                    '-13000': BadRequest, // {"code":-13000,"msg":"Redeption of the token is forbiden now"}
                    '-13001': BadRequest, // {"code":-13001,"msg":"Exceeds individual 24h redemption limit of the token"}
                    '-13002': BadRequest, // {"code":-13002,"msg":"Exceeds total 24h redemption limit of the token"}
                    '-13003': BadRequest, // {"code":-13003,"msg":"Subscription of the token is forbiden now"}
                    '-13004': BadRequest, // {"code":-13004,"msg":"Exceeds individual 24h subscription limit of the token"}
                    '-13005': BadRequest, // {"code":-13005,"msg":"Exceeds total 24h subscription limit of the token"}
                    '-13006': InvalidOrder, // {"code":-13006,"msg":"Subscription amount is too small"}
                    '-13007': AuthenticationError, // {"code":-13007,"msg":"The Agreement is not signed"}
                    '-21001': BadRequest, // {"code":-21001,"msg":"USER_IS_NOT_UNIACCOUNT"}
                    '-21002': BadRequest, // {"code":-21002,"msg":"UNI_ACCOUNT_CANT_TRANSFER_FUTURE"}
                    '-21003': BadRequest, // {"code":-21003,"msg":"NET_ASSET_MUST_LTE_RATIO"}
                    '100001003': BadRequest, // {"code":100001003,"msg":"Verification failed"} // undocumented
                },
                'broad': {
                    'has no operation privilege': PermissionDenied,
                    'MAX_POSITION': InvalidOrder, // {"code":-2010,"msg":"Filter failure: MAX_POSITION"}
                },
            },
        });
    }

    costToPrecision (symbol, cost) {
        return this.decimalToPrecision (cost, TRUNCATE, this.markets[symbol]['precision']['quote'], this.precisionMode, this.paddingMode);
    }

    currencyToPrecision (code, fee, networkCode = undefined) {
        // info is available in currencies only if the user has configured his api keys
        if (this.safeValue (this.currencies[code], 'precision') !== undefined) {
            return this.decimalToPrecision (fee, TRUNCATE, this.currencies[code]['precision'], this.precisionMode, this.paddingMode);
        } else {
            return this.numberToString (fee);
        }
    }

    nonce () {
        return this.milliseconds () - this.options['timeDifference'];
    }

    async fetchTime (params = {}) {
        /**
         * @method
         * @name binance#fetchTime
         * @description fetches the current integer timestamp in milliseconds from the exchange server
         * @param {object} params extra parameters specific to the binance api endpoint
         * @returns {int} the current integer timestamp in milliseconds from the exchange server
         */
        const defaultType = this.safeString2 (this.options, 'fetchTime', 'defaultType', 'spot');
        const type = this.safeString (params, 'type', defaultType);
        const query = this.omit (params, 'type');
        let method = 'publicGetTime';
        if (type === 'future') {
            method = 'fapiPublicGetTime';
        } else if (type === 'delivery') {
            method = 'dapiPublicGetTime';
        }
        const response = await this[method] (query);
        return this.safeInteger (response, 'serverTime');
    }

    async fetchCurrencies (params = {}) {
        /**
         * @method
         * @name binance#fetchCurrencies
         * @description fetches all available currencies on an exchange
         * @param {object} params extra parameters specific to the binance api endpoint
         * @returns {object} an associative dictionary of currencies
         */
        const fetchCurrenciesEnabled = this.safeValue (this.options, 'fetchCurrencies');
        if (!fetchCurrenciesEnabled) {
            return undefined;
        }
        // this endpoint requires authentication
        // while fetchCurrencies is a public API method by design
        // therefore we check the keys here
        // and fallback to generating the currencies from the markets
        if (!this.checkRequiredCredentials (false)) {
            return undefined;
        }
        // sandbox/testnet does not support sapi endpoints
        const apiBackup = this.safeString (this.urls, 'apiBackup');
        if (apiBackup !== undefined) {
            return undefined;
        }
        const response = await this.sapiGetCapitalConfigGetall (params);
        const result = {};
        for (let i = 0; i < response.length; i++) {
            //
            //     {
            //         coin: 'LINK',
            //         depositAllEnable: true,
            //         withdrawAllEnable: true,
            //         name: 'ChainLink',
            //         free: '0.06168',
            //         locked: '0',
            //         freeze: '0',
            //         withdrawing: '0',
            //         ipoing: '0',
            //         ipoable: '0',
            //         storage: '0',
            //         isLegalMoney: false,
            //         trading: true,
            //         networkList: [
            //             {
            //                 network: 'BNB',
            //                 coin: 'LINK',
            //                 withdrawIntegerMultiple: '0',
            //                 isDefault: false,
            //                 depositEnable: true,
            //                 withdrawEnable: true,
            //                 depositDesc: '',
            //                 withdrawDesc: '',
            //                 specialTips: 'Both a MEMO and an Address are required to successfully deposit your LINK BEP2 tokens to Binance.',
            //                 name: 'BEP2',
            //                 resetAddressStatus: false,
            //                 addressRegex: '^(bnb1)[0-9a-z]{38}$',
            //                 memoRegex: '^[0-9A-Za-z\\-_]{1,120}$',
            //                 withdrawFee: '0.002',
            //                 withdrawMin: '0.01',
            //                 withdrawMax: '9999999',
            //                 minConfirm: 1,
            //                 unLockConfirm: 0
            //             },
            //             {
            //                 network: 'BSC',
            //                 coin: 'LINK',
            //                 withdrawIntegerMultiple: '0.00000001',
            //                 isDefault: false,
            //                 depositEnable: true,
            //                 withdrawEnable: true,
            //                 depositDesc: '',
            //                 withdrawDesc: '',
            //                 specialTips: '',
            //                 name: 'BEP20 (BSC)',
            //                 resetAddressStatus: false,
            //                 addressRegex: '^(0x)[0-9A-Fa-f]{40}$',
            //                 memoRegex: '',
            //                 withdrawFee: '0.005',
            //                 withdrawMin: '0.01',
            //                 withdrawMax: '9999999',
            //                 minConfirm: 15,
            //                 unLockConfirm: 0
            //             },
            //             {
            //                 network: 'ETH',
            //                 coin: 'LINK',
            //                 withdrawIntegerMultiple: '0.00000001',
            //                 isDefault: true,
            //                 depositEnable: true,
            //                 withdrawEnable: true,
            //                 depositDesc: '',
            //                 withdrawDesc: '',
            //                 name: 'ERC20',
            //                 resetAddressStatus: false,
            //                 addressRegex: '^(0x)[0-9A-Fa-f]{40}$',
            //                 memoRegex: '',
            //                 withdrawFee: '0.34',
            //                 withdrawMin: '0.68',
            //                 withdrawMax: '0',
            //                 minConfirm: 12,
            //                 unLockConfirm: 0
            //             }
            //         ]
            //     }
            //
            const entry = response[i];
            const id = this.safeString (entry, 'coin');
            const name = this.safeString (entry, 'name');
            const code = this.safeCurrencyCode (id);
            const precision = undefined;
            let isWithdrawEnabled = true;
            let isDepositEnabled = true;
            const networkList = this.safeValue (entry, 'networkList', []);
            const fees = {};
            let fee = undefined;
            for (let j = 0; j < networkList.length; j++) {
                const networkItem = networkList[j];
                const network = this.safeString (networkItem, 'network');
                // const name = this.safeString (networkItem, 'name');
                const withdrawFee = this.safeNumber (networkItem, 'withdrawFee');
                const depositEnable = this.safeValue (networkItem, 'depositEnable');
                const withdrawEnable = this.safeValue (networkItem, 'withdrawEnable');
                isDepositEnabled = isDepositEnabled || depositEnable;
                isWithdrawEnabled = isWithdrawEnabled || withdrawEnable;
                fees[network] = withdrawFee;
                const isDefault = this.safeValue (networkItem, 'isDefault');
                if (isDefault || (fee === undefined)) {
                    fee = withdrawFee;
                }
            }
            const trading = this.safeValue (entry, 'trading');
            const active = (isWithdrawEnabled && isDepositEnabled && trading);
            result[code] = {
                'id': id,
                'name': name,
                'code': code,
                'precision': precision,
                'info': entry,
                'active': active,
                'deposit': isDepositEnabled,
                'withdraw': isWithdrawEnabled,
                'networks': networkList,
                'fee': fee,
                'fees': fees,
                'limits': this.limits,
            };
        }
        return result;
    }

    async fetchMarkets (params = {}) {
        /**
         * @method
         * @name binance#fetchMarkets
         * @description retrieves data on all markets for binance
         * @param {object} params extra parameters specific to the exchange api endpoint
         * @returns {[object]} an array of objects representing market data
         */
        const defaultType = this.safeString2 (this.options, 'fetchMarkets', 'defaultType', 'spot');
        const type = this.safeString (params, 'type', defaultType);
        const query = this.omit (params, 'type');
        const spot = (type === 'spot');
        const margin = (type === 'margin');
        const future = (type === 'future');
        const delivery = (type === 'delivery');
        if ((!spot) && (!margin) && (!future) && (!delivery)) {
            throw new ExchangeError (this.id + " does not support '" + type + "' type, set exchange.options['defaultType'] to 'spot', 'margin', 'delivery' or 'future'"); // eslint-disable-line quotes
        }
        let method = 'publicGetExchangeInfo';
        if (future) {
            method = 'fapiPublicGetExchangeInfo';
        } else if (delivery) {
            method = 'dapiPublicGetExchangeInfo';
        }
        const response = await this[method] (query);
        //
        // spot / margin
        //
        //     {
        //         "timezone":"UTC",
        //         "serverTime":1575416692969,
        //         "rateLimits":[
        //             {"rateLimitType":"REQUEST_WEIGHT","interval":"MINUTE","intervalNum":1,"limit":1200},
        //             {"rateLimitType":"ORDERS","interval":"SECOND","intervalNum":10,"limit":100},
        //             {"rateLimitType":"ORDERS","interval":"DAY","intervalNum":1,"limit":200000}
        //         ],
        //         "exchangeFilters":[],
        //         "symbols":[
        //             {
        //                 "symbol":"ETHBTC",
        //                 "status":"TRADING",
        //                 "baseAsset":"ETH",
        //                 "baseAssetPrecision":8,
        //                 "quoteAsset":"BTC",
        //                 "quotePrecision":8,
        //                 "baseCommissionPrecision":8,
        //                 "quoteCommissionPrecision":8,
        //                 "orderTypes":["LIMIT","LIMIT_MAKER","MARKET","STOP_LOSS_LIMIT","TAKE_PROFIT_LIMIT"],
        //                 "icebergAllowed":true,
        //                 "ocoAllowed":true,
        //                 "quoteOrderQtyMarketAllowed":true,
        //                 "allowTrailingStop":false,
        //                 "isSpotTradingAllowed":true,
        //                 "isMarginTradingAllowed":true,
        //                 "filters":[
        //                     {"filterType":"PRICE_FILTER","minPrice":"0.00000100","maxPrice":"100000.00000000","tickSize":"0.00000100"},
        //                     {"filterType":"PERCENT_PRICE","multiplierUp":"5","multiplierDown":"0.2","avgPriceMins":5},
        //                     {"filterType":"LOT_SIZE","minQty":"0.00100000","maxQty":"100000.00000000","stepSize":"0.00100000"},
        //                     {"filterType":"MIN_NOTIONAL","minNotional":"0.00010000","applyToMarket":true,"avgPriceMins":5},
        //                     {"filterType":"ICEBERG_PARTS","limit":10},
        //                     {"filterType":"MARKET_LOT_SIZE","minQty":"0.00000000","maxQty":"63100.00000000","stepSize":"0.00000000"},
        //                     {"filterType":"MAX_NUM_ORDERS","maxNumOrders":200},
        //                     {"filterType":"MAX_NUM_ALGO_ORDERS","maxNumAlgoOrders":5}
        //                 ],
        //                 "permissions":["SPOT","MARGIN"]}
        //             },
        //         ],
        //     }
        //
        // futures/usdt-margined (fapi)
        //
        //     {
        //         "timezone":"UTC",
        //         "serverTime":1575417244353,
        //         "rateLimits":[
        //             {"rateLimitType":"REQUEST_WEIGHT","interval":"MINUTE","intervalNum":1,"limit":1200},
        //             {"rateLimitType":"ORDERS","interval":"MINUTE","intervalNum":1,"limit":1200}
        //         ],
        //         "exchangeFilters":[],
        //         "symbols":[
        //             {
        //                 "symbol":"BTCUSDT",
        //                 "status":"TRADING",
        //                 "maintMarginPercent":"2.5000",
        //                 "requiredMarginPercent":"5.0000",
        //                 "baseAsset":"BTC",
        //                 "quoteAsset":"USDT",
        //                 "pricePrecision":2,
        //                 "quantityPrecision":3,
        //                 "baseAssetPrecision":8,
        //                 "quotePrecision":8,
        //                 "filters":[
        //                     {"minPrice":"0.01","maxPrice":"100000","filterType":"PRICE_FILTER","tickSize":"0.01"},
        //                     {"stepSize":"0.001","filterType":"LOT_SIZE","maxQty":"1000","minQty":"0.001"},
        //                     {"stepSize":"0.001","filterType":"MARKET_LOT_SIZE","maxQty":"1000","minQty":"0.001"},
        //                     {"limit":200,"filterType":"MAX_NUM_ORDERS"},
        //                     {"multiplierDown":"0.8500","multiplierUp":"1.1500","multiplierDecimal":"4","filterType":"PERCENT_PRICE"}
        //                 ],
        //                 "orderTypes":["LIMIT","MARKET","STOP"],
        //                 "timeInForce":["GTC","IOC","FOK","GTX"]
        //             }
        //         ]
        //     }
        //
        // delivery/coin-margined (dapi)
        //
        //     {
        //         "timezone": "UTC",
        //         "serverTime": 1597667052958,
        //         "rateLimits": [
        //             {"rateLimitType":"REQUEST_WEIGHT","interval":"MINUTE","intervalNum":1,"limit":6000},
        //             {"rateLimitType":"ORDERS","interval":"MINUTE","intervalNum":1,"limit":6000}
        //         ],
        //         "exchangeFilters": [],
        //         "symbols": [
        //             {
        //                 "symbol": "BTCUSD_200925",
        //                 "pair": "BTCUSD",
        //                 "contractType": "CURRENT_QUARTER",
        //                 "deliveryDate": 1601020800000,
        //                 "onboardDate": 1590739200000,
        //                 "contractStatus": "TRADING",
        //                 "contractSize": 100,
        //                 "marginAsset": "BTC",
        //                 "maintMarginPercent": "2.5000",
        //                 "requiredMarginPercent": "5.0000",
        //                 "baseAsset": "BTC",
        //                 "quoteAsset": "USD",
        //                 "pricePrecision": 1,
        //                 "quantityPrecision": 0,
        //                 "baseAssetPrecision": 8,
        //                 "quotePrecision": 8,
        //                 "equalQtyPrecision": 4,
        //                 "filters": [
        //                     {"minPrice":"0.1","maxPrice":"100000","filterType":"PRICE_FILTER","tickSize":"0.1"},
        //                     {"stepSize":"1","filterType":"LOT_SIZE","maxQty":"100000","minQty":"1"},
        //                     {"stepSize":"0","filterType":"MARKET_LOT_SIZE","maxQty":"100000","minQty":"1"},
        //                     {"limit":200,"filterType":"MAX_NUM_ORDERS"},
        //                     {"multiplierDown":"0.9500","multiplierUp":"1.0500","multiplierDecimal":"4","filterType":"PERCENT_PRICE"}
        //                 ],
        //                 "orderTypes": ["LIMIT","MARKET","STOP","STOP_MARKET","TAKE_PROFIT","TAKE_PROFIT_MARKET","TRAILING_STOP_MARKET"],
        //                 "timeInForce": ["GTC","IOC","FOK","GTX"]
        //             },
        //             {
        //                 "symbol": "BTCUSD_PERP",
        //                 "pair": "BTCUSD",
        //                 "contractType": "PERPETUAL",
        //                 "deliveryDate": 4133404800000,
        //                 "onboardDate": 1596006000000,
        //                 "contractStatus": "TRADING",
        //                 "contractSize": 100,
        //                 "marginAsset": "BTC",
        //                 "maintMarginPercent": "2.5000",
        //                 "requiredMarginPercent": "5.0000",
        //                 "baseAsset": "BTC",
        //                 "quoteAsset": "USD",
        //                 "pricePrecision": 1,
        //                 "quantityPrecision": 0,
        //                 "baseAssetPrecision": 8,
        //                 "quotePrecision": 8,
        //                 "equalQtyPrecision": 4,
        //                 "filters": [
        //                     {"minPrice":"0.1","maxPrice":"100000","filterType":"PRICE_FILTER","tickSize":"0.1"},
        //                     {"stepSize":"1","filterType":"LOT_SIZE","maxQty":"100000","minQty":"1"},
        //                     {"stepSize":"1","filterType":"MARKET_LOT_SIZE","maxQty":"100000","minQty":"1"},
        //                     {"limit":200,"filterType":"MAX_NUM_ORDERS"},
        //                     {"multiplierDown":"0.8500","multiplierUp":"1.1500","multiplierDecimal":"4","filterType":"PERCENT_PRICE"}
        //                 ],
        //                 "orderTypes": ["LIMIT","MARKET","STOP","STOP_MARKET","TAKE_PROFIT","TAKE_PROFIT_MARKET","TRAILING_STOP_MARKET"],
        //                 "timeInForce": ["GTC","IOC","FOK","GTX"]
        //             }
        //         ]
        //     }
        //
        if (this.options['adjustForTimeDifference']) {
            await this.loadTimeDifference ();
        }
        const markets = this.safeValue (response, 'symbols', []);
        const result = [];
        for (let i = 0; i < markets.length; i++) {
            const market = markets[i];
            const id = this.safeString (market, 'symbol');
            const lowercaseId = this.safeStringLower (market, 'symbol');
            const baseId = this.safeString (market, 'baseAsset');
            const quoteId = this.safeString (market, 'quoteAsset');
            const settleId = this.safeString (market, 'marginAsset');
            const base = this.safeCurrencyCode (baseId);
            const quote = this.safeCurrencyCode (quoteId);
            const settle = this.safeCurrencyCode (settleId);
            const contract = future || delivery;
            const contractType = this.safeString (market, 'contractType');
            const idSymbol = contract && (contractType !== 'PERPETUAL');
            let symbol = undefined;
            let expiry = undefined;
            if (idSymbol) {
                symbol = id;
                expiry = this.safeInteger (market, 'deliveryDate');
            } else {
                symbol = base + '/' + quote;
            }
            const filters = this.safeValue (market, 'filters', []);
            const filtersByType = this.indexBy (filters, 'filterType');
            const status = this.safeString2 (market, 'status', 'contractStatus');
            let contractSize = undefined;
            let fees = this.fees;
            let linear = undefined;
            let inverse = undefined;
            if (contract) {
                contractSize = this.safeNumber (market, 'contractSize', this.parseNumber ('1'));
                fees = this.fees[type];
                linear = settle === quote;
                inverse = settle === base;
            }
            let active = (status === 'TRADING');
            if (spot) {
                const permissions = this.safeValue (market, 'permissions', []);
                for (let j = 0; j < permissions.length; j++) {
                    if (permissions[j] === 'TRD_GRP_003') {
                        active = false;
                        break;
                    }
                }
            }
            const isMarginTradingAllowed = this.safeValue (market, 'isMarginTradingAllowed', false);
            const entry = {
                'id': id,
                'lowercaseId': lowercaseId,
                'symbol': symbol,
                'base': base,
                'quote': quote,
                'settle': settle,
                'baseId': baseId,
                'quoteId': quoteId,
                'settleId': settleId,
                'type': type,
                'spot': spot,
                'margin': spot && isMarginTradingAllowed,
                'swap': future,
                'future': future,
                'delivery': delivery,
                'option': false,
                'active': active,
                'contract': contract,
                'linear': linear,
                'inverse': inverse,
                'taker': fees['trading']['taker'],
                'maker': fees['trading']['maker'],
                'contractSize': contractSize,
                'expiry': expiry,
                'expiryDatetime': this.iso8601 (expiry),
                'strike': undefined,
                'optionType': undefined,
                'precision': {
                    'amount': this.safeInteger (market, 'quantityPrecision'),
                    'price': this.safeInteger (market, 'pricePrecision'),
                    'base': this.safeInteger (market, 'baseAssetPrecision'),
                    'quote': this.safeInteger (market, 'quotePrecision'),
                },
                'limits': {
                    'leverage': {
                        'min': undefined,
                        'max': undefined,
                    },
                    'amount': {
                        'min': undefined,
                        'max': undefined,
                    },
                    'price': {
                        'min': undefined,
                        'max': undefined,
                    },
                    'cost': {
                        'min': undefined,
                        'max': undefined,
                    },
                },
                'info': market,
            };
            if ('PRICE_FILTER' in filtersByType) {
                const filter = this.safeValue (filtersByType, 'PRICE_FILTER', {});
                const tickSize = this.safeString (filter, 'tickSize');
                entry['precision']['price'] = this.precisionFromString (tickSize);
                // PRICE_FILTER reports zero values for maxPrice
                // since they updated filter types in November 2018
                // https://github.com/ccxt/ccxt/issues/4286
                // therefore limits['price']['max'] doesn't have any meaningful value except undefined
                entry['limits']['price'] = {
                    'min': this.safeNumber (filter, 'minPrice'),
                    'max': this.safeNumber (filter, 'maxPrice'),
                };
                entry['precision']['price'] = this.precisionFromString (filter['tickSize']);
            }
            if ('LOT_SIZE' in filtersByType) {
                const filter = this.safeValue (filtersByType, 'LOT_SIZE', {});
                const stepSize = this.safeString (filter, 'stepSize');
                entry['precision']['amount'] = this.precisionFromString (stepSize);
                entry['limits']['amount'] = {
                    'min': this.safeNumber (filter, 'minQty'),
                    'max': this.safeNumber (filter, 'maxQty'),
                };
            }
            if ('MARKET_LOT_SIZE' in filtersByType) {
                const filter = this.safeValue (filtersByType, 'MARKET_LOT_SIZE', {});
                entry['limits']['market'] = {
                    'min': this.safeNumber (filter, 'minQty'),
                    'max': this.safeNumber (filter, 'maxQty'),
                };
            }
            if ('MIN_NOTIONAL' in filtersByType) {
                const filter = this.safeValue (filtersByType, 'MIN_NOTIONAL', {});
                entry['limits']['cost']['min'] = this.safeNumber2 (filter, 'minNotional', 'notional');
            }
            result.push (entry);
        }
        return result;
    }

    parseBalanceHelper (entry) {
        const account = this.account ();
        account['used'] = this.safeString (entry, 'locked');
        account['free'] = this.safeString (entry, 'free');
        account['total'] = this.safeString (entry, 'totalAsset');
        return account;
    }

    parseBalance (response, type = undefined, marginMode = undefined) {
        const result = {
            'info': response,
        };
        let timestamp = undefined;
        const isolated = marginMode === 'isolated';
        if (((type === 'spot') || (type === 'margin') || (marginMode === 'cross')) && !isolated) {
            timestamp = this.safeInteger (response, 'updateTime');
            const balances = this.safeValue2 (response, 'balances', 'userAssets', []);
            for (let i = 0; i < balances.length; i++) {
                const balance = balances[i];
                const currencyId = this.safeString (balance, 'asset');
                const code = this.safeCurrencyCode (currencyId);
                const account = this.account ();
                account['free'] = this.safeString (balance, 'free');
                account['used'] = this.safeString (balance, 'locked');
                result[code] = account;
            }
        } else if (isolated) {
            const assets = this.safeValue (response, 'assets');
            for (let i = 0; i < assets.length; i++) {
                const asset = assets[i];
                const marketId = this.safeValue (asset, 'symbol');
                const symbol = this.safeSymbol (marketId);
                const base = this.safeValue (asset, 'baseAsset', {});
                const quote = this.safeValue (asset, 'quoteAsset', {});
                const baseCode = this.safeCurrencyCode (this.safeString (base, 'asset'));
                const quoteCode = this.safeCurrencyCode (this.safeString (quote, 'asset'));
                const subResult = {};
                subResult[baseCode] = this.parseBalanceHelper (base);
                subResult[quoteCode] = this.parseBalanceHelper (quote);
                result[symbol] = this.safeBalance (subResult);
            }
        } else if (type === 'savings') {
            const positionAmountVos = this.safeValue (response, 'positionAmountVos', []);
            for (let i = 0; i < positionAmountVos.length; i++) {
                const entry = positionAmountVos[i];
                const currencyId = this.safeString (entry, 'asset');
                const code = this.safeCurrencyCode (currencyId);
                const account = this.account ();
                const usedAndTotal = this.safeString (entry, 'amount');
                account['total'] = usedAndTotal;
                account['used'] = usedAndTotal;
                result[code] = account;
            }
        } else if (type === 'funding') {
            for (let i = 0; i < response.length; i++) {
                const entry = response[i];
                const account = this.account ();
                const currencyId = this.safeString (entry, 'asset');
                const code = this.safeCurrencyCode (currencyId);
                account['free'] = this.safeString (entry, 'free');
                const frozen = this.safeString (entry, 'freeze');
                const withdrawing = this.safeString (entry, 'withdrawing');
                const locked = this.safeString (entry, 'locked');
                account['used'] = Precise.stringAdd (frozen, Precise.stringAdd (locked, withdrawing));
                result[code] = account;
            }
        } else {
            let balances = response;
            if (!Array.isArray (response)) {
                balances = this.safeValue (response, 'assets', []);
            }
            for (let i = 0; i < balances.length; i++) {
                const balance = balances[i];
                const currencyId = this.safeString (balance, 'asset');
                const code = this.safeCurrencyCode (currencyId);
                const account = this.account ();
                account['free'] = this.safeString (balance, 'availableBalance');
                account['used'] = this.safeString (balance, 'initialMargin');
                account['total'] = this.safeString2 (balance, 'marginBalance', 'balance');
                result[code] = account;
            }
        }
        result['timestamp'] = timestamp;
        result['datetime'] = this.iso8601 (timestamp);
        return isolated ? result : this.safeBalance (result);
    }

    async fetchBalance (params = {}) {
        /**
         * @method
         * @name binance#fetchBalance
         * @description query for balance and get the amount of funds available for trading or funds locked in orders
         * @param {object} params extra parameters specific to the binance api endpoint
         * @param {string|undefined} params.type 'future', 'delivery', 'savings', 'funding', or 'spot'
         * @param {string|undefined} params.marginMode 'cross' or 'isolated', for margin trading, uses this.options.defaultMarginMode if not passed, defaults to undefined/None/null
         * @param {[string]|undefined} params.symbols unified market symbols, only used in isolated margin mode
         * @returns {object} a [balance structure]{@link https://docs.ccxt.com/en/latest/manual.html?#balance-structure}
         */
        await this.loadMarkets ();
        const defaultType = this.safeString2 (this.options, 'fetchBalance', 'defaultType', 'spot');
        const type = this.safeString (params, 'type', defaultType);
        const [ marginMode, query ] = this.handleMarginModeAndParams ('fetchBalance', params);
        let method = 'privateGetAccount';
        const request = {};
        if (type === 'future') {
            const options = this.safeValue (this.options, type, {});
            const fetchBalanceOptions = this.safeValue (options, 'fetchBalance', {});
            method = this.safeString (fetchBalanceOptions, 'method', 'fapiPrivateV2GetAccount');
        } else if (type === 'delivery') {
            const options = this.safeValue (this.options, type, {});
            const fetchBalanceOptions = this.safeValue (options, 'fetchBalance', {});
            method = this.safeString (fetchBalanceOptions, 'method', 'dapiPrivateGetAccount');
        } else if (type === 'margin' || marginMode === 'cross') {
            method = 'sapiGetMarginAccount';
        } else if (type === 'savings') {
            method = 'sapiGetLendingUnionAccount';
        } else if (type === 'funding') {
            method = 'sapiPostAssetGetFundingAsset';
        } else if (marginMode === 'isolated') {
            method = 'sapiGetMarginIsolatedAccount';
            const paramSymbols = this.safeValue (params, 'symbols');
            if (paramSymbols !== undefined) {
                let symbols = '';
                if (this.isArray (paramSymbols)) {
                    symbols = this.marketId (paramSymbols[0]);
                    for (let i = 1; i < paramSymbols.length; i++) {
                        const symbol = paramSymbols[i];
                        const id = this.marketId (symbol);
                        symbols += ',' + id;
                    }
                } else {
                    symbols = paramSymbols;
                }
                request['symbols'] = symbols;
            }
        }
        const requestParams = this.omit (query, [ 'type', 'symbols' ]);
        const response = await this[method] (this.extend (request, requestParams));
        //
        // spot
        //
        //     {
        //         makerCommission: 10,
        //         takerCommission: 10,
        //         buyerCommission: 0,
        //         sellerCommission: 0,
        //         canTrade: true,
        //         canWithdraw: true,
        //         canDeposit: true,
        //         updateTime: 1575357359602,
        //         accountType: "MARGIN",
        //         balances: [
        //             { asset: "BTC", free: "0.00219821", locked: "0.00000000"  },
        //         ]
        //     }
        //
        // margin (cross)
        //
        //     {
        //         "borrowEnabled":true,
        //         "marginLevel":"999.00000000",
        //         "totalAssetOfBtc":"0.00000000",
        //         "totalLiabilityOfBtc":"0.00000000",
        //         "totalNetAssetOfBtc":"0.00000000",
        //         "tradeEnabled":true,
        //         "transferEnabled":true,
        //         "userAssets":[
        //             {"asset":"MATIC","borrowed":"0.00000000","free":"0.00000000","interest":"0.00000000","locked":"0.00000000","netAsset":"0.00000000"},
        //             {"asset":"VET","borrowed":"0.00000000","free":"0.00000000","interest":"0.00000000","locked":"0.00000000","netAsset":"0.00000000"},
        //             {"asset":"USDT","borrowed":"0.00000000","free":"0.00000000","interest":"0.00000000","locked":"0.00000000","netAsset":"0.00000000"}
        //         ],
        //     }
        //
        // margin (isolated)
        //
        //    {
        //        info: {
        //            assets: [
        //                {
        //                    baseAsset: {
        //                        asset: '1INCH',
        //                        borrowEnabled: true,
        //                        borrowed: '0',
        //                        free: '0',
        //                        interest: '0',
        //                        locked: '0',
        //                        netAsset: '0',
        //                        netAssetOfBtc: '0',
        //                        repayEnabled: true,
        //                        totalAsset: '0'
        //                    },
        //                    quoteAsset: {
        //                        asset: 'USDT',
        //                        borrowEnabled: true,
        //                        borrowed: '0',
        //                        free: '11',
        //                        interest: '0',
        //                        locked: '0',
        //                        netAsset: '11',
        //                        netAssetOfBtc: '0.00054615',
        //                        repayEnabled: true,
        //                        totalAsset: '11'
        //                    },
        //                    symbol: '1INCHUSDT',
        //                    isolatedCreated: true,
        //                    marginLevel: '999',
        //                    marginLevelStatus: 'EXCESSIVE',
        //                    marginRatio: '5',
        //                    indexPrice: '0.59184331',
        //                    liquidatePrice: '0',
        //                    liquidateRate: '0',
        //                    tradeEnabled: true,
        //                    enabled: true
        //                },
        //            ]
        //        }
        //    }
        //
        // futures (fapi)
        //
        //     fapiPrivateGetAccount
        //
        //     {
        //         "feeTier":0,
        //         "canTrade":true,
        //         "canDeposit":true,
        //         "canWithdraw":true,
        //         "updateTime":0,
        //         "totalInitialMargin":"0.00000000",
        //         "totalMaintMargin":"0.00000000",
        //         "totalWalletBalance":"4.54000000",
        //         "totalUnrealizedProfit":"0.00000000",
        //         "totalMarginBalance":"4.54000000",
        //         "totalPositionInitialMargin":"0.00000000",
        //         "totalOpenOrderInitialMargin":"0.00000000",
        //         "maxWithdrawAmount":"4.54000000",
        //         "assets":[
        //             {
        //                 "asset":"USDT",
        //                 "walletBalance":"4.54000000",
        //                 "unrealizedProfit":"0.00000000",
        //                 "marginBalance":"4.54000000",
        //                 "maintMargin":"0.00000000",
        //                 "initialMargin":"0.00000000",
        //                 "positionInitialMargin":"0.00000000",
        //                 "openOrderInitialMargin":"0.00000000",
        //                 "maxWithdrawAmount":"4.54000000"
        //             }
        //         ],
        //         "positions":[
        //             {
        //                 "symbol":"BTCUSDT",
        //                 "initialMargin":"0.00000",
        //                 "maintMargin":"0.00000",
        //                 "unrealizedProfit":"0.00000000",
        //                 "positionInitialMargin":"0.00000",
        //                 "openOrderInitialMargin":"0.00000"
        //             }
        //         ]
        //     }
        //
        //     fapiPrivateV2GetAccount
        //
        //     {
        //         "feeTier":0,
        //         "canTrade":true,
        //         "canDeposit":true,
        //         "canWithdraw":true,
        //         "updateTime":0,
        //         "totalInitialMargin":"0.00000000",
        //         "totalMaintMargin":"0.00000000",
        //         "totalWalletBalance":"0.00000000",
        //         "totalUnrealizedProfit":"0.00000000",
        //         "totalMarginBalance":"0.00000000",
        //         "totalPositionInitialMargin":"0.00000000",
        //         "totalOpenOrderInitialMargin":"0.00000000",
        //         "totalCrossWalletBalance":"0.00000000",
        //         "totalCrossUnPnl":"0.00000000",
        //         "availableBalance":"0.00000000",
        //         "maxWithdrawAmount":"0.00000000",
        //         "assets":[
        //             {
        //                 "asset":"BNB",
        //                 "walletBalance":"0.01000000",
        //                 "unrealizedProfit":"0.00000000",
        //                 "marginBalance":"0.01000000",
        //                 "maintMargin":"0.00000000",
        //                 "initialMargin":"0.00000000",
        //                 "positionInitialMargin":"0.00000000",
        //                 "openOrderInitialMargin":"0.00000000",
        //                 "maxWithdrawAmount":"0.01000000",
        //                 "crossWalletBalance":"0.01000000",
        //                 "crossUnPnl":"0.00000000",
        //                 "availableBalance":"0.01000000"
        //             }
        //         ],
        //         "positions":[
        //             {
        //                 "symbol":"BTCUSDT",
        //                 "initialMargin":"0",
        //                 "maintMargin":"0",
        //                 "unrealizedProfit":"0.00000000",
        //                 "positionInitialMargin":"0",
        //                 "openOrderInitialMargin":"0",
        //                 "leverage":"20",
        //                 "isolated":false,
        //                 "entryPrice":"0.00000",
        //                 "maxNotional":"5000000",
        //                 "positionSide":"BOTH"
        //             },
        //         ]
        //     }
        //
        //     fapiPrivateV2GetBalance
        //
        //     [
        //         {
        //             "accountAlias":"FzFzXquXXqoC",
        //             "asset":"BNB",
        //             "balance":"0.01000000",
        //             "crossWalletBalance":"0.01000000",
        //             "crossUnPnl":"0.00000000",
        //             "availableBalance":"0.01000000",
        //             "maxWithdrawAmount":"0.01000000"
        //         }
        //     ]
        //
        // savings
        //
        //     {
        //       "totalAmountInBTC": "0.3172",
        //       "totalAmountInUSDT": "10000",
        //       "totalFixedAmountInBTC": "0.3172",
        //       "totalFixedAmountInUSDT": "10000",
        //       "totalFlexibleInBTC": "0",
        //       "totalFlexibleInUSDT": "0",
        //       "positionAmountVos": [
        //         {
        //           "asset": "USDT",
        //           "amount": "10000",
        //           "amountInBTC": "0.3172",
        //           "amountInUSDT": "10000"
        //         },
        //         {
        //           "asset": "BUSD",
        //           "amount": "0",
        //           "amountInBTC": "0",
        //           "amountInUSDT": "0"
        //         }
        //       ]
        //     }
        //
        // binance pay
        //
        //     [
        //       {
        //         "asset": "BUSD",
        //         "free": "1129.83",
        //         "locked": "0",
        //         "freeze": "0",
        //         "withdrawing": "0"
        //       }
        //     ]
        //
        return this.parseBalance (response, type, marginMode);
    }

    async fetchOrderBook (symbol, limit = undefined, params = {}) {
        /**
         * @method
         * @name binance#fetchOrderBook
         * @description fetches information on open orders with bid (buy) and ask (sell) prices, volumes and other data
         * @param {string} symbol unified symbol of the market to fetch the order book for
         * @param {int|undefined} limit the maximum amount of order book entries to return
         * @param {object} params extra parameters specific to the binance api endpoint
         * @returns {object} A dictionary of [order book structures]{@link https://docs.ccxt.com/en/latest/manual.html#order-book-structure} indexed by market symbols
         */
        await this.loadMarkets ();
        const market = this.market (symbol);
        const request = {
            'symbol': market['id'],
        };
        if (limit !== undefined) {
            request['limit'] = limit; // default 100, max 5000, see https://github.com/binance/binance-spot-api-docs/blob/master/rest-api.md#order-book
        }
        let method = 'publicGetDepth';
        if (market['linear']) {
            method = 'fapiPublicGetDepth';
        } else if (market['inverse']) {
            method = 'dapiPublicGetDepth';
        }
        const response = await this[method] (this.extend (request, params));
        //
        // future
        //
        //     {
        //         "lastUpdateId":333598053905,
        //         "E":1618631511986,
        //         "T":1618631511964,
        //         "bids":[
        //             ["2493.56","20.189"],
        //             ["2493.54","1.000"],
        //             ["2493.51","0.005"]
        //         ],
        //         "asks":[
        //             ["2493.57","0.877"],
        //             ["2493.62","0.063"],
        //             ["2493.71","12.054"],
        //         ]
        //     }
        const timestamp = this.safeInteger (response, 'T');
        const orderbook = this.parseOrderBook (response, symbol, timestamp);
        orderbook['nonce'] = this.safeInteger (response, 'lastUpdateId');
        return orderbook;
    }

    parseTicker (ticker, market = undefined) {
        //
        //     {
        //         symbol: 'ETHBTC',
        //         priceChange: '0.00068700',
        //         priceChangePercent: '2.075',
        //         weightedAvgPrice: '0.03342681',
        //         prevClosePrice: '0.03310300',
        //         lastPrice: '0.03378900',
        //         lastQty: '0.07700000',
        //         bidPrice: '0.03378900',
        //         bidQty: '7.16800000',
        //         askPrice: '0.03379000',
        //         askQty: '24.00000000',
        //         openPrice: '0.03310200',
        //         highPrice: '0.03388900',
        //         lowPrice: '0.03306900',
        //         volume: '205478.41000000',
        //         quoteVolume: '6868.48826294',
        //         openTime: 1601469986932,
        //         closeTime: 1601556386932,
        //         firstId: 196098772,
        //         lastId: 196186315,
        //         count: 87544
        //     }
        //
        // coinm
        //     {
        //         baseVolume: '214549.95171161',
        //         closeTime: '1621965286847',
        //         count: '1283779',
        //         firstId: '152560106',
        //         highPrice: '39938.3',
        //         lastId: '153843955',
        //         lastPrice: '37993.4',
        //         lastQty: '1',
        //         lowPrice: '36457.2',
        //         openPrice: '37783.4',
        //         openTime: '1621878840000',
        //         pair: 'BTCUSD',
        //         priceChange: '210.0',
        //         priceChangePercent: '0.556',
        //         symbol: 'BTCUSD_PERP',
        //         volume: '81990451',
        //         weightedAvgPrice: '38215.08713747'
        //     }
        //
        const timestamp = this.safeInteger (ticker, 'closeTime');
        const marketId = this.safeString (ticker, 'symbol');
        const symbol = this.safeSymbol (marketId, market);
        const last = this.safeString (ticker, 'lastPrice');
        const isCoinm = ('baseVolume' in ticker);
        let baseVolume = undefined;
        let quoteVolume = undefined;
        if (isCoinm) {
            baseVolume = this.safeString (ticker, 'baseVolume');
            quoteVolume = this.safeString (ticker, 'volume');
        } else {
            baseVolume = this.safeString (ticker, 'volume');
            quoteVolume = this.safeString (ticker, 'quoteVolume');
        }
        return this.safeTicker ({
            'symbol': symbol,
            'timestamp': timestamp,
            'datetime': this.iso8601 (timestamp),
            'high': this.safeString (ticker, 'highPrice'),
            'low': this.safeString (ticker, 'lowPrice'),
            'bid': this.safeString (ticker, 'bidPrice'),
            'bidVolume': this.safeString (ticker, 'bidQty'),
            'ask': this.safeString (ticker, 'askPrice'),
            'askVolume': this.safeString (ticker, 'askQty'),
            'vwap': this.safeString (ticker, 'weightedAvgPrice'),
            'open': this.safeString (ticker, 'openPrice'),
            'close': last,
            'last': last,
            'previousClose': this.safeString (ticker, 'prevClosePrice'), // previous day close
            'change': this.safeString (ticker, 'priceChange'),
            'percentage': this.safeString (ticker, 'priceChangePercent'),
            'average': undefined,
            'baseVolume': baseVolume,
            'quoteVolume': quoteVolume,
            'info': ticker,
        }, market);
    }

    async fetchStatus (params = {}) {
        /**
         * @method
         * @name binance#fetchStatus
         * @description the latest known information on the availability of the exchange API
         * @param {object} params extra parameters specific to the binance api endpoint
         * @returns {object} a [status structure]{@link https://docs.ccxt.com/en/latest/manual.html#exchange-status-structure}
         */
        const response = await this.sapiGetSystemStatus (params);
        //
        //     {
        //         "status": 0,              // 0: normal，1：system maintenance
        //         "msg": "normal"           // "normal", "system_maintenance"
        //     }
        //
        const statusRaw = this.safeString (response, 'status');
        return {
            'status': this.safeString ({ '0': 'ok', '1': 'maintenance' }, statusRaw, statusRaw),
            'updated': undefined,
            'eta': undefined,
            'url': undefined,
            'info': response,
        };
    }

    async fetchTicker (symbol, params = {}) {
        /**
         * @method
         * @name binance#fetchTicker
         * @description fetches a price ticker, a statistical calculation with the information calculated over the past 24 hours for a specific market
         * @param {string} symbol unified symbol of the market to fetch the ticker for
         * @param {object} params extra parameters specific to the binance api endpoint
         * @returns {object} a [ticker structure]{@link https://docs.ccxt.com/en/latest/manual.html#ticker-structure}
         */
        await this.loadMarkets ();
        const market = this.market (symbol);
        const request = {
            'symbol': market['id'],
        };
        let method = 'publicGetTicker24hr';
        if (market['linear']) {
            method = 'fapiPublicGetTicker24hr';
        } else if (market['inverse']) {
            method = 'dapiPublicGetTicker24hr';
        }
        const response = await this[method] (this.extend (request, params));
        if (Array.isArray (response)) {
            const firstTicker = this.safeValue (response, 0, {});
            return this.parseTicker (firstTicker, market);
        }
        return this.parseTicker (response, market);
    }

    async fetchBidsAsks (symbols = undefined, params = {}) {
        /**
         * @method
         * @name binance#fetchBidsAsks
         * @description fetches the bid and ask price and volume for multiple markets
         * @param {[string]|undefined} symbols unified symbols of the markets to fetch the bids and asks for, all markets are returned if not assigned
         * @param {object} params extra parameters specific to the binance api endpoint
         * @returns {object} an array of [ticker structures]{@link https://docs.ccxt.com/en/latest/manual.html#ticker-structure}
         */
        await this.loadMarkets ();
        const defaultType = this.safeString2 (this.options, 'fetchBidsAsks', 'defaultType', 'spot');
        const type = this.safeString (params, 'type', defaultType);
        const query = this.omit (params, 'type');
        let method = undefined;
        if (type === 'future') {
            method = 'fapiPublicGetTickerBookTicker';
        } else if (type === 'delivery') {
            method = 'dapiPublicGetTickerBookTicker';
        } else {
            method = 'publicGetTickerBookTicker';
        }
        const response = await this[method] (query);
        return this.parseTickers (response, symbols);
    }

    async fetchTickers (symbols = undefined, params = {}) {
        /**
         * @method
         * @name binance#fetchTickers
         * @description fetches price tickers for multiple markets, statistical calculations with the information calculated over the past 24 hours each market
         * @param {[string]|undefined} symbols unified symbols of the markets to fetch the ticker for, all market tickers are returned if not assigned
         * @param {object} params extra parameters specific to the binance api endpoint
         * @returns {object} an array of [ticker structures]{@link https://docs.ccxt.com/en/latest/manual.html#ticker-structure}
         */
        await this.loadMarkets ();
        const defaultType = this.safeString2 (this.options, 'fetchTickers', 'defaultType', 'spot');
        const type = this.safeString (params, 'type', defaultType);
        const query = this.omit (params, 'type');
        let defaultMethod = undefined;
        if (type === 'future') {
            defaultMethod = 'fapiPublicGetTicker24hr';
        } else if (type === 'delivery') {
            defaultMethod = 'dapiPublicGetTicker24hr';
        } else {
            defaultMethod = 'publicGetTicker24hr';
        }
        const method = this.safeString (this.options, 'fetchTickersMethod', defaultMethod);
        const response = await this[method] (query);
        return this.parseTickers (response, symbols);
    }

    parseOHLCV (ohlcv, market = undefined) {
        // when api method = publicGetKlines || fapiPublicGetKlines || dapiPublicGetKlines
        //     [
        //         1591478520000, // open time
        //         "0.02501300",  // open
        //         "0.02501800",  // high
        //         "0.02500000",  // low
        //         "0.02500000",  // close
        //         "22.19000000", // volume
        //         1591478579999, // close time
        //         "0.55490906",  // quote asset volume
        //         40,            // number of trades
        //         "10.92900000", // taker buy base asset volume
        //         "0.27336462",  // taker buy quote asset volume
        //         "0"            // ignore
        //     ]
        //
        //  when api method = fapiPublicGetMarkPriceKlines || fapiPublicGetIndexPriceKlines
        //     [
        //         [
        //         1591256460000,          // Open time
        //         "9653.29201333",        // Open
        //         "9654.56401333",        // High
        //         "9653.07367333",        // Low
        //         "9653.07367333",        // Close (or latest price)
        //         "0",                    // Ignore
        //         1591256519999,          // Close time
        //         "0",                    // Ignore
        //         60,                     // Number of bisic data
        //         "0",                    // Ignore
        //         "0",                    // Ignore
        //         "0"                     // Ignore
        //         ]
        //     ]
        //
        return [
            this.safeInteger (ohlcv, 0),
            this.safeNumber (ohlcv, 1),
            this.safeNumber (ohlcv, 2),
            this.safeNumber (ohlcv, 3),
            this.safeNumber (ohlcv, 4),
            this.safeNumber (ohlcv, 5),
        ];
    }

    async fetchOHLCV (symbol, timeframe = '1m', since = undefined, limit = undefined, params = {}) {
        /**
         * @method
         * @name binance#fetchOHLCV
         * @description fetches historical candlestick data containing the open, high, low, and close price, and the volume of a market
         * @param {string} symbol unified symbol of the market to fetch OHLCV data for
         * @param {string} timeframe the length of time each candle represents
         * @param {int|undefined} since timestamp in ms of the earliest candle to fetch
         * @param {int|undefined} limit the maximum amount of candles to fetch
         * @param {object} params extra parameters specific to the binance api endpoint
         * @param {string|undefined} params.price "mark" or "index" for mark price and index price candles
         * @param {int|undefined} params.until timestamp in ms of the latest candle to fetch
         * @returns {[[int]]} A list of candles ordered as timestamp, open, high, low, close, volume
         */
        await this.loadMarkets ();
        const market = this.market (symbol);
        // binance docs say that the default limit 500, max 1500 for futures, max 1000 for spot markets
        // the reality is that the time range wider than 500 candles won't work right
        const defaultLimit = 500;
        const maxLimit = 1500;
        const price = this.safeString (params, 'price');
        const until = this.safeInteger (params, 'until');
        params = this.omit (params, [ 'price', 'until' ]);
        limit = (limit === undefined) ? defaultLimit : Math.min (limit, maxLimit);
        const request = {
            'interval': this.timeframes[timeframe],
            'limit': limit,
        };
        if (price === 'index') {
            request['pair'] = market['id'];   // Index price takes this argument instead of symbol
        } else {
            request['symbol'] = market['id'];
        }
        // const duration = this.parseTimeframe (timeframe);
        if (since !== undefined) {
            request['startTime'] = since;
            //
            // It didn't work before without the endTime
            // https://github.com/ccxt/ccxt/issues/8454
            //
            if (market['inverse']) {
                if (since > 0) {
                    const duration = this.parseTimeframe (timeframe);
                    const endTime = this.sum (since, limit * duration * 1000 - 1);
                    const now = this.milliseconds ();
                    request['endTime'] = Math.min (now, endTime);
                }
            }
        }
        if (until !== undefined) {
            request['endTime'] = until;
        }
        let method = 'publicGetKlines';
        if (price === 'mark') {
            if (market['inverse']) {
                method = 'dapiPublicGetMarkPriceKlines';
            } else {
                method = 'fapiPublicGetMarkPriceKlines';
            }
        } else if (price === 'index') {
            if (market['inverse']) {
                method = 'dapiPublicGetIndexPriceKlines';
            } else {
                method = 'fapiPublicGetIndexPriceKlines';
            }
        } else if (market['linear']) {
            method = 'fapiPublicGetKlines';
        } else if (market['inverse']) {
            method = 'dapiPublicGetKlines';
        }
        const response = await this[method] (this.extend (request, params));
        //
        //     [
        //         [1591478520000,"0.02501300","0.02501800","0.02500000","0.02500000","22.19000000",1591478579999,"0.55490906",40,"10.92900000","0.27336462","0"],
        //         [1591478580000,"0.02499600","0.02500900","0.02499400","0.02500300","21.34700000",1591478639999,"0.53370468",24,"7.53800000","0.18850725","0"],
        //         [1591478640000,"0.02500800","0.02501100","0.02500300","0.02500800","154.14200000",1591478699999,"3.85405839",97,"5.32300000","0.13312641","0"],
        //     ]
        //
        return this.parseOHLCVs (response, market, timeframe, since, limit);
    }

    parseTrade (trade, market = undefined) {
        if ('isDustTrade' in trade) {
            return this.parseDustTrade (trade, market);
        }
        //
        // aggregate trades
        // https://github.com/binance-exchange/binance-official-api-docs/blob/master/rest-api.md#compressedaggregate-trades-list
        //
        //     {
        //         "a": 26129,         // Aggregate tradeId
        //         "p": "0.01633102",  // Price
        //         "q": "4.70443515",  // Quantity
        //         "f": 27781,         // First tradeId
        //         "l": 27781,         // Last tradeId
        //         "T": 1498793709153, // Timestamp
        //         "m": true,          // Was the buyer the maker?
        //         "M": true           // Was the trade the best price match?
        //     }
        //
        // recent public trades and old public trades
        // https://github.com/binance-exchange/binance-official-api-docs/blob/master/rest-api.md#recent-trades-list
        // https://github.com/binance-exchange/binance-official-api-docs/blob/master/rest-api.md#old-trade-lookup-market_data
        //
        //     {
        //         "id": 28457,
        //         "price": "4.00000100",
        //         "qty": "12.00000000",
        //         "time": 1499865549590,
        //         "isBuyerMaker": true,
        //         "isBestMatch": true
        //     }
        //
        // private trades
        // https://github.com/binance-exchange/binance-official-api-docs/blob/master/rest-api.md#account-trade-list-user_data
        //
        //     {
        //         "symbol": "BNBBTC",
        //         "id": 28457,
        //         "orderId": 100234,
        //         "price": "4.00000100",
        //         "qty": "12.00000000",
        //         "commission": "10.10000000",
        //         "commissionAsset": "BNB",
        //         "time": 1499865549590,
        //         "isBuyer": true,
        //         "isMaker": false,
        //         "isBestMatch": true
        //     }
        //
        // futures trades
        // https://binance-docs.github.io/apidocs/futures/en/#account-trade-list-user_data
        //
        //     {
        //       "accountId": 20,
        //       "buyer": False,
        //       "commission": "-0.07819010",
        //       "commissionAsset": "USDT",
        //       "counterPartyId": 653,
        //       "id": 698759,
        //       "maker": False,
        //       "orderId": 25851813,
        //       "price": "7819.01",
        //       "qty": "0.002",
        //       "quoteQty": "0.01563",
        //       "realizedPnl": "-0.91539999",
        //       "side": "SELL",
        //       "symbol": "BTCUSDT",
        //       "time": 1569514978020
        //     }
        //     {
        //       "symbol": "BTCUSDT",
        //       "id": 477128891,
        //       "orderId": 13809777875,
        //       "side": "SELL",
        //       "price": "38479.55",
        //       "qty": "0.001",
        //       "realizedPnl": "-0.00009534",
        //       "marginAsset": "USDT",
        //       "quoteQty": "38.47955",
        //       "commission": "-0.00076959",
        //       "commissionAsset": "USDT",
        //       "time": 1612733566708,
        //       "positionSide": "BOTH",
        //       "maker": true,
        //       "buyer": false
        //     }
        //
        // { respType: FULL }
        //
        //     {
        //       "price": "4000.00000000",
        //       "qty": "1.00000000",
        //       "commission": "4.00000000",
        //       "commissionAsset": "USDT",
        //       "tradeId": "1234",
        //     }
        //
        const timestamp = this.safeInteger2 (trade, 'T', 'time');
        const price = this.safeString2 (trade, 'p', 'price');
        const amount = this.safeString2 (trade, 'q', 'qty');
        const cost = this.safeString2 (trade, 'quoteQty', 'baseQty');  // inverse futures
        const marketId = this.safeString (trade, 'symbol');
        const symbol = this.safeSymbol (marketId, market);
        let id = this.safeString2 (trade, 't', 'a');
        id = this.safeString2 (trade, 'id', 'tradeId', id);
        let side = undefined;
        const orderId = this.safeString (trade, 'orderId');
        const buyerMaker = this.safeValue2 (trade, 'm', 'isBuyerMaker');
        let takerOrMaker = undefined;
        if (buyerMaker !== undefined) {
            side = buyerMaker ? 'sell' : 'buy'; // this is reversed intentionally
            takerOrMaker = 'taker';
        } else if ('side' in trade) {
            side = this.safeStringLower (trade, 'side');
        } else {
            if ('isBuyer' in trade) {
                side = trade['isBuyer'] ? 'buy' : 'sell'; // this is a true side
            }
        }
        let fee = undefined;
        if ('commission' in trade) {
            fee = {
                'cost': this.safeString (trade, 'commission'),
                'currency': this.safeCurrencyCode (this.safeString (trade, 'commissionAsset')),
            };
        }
        if ('isMaker' in trade) {
            takerOrMaker = trade['isMaker'] ? 'maker' : 'taker';
        }
        if ('maker' in trade) {
            takerOrMaker = trade['maker'] ? 'maker' : 'taker';
        }
        return this.safeTrade ({
            'info': trade,
            'timestamp': timestamp,
            'datetime': this.iso8601 (timestamp),
            'symbol': symbol,
            'id': id,
            'order': orderId,
            'type': undefined,
            'side': side,
            'takerOrMaker': takerOrMaker,
            'price': price,
            'amount': amount,
            'cost': cost,
            'fee': fee,
        }, market);
    }

    async fetchTrades (symbol, since = undefined, limit = undefined, params = {}) {
        /**
         * @method
         * @name binance#fetchTrades
         * @description get the list of most recent trades for a particular symbol
         * @param {string} symbol unified symbol of the market to fetch trades for
         * @param {int|undefined} since timestamp in ms of the earliest trade to fetch
         * @param {int|undefined} limit the maximum amount of trades to fetch
         * @param {object} params extra parameters specific to the binance api endpoint
         * @returns {[object]} a list of [trade structures]{@link https://docs.ccxt.com/en/latest/manual.html?#public-trades}
         */
        await this.loadMarkets ();
        const market = this.market (symbol);
        const request = {
            'symbol': market['id'],
            // 'fromId': 123,    // ID to get aggregate trades from INCLUSIVE.
            // 'startTime': 456, // Timestamp in ms to get aggregate trades from INCLUSIVE.
            // 'endTime': 789,   // Timestamp in ms to get aggregate trades until INCLUSIVE.
            // 'limit': 500,     // default = 500, maximum = 1000
        };
        const [ type, query ] = this.handleMarketTypeAndParams ('fetchTrades', market, params);
        let defaultMethod = undefined;
        if (type === 'future') {
            if (market['linear']) {
                defaultMethod = 'fapiPublicGetAggTrades';
            } else if (market['inverse']) {
                defaultMethod = 'dapiPublicGetAggTrades';
            }
        } else if (type === 'delivery') {
            defaultMethod = 'dapiPublicGetAggTrades';
        } else {
            defaultMethod = 'publicGetAggTrades';
        }
        let method = this.safeString (this.options, 'fetchTradesMethod', defaultMethod);
        if (method === 'publicGetAggTrades') {
            if (type === 'future') {
                if (market['linear']) {
                    method = 'fapiPublicGetAggTrades';
                } else if (market['inverse']) {
                    method = 'dapiPublicGetAggTrades';
                }
            } else if (type === 'delivery') {
                method = 'dapiPublicGetAggTrades';
            }
        } else if (method === 'publicGetHistoricalTrades') {
            if (type === 'future') {
                if (market['linear']) {
                    method = 'fapiPublicGetHistoricalTrades';
                } else if (market['inverse']) {
                    method = 'dapiPublicGetHistoricalTrades';
                }
            } else if (type === 'delivery') {
                method = 'dapiPublicGetHistoricalTrades';
            }
        }
        if (since !== undefined) {
            request['startTime'] = since;
            // https://github.com/ccxt/ccxt/issues/6400
            // https://github.com/binance-exchange/binance-official-api-docs/blob/master/rest-api.md#compressedaggregate-trades-list
            request['endTime'] = this.sum (since, 3600000);
        }
        if (limit !== undefined) {
            request['limit'] = limit; // default = 500, maximum = 1000
        }
        //
        // Caveats:
        // - default limit (500) applies only if no other parameters set, trades up
        //   to the maximum limit may be returned to satisfy other parameters
        // - if both limit and time window is set and time window contains more
        //   trades than the limit then the last trades from the window are returned
        // - 'tradeId' accepted and returned by this method is "aggregate" trade id
        //   which is different from actual trade id
        // - setting both fromId and time window results in error
        const response = await this[method] (this.extend (request, query));
        //
        // aggregate trades
        //
        //     [
        //         {
        //             "a": 26129,         // Aggregate tradeId
        //             "p": "0.01633102",  // Price
        //             "q": "4.70443515",  // Quantity
        //             "f": 27781,         // First tradeId
        //             "l": 27781,         // Last tradeId
        //             "T": 1498793709153, // Timestamp
        //             "m": true,          // Was the buyer the maker?
        //             "M": true           // Was the trade the best price match?
        //         }
        //     ]
        //
        // recent public trades and historical public trades
        //
        //     [
        //         {
        //             "id": 28457,
        //             "price": "4.00000100",
        //             "qty": "12.00000000",
        //             "time": 1499865549590,
        //             "isBuyerMaker": true,
        //             "isBestMatch": true
        //         }
        //     ]
        //
        return this.parseTrades (response, market, since, limit);
    }

    parseOrderStatus (status) {
        const statuses = {
            'NEW': 'open',
            'PARTIALLY_FILLED': 'open',
            'FILLED': 'closed',
            'CANCELED': 'canceled',
            'PENDING_CANCEL': 'canceling', // currently unused
            'REJECTED': 'rejected',
            'EXPIRED': 'expired',
        };
        return this.safeString (statuses, status, status);
    }

    parseOrder (order, market = undefined) {
        //
        // spot
        //
        //     {
        //         "symbol": "LTCBTC",
        //         "orderId": 1,
        //         "clientOrderId": "myOrder1",
        //         "price": "0.1",
        //         "origQty": "1.0",
        //         "executedQty": "0.0",
        //         "cummulativeQuoteQty": "0.0",
        //         "status": "NEW",
        //         "timeInForce": "GTC",
        //         "type": "LIMIT",
        //         "side": "BUY",
        //         "stopPrice": "0.0",
        //         "icebergQty": "0.0",
        //         "time": 1499827319559,
        //         "updateTime": 1499827319559,
        //         "isWorking": true
        //     }
        //
        // futures
        //
        //     {
        //         "symbol": "BTCUSDT",
        //         "orderId": 1,
        //         "clientOrderId": "myOrder1",
        //         "price": "0.1",
        //         "origQty": "1.0",
        //         "executedQty": "1.0",
        //         "cumQuote": "10.0",
        //         "status": "NEW",
        //         "timeInForce": "GTC",
        //         "type": "LIMIT",
        //         "side": "BUY",
        //         "stopPrice": "0.0",
        //         "updateTime": 1499827319559
        //     }
        //
        // createOrder with { "newOrderRespType": "FULL" }
        //
        //     {
        //       "symbol": "BTCUSDT",
        //       "orderId": 5403233939,
        //       "orderListId": -1,
        //       "clientOrderId": "x-R4BD3S825e669e75b6c14f69a2c43e",
        //       "transactTime": 1617151923742,
        //       "price": "0.00000000",
        //       "origQty": "0.00050000",
        //       "executedQty": "0.00050000",
        //       "cummulativeQuoteQty": "29.47081500",
        //       "status": "FILLED",
        //       "timeInForce": "GTC",
        //       "type": "MARKET",
        //       "side": "BUY",
        //       "fills": [
        //         {
        //           "price": "58941.63000000",
        //           "qty": "0.00050000",
        //           "commission": "0.00007050",
        //           "commissionAsset": "BNB",
        //           "tradeId": 737466631
        //         }
        //       ]
        //     }
        //
        // delivery
        //
        //     {
        //       "orderId": "18742727411",
        //       "symbol": "ETHUSD_PERP",
        //       "pair": "ETHUSD",
        //       "status": "FILLED",
        //       "clientOrderId": "x-xcKtGhcu3e2d1503fdd543b3b02419",
        //       "price": "0",
        //       "avgPrice": "4522.14",
        //       "origQty": "1",
        //       "executedQty": "1",
        //       "cumBase": "0.00221134",
        //       "timeInForce": "GTC",
        //       "type": "MARKET",
        //       "reduceOnly": false,
        //       "closePosition": false,
        //       "side": "SELL",
        //       "positionSide": "BOTH",
        //       "stopPrice": "0",
        //       "workingType": "CONTRACT_PRICE",
        //       "priceProtect": false,
        //       "origType": "MARKET",
        //       "time": "1636061952660",
        //       "updateTime": "1636061952660"
        //     }
        //
        const status = this.parseOrderStatus (this.safeString (order, 'status'));
        const marketId = this.safeString (order, 'symbol');
        const symbol = this.safeSymbol (marketId, market);
        const filled = this.safeString (order, 'executedQty', '0');
        let timestamp = undefined;
        let lastTradeTimestamp = undefined;
        if ('time' in order) {
            timestamp = this.safeInteger (order, 'time');
        } else if ('transactTime' in order) {
            timestamp = this.safeInteger (order, 'transactTime');
        } else if ('updateTime' in order) {
            if (status === 'open') {
                if (Precise.stringGt (filled, '0')) {
                    lastTradeTimestamp = this.safeInteger (order, 'updateTime');
                } else {
                    timestamp = this.safeInteger (order, 'updateTime');
                }
            }
        }
        const average = this.safeString (order, 'avgPrice');
        const price = this.safeString (order, 'price');
        const amount = this.safeString (order, 'origQty');
        // - Spot/Margin market: cummulativeQuoteQty
        // - Futures market: cumQuote.
        //   Note this is not the actual cost, since Binance futures uses leverage to calculate margins.
        let cost = this.safeString2 (order, 'cummulativeQuoteQty', 'cumQuote');
        cost = this.safeString (order, 'cumBase', cost);
        const id = this.safeString (order, 'orderId');
        let type = this.safeStringLower (order, 'type');
        const side = this.safeStringLower (order, 'side');
        const fills = this.safeValue (order, 'fills', []);
        const clientOrderId = this.safeString (order, 'clientOrderId');
        let timeInForce = this.safeString (order, 'timeInForce');
        if (timeInForce === 'GTX') {
            // GTX means "Good Till Crossing" and is an equivalent way of saying Post Only
            timeInForce = 'PO';
        }
        const postOnly = (type === 'limit_maker') || (timeInForce === 'PO');
        if (type === 'limit_maker') {
            type = 'limit';
        }
        const stopPriceString = this.safeString (order, 'stopPrice');
        const stopPrice = this.parseNumber (this.omitZero (stopPriceString));
        return this.safeOrder ({
            'info': order,
            'id': id,
            'clientOrderId': clientOrderId,
            'timestamp': timestamp,
            'datetime': this.iso8601 (timestamp),
            'lastTradeTimestamp': lastTradeTimestamp,
            'symbol': symbol,
            'type': type,
            'timeInForce': timeInForce,
            'postOnly': postOnly,
            'reduceOnly': this.safeValue (order, 'reduceOnly'),
            'side': side,
            'price': price,
            'stopPrice': stopPrice,
            'amount': amount,
            'cost': cost,
            'average': average,
            'filled': filled,
            'remaining': undefined,
            'status': status,
            'fee': undefined,
            'trades': fills,
        }, market);
    }

    async createOrder (symbol, type, side, amount, price = undefined, params = {}) {
        /**
         * @method
         * @name binance#createOrder
         * @description create a trade order
         * @param {string} symbol unified symbol of the market to create an order in
         * @param {string} type 'market' or 'limit'
         * @param {string} side 'buy' or 'sell'
         * @param {float} amount how much of currency you want to trade in units of base currency
         * @param {float|undefined} price the price at which the order is to be fullfilled, in units of the quote currency, ignored in market orders
         * @param {object} params extra parameters specific to the binance api endpoint
         * @param {string|undefined} params.marginMode 'cross' or 'isolated', for spot margin trading
         * @returns {object} an [order structure]{@link https://docs.ccxt.com/en/latest/manual.html#order-structure}
         */
        await this.loadMarkets ();
        const market = this.market (symbol);
        const defaultType = this.safeString2 (this.options, 'createOrder', 'defaultType', 'spot');
        const marketType = this.safeString (params, 'type', defaultType);
        const clientOrderId = this.safeString2 (params, 'newClientOrderId', 'clientOrderId');
        const postOnly = this.safeValue (params, 'postOnly', false);
        const reduceOnly = this.safeValue (params, 'reduceOnly');
        const [ marginMode, query ] = this.handleMarginModeAndParams ('createOrder', params);
        if (reduceOnly !== undefined) {
            if ((marketType !== 'future') && (marketType !== 'delivery')) {
                throw new InvalidOrder (this.id + ' createOrder() does not support reduceOnly for ' + marketType + ' orders, reduceOnly orders are supported for future and delivery markets only');
            }
        }
        let method = 'privatePostOrder';
        if (marketType === 'future') {
            method = 'fapiPrivatePostOrder';
        } else if (marketType === 'delivery') {
            method = 'dapiPrivatePostOrder';
        } else if (marketType === 'margin' || marginMode !== undefined) {
            method = 'sapiPostMarginOrder';
        }
        // the next 5 lines are added to support for testing orders
        if (market['spot']) {
            const test = this.safeValue (query, 'test', false);
            if (test) {
                method += 'Test';
            }
            // only supported for spot/margin api (all margin markets are spot markets)
            if (postOnly) {
                type = 'LIMIT_MAKER';
            }
        }
        const initialUppercaseType = type.toUpperCase ();
        let uppercaseType = initialUppercaseType;
        const stopPrice = this.safeNumber (query, 'stopPrice');
        if (stopPrice !== undefined) {
            if (uppercaseType === 'MARKET') {
                uppercaseType = market['contract'] ? 'STOP_MARKET' : 'STOP_LOSS';
            } else if (uppercaseType === 'LIMIT') {
                uppercaseType = market['contract'] ? 'STOP' : 'STOP_LOSS_LIMIT';
            }
        }
        const validOrderTypes = this.safeValue (market['info'], 'orderTypes');
        if (!this.inArray (uppercaseType, validOrderTypes)) {
            if (initialUppercaseType !== uppercaseType) {
                throw new InvalidOrder (this.id + ' stopPrice parameter is not allowed for ' + symbol + ' ' + type + ' orders');
            } else {
                throw new InvalidOrder (this.id + ' ' + type + ' is not a valid order type for the ' + symbol + ' market');
            }
        }
        const request = {
            'symbol': market['id'],
            'type': uppercaseType,
            'side': side.toUpperCase (),
        };
        if (marginMode === 'isolated') {
            request['isIsolated'] = true;
        }
        if (clientOrderId === undefined) {
            const broker = this.safeValue (this.options, 'broker');
            if (broker !== undefined) {
                const brokerId = this.safeString (broker, marketType);
                if (brokerId !== undefined) {
                    request['newClientOrderId'] = brokerId + this.uuid22 ();
                }
            }
        } else {
            request['newClientOrderId'] = clientOrderId;
        }
        if ((marketType === 'spot') || (marketType === 'margin')) {
            request['newOrderRespType'] = this.safeValue (this.options['newOrderRespType'], type, 'RESULT'); // 'ACK' for order id, 'RESULT' for full order or 'FULL' for order with fills
        } else {
            // delivery and future
            request['newOrderRespType'] = 'RESULT';  // "ACK", "RESULT", default "ACK"
        }
        // additional required fields depending on the order type
        let timeInForceIsRequired = false;
        let priceIsRequired = false;
        let stopPriceIsRequired = false;
        let quantityIsRequired = false;
        //
        // spot/margin
        //
        //     LIMIT                timeInForce, quantity, price
        //     MARKET               quantity or quoteOrderQty
        //     STOP_LOSS            quantity, stopPrice
        //     STOP_LOSS_LIMIT      timeInForce, quantity, price, stopPrice
        //     TAKE_PROFIT          quantity, stopPrice
        //     TAKE_PROFIT_LIMIT    timeInForce, quantity, price, stopPrice
        //     LIMIT_MAKER          quantity, price
        //
        // futures
        //
        //     LIMIT                timeInForce, quantity, price
        //     MARKET               quantity
        //     STOP/TAKE_PROFIT     quantity, price, stopPrice
        //     STOP_MARKET          stopPrice
        //     TAKE_PROFIT_MARKET   stopPrice
        //     TRAILING_STOP_MARKET callbackRate
        //
        if (uppercaseType === 'MARKET') {
            if (market['spot']) {
                const quoteOrderQty = this.safeValue (this.options, 'quoteOrderQty', true);
                if (quoteOrderQty) {
                    const quoteOrderQty = this.safeValue2 (query, 'quoteOrderQty', 'cost');
                    const precision = market['precision']['price'];
                    if (quoteOrderQty !== undefined) {
                        request['quoteOrderQty'] = this.decimalToPrecision (quoteOrderQty, TRUNCATE, precision, this.precisionMode);
                    } else if (price !== undefined) {
                        request['quoteOrderQty'] = this.decimalToPrecision (amount * price, TRUNCATE, precision, this.precisionMode);
                    } else {
                        quantityIsRequired = true;
                    }
                } else {
                    quantityIsRequired = true;
                }
            } else {
                quantityIsRequired = true;
            }
        } else if (uppercaseType === 'LIMIT') {
            priceIsRequired = true;
            timeInForceIsRequired = true;
            quantityIsRequired = true;
        } else if ((uppercaseType === 'STOP_LOSS') || (uppercaseType === 'TAKE_PROFIT')) {
            stopPriceIsRequired = true;
            quantityIsRequired = true;
            if (market['linear'] || market['inverse']) {
                priceIsRequired = true;
            }
        } else if ((uppercaseType === 'STOP_LOSS_LIMIT') || (uppercaseType === 'TAKE_PROFIT_LIMIT')) {
            quantityIsRequired = true;
            stopPriceIsRequired = true;
            priceIsRequired = true;
            timeInForceIsRequired = true;
        } else if (uppercaseType === 'LIMIT_MAKER') {
            priceIsRequired = true;
            quantityIsRequired = true;
        } else if (uppercaseType === 'STOP') {
            quantityIsRequired = true;
            stopPriceIsRequired = true;
            priceIsRequired = true;
        } else if ((uppercaseType === 'STOP_MARKET') || (uppercaseType === 'TAKE_PROFIT_MARKET')) {
            const closePosition = this.safeValue (query, 'closePosition');
            if (closePosition === undefined) {
                quantityIsRequired = true;
            }
            stopPriceIsRequired = true;
        } else if (uppercaseType === 'TRAILING_STOP_MARKET') {
            quantityIsRequired = true;
            const callbackRate = this.safeNumber (query, 'callbackRate');
            if (callbackRate === undefined) {
                throw new InvalidOrder (this.id + ' createOrder() requires a callbackRate extra param for a ' + type + ' order');
            }
        }
        if (quantityIsRequired) {
            request['quantity'] = this.amountToPrecision (symbol, amount);
        }
        if (priceIsRequired) {
            if (price === undefined) {
                throw new InvalidOrder (this.id + ' createOrder() requires a price argument for a ' + type + ' order');
            }
            request['price'] = this.priceToPrecision (symbol, price);
        }
        if (timeInForceIsRequired) {
            request['timeInForce'] = this.options['defaultTimeInForce']; // 'GTC' = Good To Cancel (default), 'IOC' = Immediate Or Cancel
        }
        if (stopPriceIsRequired) {
            if (stopPrice === undefined) {
                throw new InvalidOrder (this.id + ' createOrder() requires a stopPrice extra param for a ' + type + ' order');
            } else {
                request['stopPrice'] = this.priceToPrecision (symbol, stopPrice);
            }
        }
        const requestParams = this.omit (params, [ 'quoteOrderQty', 'cost', 'stopPrice', 'test', 'type', 'newClientOrderId', 'clientOrderId', 'postOnly' ]);
        const response = await this[method] (this.extend (request, requestParams));
        return this.parseOrder (response, market);
    }

    async fetchOrder (id, symbol = undefined, params = {}) {
        /**
         * @method
         * @name binance#fetchOrder
         * @description fetches information on an order made by the user
         * @param {string} symbol unified symbol of the market the order was made in
         * @param {object} params extra parameters specific to the binance api endpoint
         * @param {string|undefined} params.marginMode 'cross' or 'isolated', for spot margin trading
         * @returns {object} An [order structure]{@link https://docs.ccxt.com/en/latest/manual.html#order-structure}
         */
        if (symbol === undefined) {
            throw new ArgumentsRequired (this.id + ' fetchOrder() requires a symbol argument');
        }
        await this.loadMarkets ();
        const market = this.market (symbol);
        const defaultType = this.safeString2 (this.options, 'fetchOrder', 'defaultType', 'spot');
        const type = this.safeString (params, 'type', defaultType);
        const [ marginMode, query ] = this.handleMarginModeAndParams ('fetchOrder', params);
        const request = {
            'symbol': market['id'],
        };
        let method = 'privateGetOrder';
        if (type === 'future') {
            method = 'fapiPrivateGetOrder';
        } else if (type === 'delivery') {
            method = 'dapiPrivateGetOrder';
        } else if (type === 'margin' || marginMode !== undefined) {
            method = 'sapiGetMarginOrder';
            if (marginMode === 'isolated') {
                request['isIsolated'] = true;
            }
        }
        const clientOrderId = this.safeValue2 (params, 'origClientOrderId', 'clientOrderId');
        if (clientOrderId !== undefined) {
            request['origClientOrderId'] = clientOrderId;
        } else {
            request['orderId'] = id;
        }
        const requestParams = this.omit (query, [ 'type', 'clientOrderId', 'origClientOrderId' ]);
        const response = await this[method] (this.extend (request, requestParams));
        return this.parseOrder (response, market);
    }

    async fetchOrders (symbol = undefined, since = undefined, limit = undefined, params = {}) {
        /**
         * @method
         * @name binance#fetchOrders
         * @description fetches information on multiple orders made by the user
         * @param {string} symbol unified market symbol of the market orders were made in
         * @param {int|undefined} since the earliest time in ms to fetch orders for
         * @param {int|undefined} limit the maximum number of  orde structures to retrieve
         * @param {object} params extra parameters specific to the binance api endpoint
         * @param {string|undefined} params.marginMode 'cross' or 'isolated', for spot margin trading
         * @returns {[object]} a list of [order structures]{@link https://docs.ccxt.com/en/latest/manual.html#order-structure}
         */
        if (symbol === undefined) {
            throw new ArgumentsRequired (this.id + ' fetchOrders() requires a symbol argument');
        }
        await this.loadMarkets ();
        const market = this.market (symbol);
        const defaultType = this.safeString2 (this.options, 'fetchOrders', 'defaultType', 'spot');
        const type = this.safeString (params, 'type', defaultType);
        const [ marginMode, query ] = this.handleMarginModeAndParams ('fetchOrders', params);
        const request = {
            'symbol': market['id'],
        };
        let method = 'privateGetAllOrders';
        if (type === 'future') {
            method = 'fapiPrivateGetAllOrders';
        } else if (type === 'delivery') {
            method = 'dapiPrivateGetAllOrders';
        } else if (type === 'margin' || marginMode !== undefined) {
            method = 'sapiGetMarginAllOrders';
            if (marginMode === 'isolated') {
                request['isIsolated'] = true;
            }
        }
        if (since !== undefined) {
            request['startTime'] = since;
        }
        if (limit !== undefined) {
            request['limit'] = limit;
        }
        const requestParams = this.omit (query, [ 'type' ]);
        const response = await this[method] (this.extend (request, requestParams));
        //
        //  spot
        //
        //     [
        //         {
        //             "symbol": "LTCBTC",
        //             "orderId": 1,
        //             "clientOrderId": "myOrder1",
        //             "price": "0.1",
        //             "origQty": "1.0",
        //             "executedQty": "0.0",
        //             "cummulativeQuoteQty": "0.0",
        //             "status": "NEW",
        //             "timeInForce": "GTC",
        //             "type": "LIMIT",
        //             "side": "BUY",
        //             "stopPrice": "0.0",
        //             "icebergQty": "0.0",
        //             "time": 1499827319559,
        //             "updateTime": 1499827319559,
        //             "isWorking": true
        //         }
        //     ]
        //
        //  futures
        //
        //     [
        //         {
        //             "symbol": "BTCUSDT",
        //             "orderId": 1,
        //             "clientOrderId": "myOrder1",
        //             "price": "0.1",
        //             "origQty": "1.0",
        //             "executedQty": "1.0",
        //             "cumQuote": "10.0",
        //             "status": "NEW",
        //             "timeInForce": "GTC",
        //             "type": "LIMIT",
        //             "side": "BUY",
        //             "stopPrice": "0.0",
        //             "updateTime": 1499827319559
        //         }
        //     ]
        //
        return this.parseOrders (response, market, since, limit);
    }

    async fetchOpenOrders (symbol = undefined, since = undefined, limit = undefined, params = {}) {
        /**
         * @method
         * @name binance#fetchOpenOrders
         * @description fetch all unfilled currently open orders
         * @param {string|undefined} symbol unified market symbol
         * @param {int|undefined} since the earliest time in ms to fetch open orders for
         * @param {int|undefined} limit the maximum number of  open orders structures to retrieve
         * @param {object} params extra parameters specific to the binance api endpoint
         * @param {string|undefined} params.marginMode 'cross' or 'isolated', for spot margin trading
         * @returns {[object]} a list of [order structures]{@link https://docs.ccxt.com/en/latest/manual.html#order-structure}
         */
        await this.loadMarkets ();
        let market = undefined;
        let type = undefined;
        const request = {};
        const [ marginMode, query ] = this.handleMarginModeAndParams ('fetchOpenOrders', params);
        if (symbol !== undefined) {
            market = this.market (symbol);
            request['symbol'] = market['id'];
            const defaultType = this.safeString2 (this.options, 'fetchOpenOrders', 'defaultType', 'spot');
            const marketType = ('type' in market) ? market['type'] : defaultType;
            type = this.safeString (query, 'type', marketType);
        } else if (this.options['warnOnFetchOpenOrdersWithoutSymbol']) {
            const symbols = this.symbols;
            const numSymbols = symbols.length;
            const fetchOpenOrdersRateLimit = parseInt (numSymbols / 2);
            throw new ExchangeError (this.id + ' fetchOpenOrders() WARNING: fetching open orders without specifying a symbol is rate-limited to one call per ' + fetchOpenOrdersRateLimit.toString () + ' seconds. Do not call this method frequently to avoid ban. Set ' + this.id + '.options["warnOnFetchOpenOrdersWithoutSymbol"] = false to suppress this warning message.');
        } else {
            const defaultType = this.safeString2 (this.options, 'fetchOpenOrders', 'defaultType', 'spot');
            type = this.safeString (query, 'type', defaultType);
        }
        const requestParams = this.omit (query, 'type');
        let method = 'privateGetOpenOrders';
        if (type === 'future') {
            method = 'fapiPrivateGetOpenOrders';
        } else if (type === 'delivery') {
            method = 'dapiPrivateGetOpenOrders';
        } else if (type === 'margin' || marginMode !== undefined) {
            method = 'sapiGetMarginOpenOrders';
            if (marginMode === 'isolated') {
                request['isIsolated'] = true;
                if (symbol === undefined) {
                    throw new ArgumentsRequired (this.id + ' fetchOpenOrders() requires a symbol argument for isolated markets');
                }
            }
        }
        const response = await this[method] (this.extend (request, requestParams));
        return this.parseOrders (response, market, since, limit);
    }

    async fetchClosedOrders (symbol = undefined, since = undefined, limit = undefined, params = {}) {
        /**
         * @method
         * @name binance#fetchClosedOrders
         * @description fetches information on multiple closed orders made by the user
         * @param {string} symbol unified market symbol of the market orders were made in
         * @param {int|undefined} since the earliest time in ms to fetch orders for
         * @param {int|undefined} limit the maximum number of  orde structures to retrieve
         * @param {object} params extra parameters specific to the binance api endpoint
         * @returns {[object]} a list of [order structures]{@link https://docs.ccxt.com/en/latest/manual.html#order-structure}
         */
        const orders = await this.fetchOrders (symbol, since, limit, params);
        return this.filterBy (orders, 'status', 'closed');
    }

    async cancelOrder (id, symbol = undefined, params = {}) {
        /**
         * @method
         * @name binance#cancelOrder
         * @description cancels an open order
         * @param {string} id order id
         * @param {string} symbol unified symbol of the market the order was made in
         * @param {object} params extra parameters specific to the binance api endpoint
         * @returns {object} An [order structure]{@link https://docs.ccxt.com/en/latest/manual.html#order-structure}
         */
        if (symbol === undefined) {
            throw new ArgumentsRequired (this.id + ' cancelOrder() requires a symbol argument');
        }
        await this.loadMarkets ();
        const market = this.market (symbol);
        const defaultType = this.safeString2 (this.options, 'cancelOrder', 'defaultType', 'spot');
        const type = this.safeString (params, 'type', defaultType);
        // https://github.com/ccxt/ccxt/issues/6507
        const origClientOrderId = this.safeValue2 (params, 'origClientOrderId', 'clientOrderId');
        const [ marginMode, query ] = this.handleMarginModeAndParams ('cancelOrder', params);
        const request = {
            'symbol': market['id'],
            // 'orderId': id,
            // 'origClientOrderId': id,
        };
        if (origClientOrderId === undefined) {
            request['orderId'] = id;
        } else {
            request['origClientOrderId'] = origClientOrderId;
        }
        let method = 'privateDeleteOrder';
        if (type === 'future') {
            method = 'fapiPrivateDeleteOrder';
        } else if (type === 'delivery') {
            method = 'dapiPrivateDeleteOrder';
        } else if (type === 'margin' || marginMode !== undefined) {
            method = 'sapiDeleteMarginOrder';
            if (marginMode === 'isolated') {
                request['isIsolated'] = true;
                if (symbol === undefined) {
                    throw new ArgumentsRequired (this.id + ' cancelOrder() requires a symbol argument for isolated markets');
                }
            }
        }
        const requestParams = this.omit (query, [ 'type', 'origClientOrderId', 'clientOrderId' ]);
        const response = await this[method] (this.extend (request, requestParams));
        return this.parseOrder (response, market);
    }

    async cancelAllOrders (symbol = undefined, params = {}) {
        /**
         * @method
         * @name binance#cancelAllOrders
         * @description cancel all open orders in a market
         * @param {string} symbol unified market symbol of the market to cancel orders in
         * @param {object} params extra parameters specific to the binance api endpoint
         * @param {string|undefined} params.marginMode 'cross' or 'isolated', for spot margin trading
         * @returns {[object]} a list of [order structures]{@link https://docs.ccxt.com/en/latest/manual.html#order-structure}
         */
        if (symbol === undefined) {
            throw new ArgumentsRequired (this.id + ' cancelAllOrders () requires a symbol argument');
        }
        await this.loadMarkets ();
        const market = this.market (symbol);
        const request = {
            'symbol': market['id'],
        };
        const defaultType = this.safeString2 (this.options, 'cancelAllOrders', 'defaultType', 'spot');
        const type = this.safeString (params, 'type', defaultType);
        params = this.omit (params, [ 'type' ]);
        const [ marginMode, query ] = this.handleMarginModeAndParams ('cancelAllOrders', params);
        let method = 'privateDeleteOpenOrders';
        if (type === 'future') {
            method = 'fapiPrivateDeleteAllOpenOrders';
        } else if (type === 'delivery') {
            method = 'dapiPrivateDeleteAllOpenOrders';
        } else if (type === 'margin' || marginMode !== undefined) {
            method = 'sapiDeleteMarginOpenOrders';
            if (marginMode === 'isolated') {
                request['isIsolated'] = true;
            }
        }
        const response = await this[method] (this.extend (request, query));
        if (Array.isArray (response)) {
            return this.parseOrders (response, market);
        } else {
            return response;
        }
    }

    async fetchOrderTrades (id, symbol = undefined, since = undefined, limit = undefined, params = {}) {
        /**
         * @method
         * @name binance#fetchOrderTrades
         * @description fetch all the trades made from a single order
         * @param {string} id order id
         * @param {string} symbol unified market symbol
         * @param {int|undefined} since the earliest time in ms to fetch trades for
         * @param {int|undefined} limit the maximum number of trades to retrieve
         * @param {object} params extra parameters specific to the binance api endpoint
         * @returns {[object]} a list of [trade structures]{@link https://docs.ccxt.com/en/latest/manual.html#trade-structure}
         */
        if (symbol === undefined) {
            throw new ArgumentsRequired (this.id + ' fetchOrderTrades() requires a symbol argument');
        }
        await this.loadMarkets ();
        const market = this.market (symbol);
        const type = this.safeString (params, 'type', market['type']);
        params = this.omit (params, 'type');
        if (type !== 'spot') {
            throw new NotSupported (this.id + ' fetchOrderTrades() supports spot markets only');
        }
        const request = {
            'orderId': id,
        };
        return await this.fetchMyTrades (symbol, since, limit, this.extend (request, params));
    }

    async fetchMyTrades (symbol = undefined, since = undefined, limit = undefined, params = {}) {
        /**
         * @method
         * @name binance#fetchMyTrades
         * @description fetch all trades made by the user
         * @param {string} symbol unified market symbol
         * @param {int|undefined} since the earliest time in ms to fetch trades for
         * @param {int|undefined} limit the maximum number of trades structures to retrieve
         * @param {object} params extra parameters specific to the binance api endpoint
         * @returns {[object]} a list of [trade structures]{@link https://docs.ccxt.com/en/latest/manual.html#trade-structure}
         */
        if (symbol === undefined) {
            throw new ArgumentsRequired (this.id + ' fetchMyTrades() requires a symbol argument');
        }
        await this.loadMarkets ();
        const market = this.market (symbol);
        const request = {
            'symbol': market['id'],
        };
        const type = this.safeString (params, 'type', market['type']);
        params = this.omit (params, 'type');
        let method = undefined;
        const linear = (type === 'future');
        const inverse = (type === 'delivery');
        let marginMode = undefined;
        [ marginMode, params ] = this.handleMarginModeAndParams ('fetchMyTrades', params);
        if (market['type'] === 'spot') {
            method = 'privateGetMyTrades';
            if ((type === 'margin') || (marginMode !== undefined)) {
                method = 'sapiGetMarginMyTrades';
                if (marginMode === 'isolated') {
                    request['isIsolated'] = true;
                }
            }
        } else if (linear) {
            method = 'fapiPrivateGetUserTrades';
        } else if (inverse) {
            method = 'dapiPrivateGetUserTrades';
        }
        let endTime = this.safeInteger2 (params, 'until', 'endTime');
        if (since !== undefined) {
            const startTime = parseInt (since);
            request['startTime'] = startTime;
            // https://binance-docs.github.io/apidocs/futures/en/#account-trade-list-user_data
            // If startTime and endTime are both not sent, then the last 7 days' data will be returned.
            // The time between startTime and endTime cannot be longer than 7 days.
            // The parameter fromId cannot be sent with startTime or endTime.
            const currentTimestamp = this.milliseconds ();
            const oneWeek = 7 * 24 * 60 * 60 * 1000;
            if ((currentTimestamp - startTime) >= oneWeek) {
                if ((endTime === undefined) && linear) {
                    endTime = this.sum (startTime, oneWeek);
                    endTime = Math.min (endTime, currentTimestamp);
                }
            }
        }
        if (endTime !== undefined) {
            request['endTime'] = endTime;
            params = this.omit (params, [ 'endTime', 'until' ]);
        }
        if (limit !== undefined) {
            if (type === 'future' || type === 'delivery') {
                limit = Math.min (limit, 1000); // above 1000, returns error
            }
            request['limit'] = limit;
        }
        const response = await this[method] (this.extend (request, params));
        //
        // spot trade
        //
        //     [
        //         {
        //             "symbol": "BNBBTC",
        //             "id": 28457,
        //             "orderId": 100234,
        //             "price": "4.00000100",
        //             "qty": "12.00000000",
        //             "commission": "10.10000000",
        //             "commissionAsset": "BNB",
        //             "time": 1499865549590,
        //             "isBuyer": true,
        //             "isMaker": false,
        //             "isBestMatch": true,
        //         }
        //     ]
        //
        // futures trade
        //
        //     [
        //         {
        //             "accountId": 20,
        //             "buyer": False,
        //             "commission": "-0.07819010",
        //             "commissionAsset": "USDT",
        //             "counterPartyId": 653,
        //             "id": 698759,
        //             "maker": False,
        //             "orderId": 25851813,
        //             "price": "7819.01",
        //             "qty": "0.002",
        //             "quoteQty": "0.01563",
        //             "realizedPnl": "-0.91539999",
        //             "side": "SELL",
        //             "symbol": "BTCUSDT",
        //             "time": 1569514978020
        //         }
        //     ]
        //
        return this.parseTrades (response, market, since, limit);
    }

    async fetchMyDustTrades (symbol = undefined, since = undefined, limit = undefined, params = {}) {
        /**
         * @method
         * @name binance#fetchMyDustTrades
         * @description fetch all dust trades made by the user
         * @param {string|undefined} symbol not used by binance fetchMyDustTrades ()
         * @param {int|undefined} since the earliest time in ms to fetch my dust trades for
         * @param {int|undefined} limit the maximum number of dust trades to retrieve
         * @param {object} params extra parameters specific to the binance api endpoint
         * @returns {[object]} a list of [trade structures]{@link https://docs.ccxt.com/en/latest/manual.html#trade-structure}
         */
        //
        // Binance provides an opportunity to trade insignificant (i.e. non-tradable and non-withdrawable)
        // token leftovers (of any asset) into `BNB` coin which in turn can be used to pay trading fees with it.
        // The corresponding trades history is called the `Dust Log` and can be requested via the following end-point:
        // https://github.com/binance-exchange/binance-official-api-docs/blob/master/wapi-api.md#dustlog-user_data
        //
        await this.loadMarkets ();
        const request = {};
        if (since !== undefined) {
            request['startTime'] = since;
            request['endTime'] = this.sum (since, 7776000000);
        }
        const response = await this.sapiGetAssetDribblet (this.extend (request, params));
        //     {
        //       "total": "4",
        //       "userAssetDribblets": [
        //         {
        //           "operateTime": "1627575731000",
        //           "totalServiceChargeAmount": "0.00001453",
        //           "totalTransferedAmount": "0.00072693",
        //           "transId": "70899815863",
        //           "userAssetDribbletDetails": [
        //             {
        //               "fromAsset": "LTC",
        //               "amount": "0.000006",
        //               "transferedAmount": "0.00000267",
        //               "serviceChargeAmount": "0.00000005",
        //               "operateTime": "1627575731000",
        //               "transId": "70899815863"
        //             },
        //             {
        //               "fromAsset": "GBP",
        //               "amount": "0.15949157",
        //               "transferedAmount": "0.00072426",
        //               "serviceChargeAmount": "0.00001448",
        //               "operateTime": "1627575731000",
        //               "transId": "70899815863"
        //             }
        //           ]
        //         },
        //       ]
        //     }
        const results = this.safeValue (response, 'userAssetDribblets', []);
        const rows = this.safeInteger (response, 'total', 0);
        const data = [];
        for (let i = 0; i < rows; i++) {
            const logs = this.safeValue (results[i], 'userAssetDribbletDetails', []);
            for (let j = 0; j < logs.length; j++) {
                logs[j]['isDustTrade'] = true;
                data.push (logs[j]);
            }
        }
        const trades = this.parseTrades (data, undefined, since, limit);
        return this.filterBySinceLimit (trades, since, limit);
    }

    parseDustTrade (trade, market = undefined) {
        //
        //     {
        //       "fromAsset": "USDT",
        //       "amount": "0.009669",
        //       "transferedAmount": "0.00002992",
        //       "serviceChargeAmount": "0.00000059",
        //       "operateTime": "1628076010000",
        //       "transId": "71416578712",
        //       "isDustTrade": true
        //     }
        //
        const orderId = this.safeString (trade, 'transId');
        const timestamp = this.safeInteger (trade, 'operateTime');
        const currencyId = this.safeString (trade, 'fromAsset');
        const tradedCurrency = this.safeCurrencyCode (currencyId);
        const bnb = this.currency ('BNB');
        const earnedCurrency = bnb['code'];
        const applicantSymbol = earnedCurrency + '/' + tradedCurrency;
        let tradedCurrencyIsQuote = false;
        if (applicantSymbol in this.markets) {
            tradedCurrencyIsQuote = true;
        }
        const feeCostString = this.safeString (trade, 'serviceChargeAmount');
        const fee = {
            'currency': earnedCurrency,
            'cost': this.parseNumber (feeCostString),
        };
        let symbol = undefined;
        let amountString = undefined;
        let costString = undefined;
        let side = undefined;
        if (tradedCurrencyIsQuote) {
            symbol = applicantSymbol;
            amountString = this.safeString (trade, 'transferedAmount');
            costString = this.safeString (trade, 'amount');
            side = 'buy';
        } else {
            symbol = tradedCurrency + '/' + earnedCurrency;
            amountString = this.safeString (trade, 'amount');
            costString = this.safeString (trade, 'transferedAmount');
            side = 'sell';
        }
        let priceString = undefined;
        if (costString !== undefined) {
            if (amountString) {
                priceString = Precise.stringDiv (costString, amountString);
            }
        }
        const id = undefined;
        const amount = this.parseNumber (amountString);
        const price = this.parseNumber (priceString);
        const cost = this.parseNumber (costString);
        const type = undefined;
        const takerOrMaker = undefined;
        return {
            'id': id,
            'timestamp': timestamp,
            'datetime': this.iso8601 (timestamp),
            'symbol': symbol,
            'order': orderId,
            'type': type,
            'takerOrMaker': takerOrMaker,
            'side': side,
            'amount': amount,
            'price': price,
            'cost': cost,
            'fee': fee,
            'info': trade,
        };
    }

    async fetchDeposits (code = undefined, since = undefined, limit = undefined, params = {}) {
        /**
         * @method
         * @name binance#fetchDeposits
         * @description fetch all deposits made to an account
         * @param {string|undefined} code unified currency code
         * @param {int|undefined} since the earliest time in ms to fetch deposits for
         * @param {int|undefined} limit the maximum number of deposits structures to retrieve
         * @param {object} params extra parameters specific to the binance api endpoint
         * @param {int|undefined} params.until the latest time in ms to fetch deposits for
         * @returns {[object]} a list of [transaction structures]{@link https://docs.ccxt.com/en/latest/manual.html#transaction-structure}
         */
        await this.loadMarkets ();
        let currency = undefined;
        let response = undefined;
        const request = {};
        const legalMoney = this.safeValue (this.options, 'legalMoney', {});
        const until = this.safeInteger (params, 'until');
        if (code in legalMoney) {
            if (code !== undefined) {
                currency = this.currency (code);
            }
            request['transactionType'] = 0;
            if (since !== undefined) {
                request['beginTime'] = since;
            }
            if (until !== undefined) {
                request['endTime'] = until;
            }
            const raw = await this.sapiGetFiatOrders (this.extend (request, params));
            response = this.safeValue (raw, 'data');
            //     {
            //       "code": "000000",
            //       "message": "success",
            //       "data": [
            //         {
            //           "orderNo": "25ced37075c1470ba8939d0df2316e23",
            //           "fiatCurrency": "EUR",
            //           "indicatedAmount": "15.00",
            //           "amount": "15.00",
            //           "totalFee": "0.00",
            //           "method": "card",
            //           "status": "Failed",
            //           "createTime": 1627501026000,
            //           "updateTime": 1627501027000
            //         }
            //       ],
            //       "total": 1,
            //       "success": true
            //     }
        } else {
            if (code !== undefined) {
                currency = this.currency (code);
                request['coin'] = currency['id'];
            }
            if (since !== undefined) {
                request['startTime'] = since;
                // max 3 months range https://github.com/ccxt/ccxt/issues/6495
                let endTime = this.sum (since, 7776000000);
                if (until !== undefined) {
                    endTime = Math.min (endTime, until);
                }
                request['endTime'] = endTime;
            }
            if (limit !== undefined) {
                request['limit'] = limit;
            }
            response = await this.sapiGetCapitalDepositHisrec (this.extend (request, params));
            //     [
            //       {
            //         "amount": "0.01844487",
            //         "coin": "BCH",
            //         "network": "BCH",
            //         "status": 1,
            //         "address": "1NYxAJhW2281HK1KtJeaENBqHeygA88FzR",
            //         "addressTag": "",
            //         "txId": "bafc5902504d6504a00b7d0306a41154cbf1d1b767ab70f3bc226327362588af",
            //         "insertTime": 1610784980000,
            //         "transferType": 0,
            //         "confirmTimes": "2/2"
            //       },
            //       {
            //         "amount": "4500",
            //         "coin": "USDT",
            //         "network": "BSC",
            //         "status": 1,
            //         "address": "0xc9c923c87347ca0f3451d6d308ce84f691b9f501",
            //         "addressTag": "",
            //         "txId": "Internal transfer 51376627901",
            //         "insertTime": 1618394381000,
            //         "transferType": 1,
            //         "confirmTimes": "1/15"
            //     }
            //   ]
        }
        return this.parseTransactions (response, currency, since, limit);
    }

    async fetchWithdrawals (code = undefined, since = undefined, limit = undefined, params = {}) {
        /**
         * @method
         * @name binance#fetchWithdrawals
         * @description fetch all withdrawals made from an account
         * @param {string|undefined} code unified currency code
         * @param {int|undefined} since the earliest time in ms to fetch withdrawals for
         * @param {int|undefined} limit the maximum number of withdrawals structures to retrieve
         * @param {object} params extra parameters specific to the binance api endpoint
         * @returns {[object]} a list of [transaction structures]{@link https://docs.ccxt.com/en/latest/manual.html#transaction-structure}
         */
        await this.loadMarkets ();
        const legalMoney = this.safeValue (this.options, 'legalMoney', {});
        const request = {};
        let response = undefined;
        let currency = undefined;
        if (code in legalMoney) {
            if (code !== undefined) {
                currency = this.currency (code);
            }
            request['transactionType'] = 1;
            if (since !== undefined) {
                request['beginTime'] = since;
            }
            const raw = await this.sapiGetFiatOrders (this.extend (request, params));
            response = this.safeValue (raw, 'data');
            //     {
            //       "code": "000000",
            //       "message": "success",
            //       "data": [
            //         {
            //           "orderNo": "CJW706452266115170304",
            //           "fiatCurrency": "GBP",
            //           "indicatedAmount": "10001.50",
            //           "amount": "100.00",
            //           "totalFee": "1.50",
            //           "method": "bank transfer",
            //           "status": "Successful",
            //           "createTime": 1620037745000,
            //           "updateTime": 1620038480000
            //         },
            //         {
            //           "orderNo": "CJW706287492781891584",
            //           "fiatCurrency": "GBP",
            //           "indicatedAmount": "10001.50",
            //           "amount": "100.00",
            //           "totalFee": "1.50",
            //           "method": "bank transfer",
            //           "status": "Successful",
            //           "createTime": 1619998460000,
            //           "updateTime": 1619998823000
            //         }
            //       ],
            //       "total": 39,
            //       "success": true
            //     }
        } else {
            if (code !== undefined) {
                currency = this.currency (code);
                request['coin'] = currency['id'];
            }
            if (since !== undefined) {
                request['startTime'] = since;
                // max 3 months range https://github.com/ccxt/ccxt/issues/6495
                request['endTime'] = this.sum (since, 7776000000);
            }
            if (limit !== undefined) {
                request['limit'] = limit;
            }
            response = await this.sapiGetCapitalWithdrawHistory (this.extend (request, params));
            //     [
            //       {
            //         "id": "69e53ad305124b96b43668ceab158a18",
            //         "amount": "28.75",
            //         "transactionFee": "0.25",
            //         "coin": "XRP",
            //         "status": 6,
            //         "address": "r3T75fuLjX51mmfb5Sk1kMNuhBgBPJsjza",
            //         "addressTag": "101286922",
            //         "txId": "19A5B24ED0B697E4F0E9CD09FCB007170A605BC93C9280B9E6379C5E6EF0F65A",
            //         "applyTime": "2021-04-15 12:09:16",
            //         "network": "XRP",
            //         "transferType": 0
            //       },
            //       {
            //         "id": "9a67628b16ba4988ae20d329333f16bc",
            //         "amount": "20",
            //         "transactionFee": "20",
            //         "coin": "USDT",
            //         "status": 6,
            //         "address": "0x0AB991497116f7F5532a4c2f4f7B1784488628e1",
            //         "txId": "0x77fbf2cf2c85b552f0fd31fd2e56dc95c08adae031d96f3717d8b17e1aea3e46",
            //         "applyTime": "2021-04-15 12:06:53",
            //         "network": "ETH",
            //         "transferType": 0
            //       },
            //       {
            //         "id": "a7cdc0afbfa44a48bd225c9ece958fe2",
            //         "amount": "51",
            //         "transactionFee": "1",
            //         "coin": "USDT",
            //         "status": 6,
            //         "address": "TYDmtuWL8bsyjvcauUTerpfYyVhFtBjqyo",
            //         "txId": "168a75112bce6ceb4823c66726ad47620ad332e69fe92d9cb8ceb76023f9a028",
            //         "applyTime": "2021-04-13 12:46:59",
            //         "network": "TRX",
            //         "transferType": 0
            //       }
            //     ]
        }
        return this.parseTransactions (response, currency, since, limit);
    }

    parseTransactionStatusByType (status, type = undefined) {
        const statusesByType = {
            'deposit': {
                '0': 'pending',
                '1': 'ok',
                // Fiat
                // Processing, Failed, Successful, Finished, Refunding, Refunded, Refund Failed, Order Partial credit Stopped
                'Processing': 'pending',
                'Failed': 'failed',
                'Successful': 'ok',
                'Refunding': 'canceled',
                'Refunded': 'canceled',
                'Refund Failed': 'failed',
            },
            'withdrawal': {
                '0': 'pending', // Email Sent
                '1': 'canceled', // Cancelled (different from 1 = ok in deposits)
                '2': 'pending', // Awaiting Approval
                '3': 'failed', // Rejected
                '4': 'pending', // Processing
                '5': 'failed', // Failure
                '6': 'ok', // Completed
                // Fiat
                // Processing, Failed, Successful, Finished, Refunding, Refunded, Refund Failed, Order Partial credit Stopped
                'Processing': 'pending',
                'Failed': 'failed',
                'Successful': 'ok',
                'Refunding': 'canceled',
                'Refunded': 'canceled',
                'Refund Failed': 'failed',
            },
        };
        const statuses = this.safeValue (statusesByType, type, {});
        return this.safeString (statuses, status, status);
    }

    parseTransaction (transaction, currency = undefined) {
        //
        // fetchDeposits
        //
        //     {
        //       "amount": "4500",
        //       "coin": "USDT",
        //       "network": "BSC",
        //       "status": 1,
        //       "address": "0xc9c923c87347ca0f3451d6d308ce84f691b9f501",
        //       "addressTag": "",
        //       "txId": "Internal transfer 51376627901",
        //       "insertTime": 1618394381000,
        //       "transferType": 1,
        //       "confirmTimes": "1/15"
        //     }
        //
        // fetchWithdrawals
        //
        //     {
        //       "id": "69e53ad305124b96b43668ceab158a18",
        //       "amount": "28.75",
        //       "transactionFee": "0.25",
        //       "coin": "XRP",
        //       "status": 6,
        //       "address": "r3T75fuLjX51mmfb5Sk1kMNuhBgBPJsjza",
        //       "addressTag": "101286922",
        //       "txId": "19A5B24ED0B697E4F0E9CD09FCB007170A605BC93C9280B9E6379C5E6EF0F65A",
        //       "applyTime": "2021-04-15 12:09:16",
        //       "network": "XRP",
        //       "transferType": 0
        //     }
        //
        // fiat transaction
        // withdraw
        //     {
        //       "orderNo": "CJW684897551397171200",
        //       "fiatCurrency": "GBP",
        //       "indicatedAmount": "29.99",
        //       "amount": "28.49",
        //       "totalFee": "1.50",
        //       "method": "bank transfer",
        //       "status": "Successful",
        //       "createTime": 1614898701000,
        //       "updateTime": 1614898820000
        //     }
        //
        // deposit
        //     {
        //       "orderNo": "25ced37075c1470ba8939d0df2316e23",
        //       "fiatCurrency": "EUR",
        //       "indicatedAmount": "15.00",
        //       "amount": "15.00",
        //       "totalFee": "0.00",
        //       "method": "card",
        //       "status": "Failed",
        //       "createTime": "1627501026000",
        //       "updateTime": "1627501027000"
        //     }
        //
        // withdraw
        //
        //    { id: '9a67628b16ba4988ae20d329333f16bc' }
        //
        const id = this.safeString2 (transaction, 'id', 'orderNo');
        const address = this.safeString (transaction, 'address');
        let tag = this.safeString (transaction, 'addressTag'); // set but unused
        if (tag !== undefined) {
            if (tag.length < 1) {
                tag = undefined;
            }
        }
        let txid = this.safeString (transaction, 'txId');
        if ((txid !== undefined) && (txid.indexOf ('Internal transfer ') >= 0)) {
            txid = txid.slice (18);
        }
        const currencyId = this.safeString2 (transaction, 'coin', 'fiatCurrency');
        const code = this.safeCurrencyCode (currencyId, currency);
        let timestamp = undefined;
        const insertTime = this.safeInteger2 (transaction, 'insertTime', 'createTime');
        const applyTime = this.parse8601 (this.safeString (transaction, 'applyTime'));
        let type = this.safeString (transaction, 'type');
        if (type === undefined) {
            if ((insertTime !== undefined) && (applyTime === undefined)) {
                type = 'deposit';
                timestamp = insertTime;
            } else if ((insertTime === undefined) && (applyTime !== undefined)) {
                type = 'withdrawal';
                timestamp = applyTime;
            }
        }
        const status = this.parseTransactionStatusByType (this.safeString (transaction, 'status'), type);
        const amount = this.safeNumber (transaction, 'amount');
        const feeCost = this.safeNumber2 (transaction, 'transactionFee', 'totalFee');
        let fee = undefined;
        if (feeCost !== undefined) {
            fee = { 'currency': code, 'cost': feeCost };
        }
        const updated = this.safeInteger2 (transaction, 'successTime', 'updateTime');
        let internal = this.safeInteger (transaction, 'transferType');
        if (internal !== undefined) {
            internal = internal ? true : false;
        }
        const network = this.safeString (transaction, 'network');
        return {
            'info': transaction,
            'id': id,
            'txid': txid,
            'timestamp': timestamp,
            'datetime': this.iso8601 (timestamp),
            'network': network,
            'address': address,
            'addressTo': address,
            'addressFrom': undefined,
            'tag': tag,
            'tagTo': tag,
            'tagFrom': undefined,
            'type': type,
            'amount': amount,
            'currency': code,
            'status': status,
            'updated': updated,
            'internal': internal,
            'fee': fee,
        };
    }

    parseTransferStatus (status) {
        const statuses = {
            'CONFIRMED': 'ok',
        };
        return this.safeString (statuses, status, status);
    }

    parseTransfer (transfer, currency = undefined) {
        //
        // transfer
        //
        //     {
        //         "tranId":13526853623
        //     }
        //
        // fetchTransfers
        //
        //     {
        //         timestamp: 1614640878000,
        //         asset: 'USDT',
        //         amount: '25',
        //         type: 'MAIN_UMFUTURE',
        //         status: 'CONFIRMED',
        //         tranId: 43000126248
        //     }
        //
        const id = this.safeString (transfer, 'tranId');
        const currencyId = this.safeString (transfer, 'asset');
        const code = this.safeCurrencyCode (currencyId, currency);
        const amount = this.safeNumber (transfer, 'amount');
        const type = this.safeString (transfer, 'type');
        let fromAccount = undefined;
        let toAccount = undefined;
        const accountsById = this.safeValue (this.options, 'accountsById', {});
        if (type !== undefined) {
            const parts = type.split ('_');
            fromAccount = this.safeValue (parts, 0);
            toAccount = this.safeValue (parts, 1);
            fromAccount = this.safeString (accountsById, fromAccount, fromAccount);
            toAccount = this.safeString (accountsById, toAccount, toAccount);
        }
        const timestamp = this.safeInteger (transfer, 'timestamp');
        const status = this.parseTransferStatus (this.safeString (transfer, 'status'));
        return {
            'info': transfer,
            'id': id,
            'timestamp': timestamp,
            'datetime': this.iso8601 (timestamp),
            'currency': code,
            'amount': amount,
            'fromAccount': fromAccount,
            'toAccount': toAccount,
            'status': status,
        };
    }

    parseIncome (income, market = undefined) {
        //
        //     {
        //       "symbol": "ETHUSDT",
        //       "incomeType": "FUNDING_FEE",
        //       "income": "0.00134317",
        //       "asset": "USDT",
        //       "time": "1621584000000",
        //       "info": "FUNDING_FEE",
        //       "tranId": "4480321991774044580",
        //       "tradeId": ""
        //     }
        //
        const marketId = this.safeString (income, 'symbol');
        const symbol = this.safeSymbol (marketId, market);
        const amount = this.safeNumber (income, 'income');
        const currencyId = this.safeString (income, 'asset');
        const code = this.safeCurrencyCode (currencyId);
        const id = this.safeString (income, 'tranId');
        const timestamp = this.safeInteger (income, 'time');
        return {
            'info': income,
            'symbol': symbol,
            'code': code,
            'timestamp': timestamp,
            'datetime': this.iso8601 (timestamp),
            'id': id,
            'amount': amount,
        };
    }

    parseIncomes (incomes, market = undefined, since = undefined, limit = undefined) {
        const result = [];
        for (let i = 0; i < incomes.length; i++) {
            const entry = incomes[i];
            const parsed = this.parseIncome (entry, market);
            result.push (parsed);
        }
        const sorted = this.sortBy (result, 'timestamp');
        return this.filterBySinceLimit (sorted, since, limit);
    }

    async transfer (code, amount, fromAccount, toAccount, params = {}) {
        /**
         * @method
         * @name binance#transfer
         * @description transfer currency internally between wallets on the same account
         * @see https://binance-docs.github.io/apidocs/spot/en/#user-universal-transfer-user_data
         * @see https://binance-docs.github.io/apidocs/spot/en/#isolated-margin-account-transfer-margin
         * @param {string} code unified currency code
         * @param {float} amount amount to transfer
         * @param {string} fromAccount account to transfer from
         * @param {string} toAccount account to transfer to
         * @param {object} params extra parameters specific to the binance api endpoint
         * @returns {object} a [transfer structure]{@link https://docs.ccxt.com/en/latest/manual.html#transfer-structure}
         */
        await this.loadMarkets ();
        const currency = this.currency (code);
        const request = {
            'asset': currency['id'],
            'amount': this.currencyToPrecision (code, amount),
        };
        const type = this.safeString (params, 'type');
        if (type !== undefined) {
            request['type'] = type;
            params = this.omit (params, 'type');
        }
        let method = 'sapiPostAssetTransfer';
<<<<<<< HEAD
        if (type === undefined) {
            const symbol = this.safeString (params, 'symbol');
=======
        if (request['type'] === undefined) {
            let symbol = this.safeString (params, 'symbol');
>>>>>>> 03e2c1c6
            if (symbol !== undefined) {
                // support both the marketId and the unified symbol here
                symbol = this.symbol (symbol); 
                params = this.omit (params, 'symbol');
            }
            let fromId = this.convertTypeToAccount (fromAccount).toUpperCase ();
            let toId = this.convertTypeToAccount (toAccount).toUpperCase ();
            if (fromId === 'ISOLATED') {
                if ((symbol) === undefined) {
                    throw new ArgumentsRequired (this.id + ' transfer () requires params["symbol"] when fromAccount is ' + fromAccount);
                } else {
                    fromId = this.marketId (symbol);
                }
            }
            if (toId === 'ISOLATED') {
                if ((symbol) === undefined) {
                    throw new ArgumentsRequired (this.id + ' transfer () requires params["symbol"] when toAccount is ' + toAccount);
                } else {
                    toId = this.marketId (symbol);
                }
            }
            const fromIsolated = this.inArray (fromId, this.ids);
            const toIsolated = this.inArray (toId, this.ids);
            if (fromIsolated || toIsolated) { // Isolated margin transfer
                const fromFuture = fromId === 'UMFUTURE' || fromId === 'CMFUTURE';
                const toFuture = toId === 'UMFUTURE' || toId === 'CMFUTURE';
                const fromSpot = fromId === 'MAIN';
                const toSpot = toId === 'MAIN';
                const funding = fromId === 'FUNDING' || toId === 'FUNDING';
                const mining = fromId === 'MINING' || toId === 'MINING';
                const prohibitedWithIsolated = fromFuture || toFuture || mining || funding;
                if ((fromIsolated || toIsolated) && prohibitedWithIsolated) {
                    throw new BadRequest (this.id + ' transfer () does not allow transfers between ' + fromAccount + ' and ' + toAccount);
                } else if (fromIsolated && toSpot) {
                    method = 'sapiPostMarginIsolatedTransfer';
                    request['transFrom'] = 'ISOLATED_MARGIN';
                    request['transTo'] = 'SPOT';
                    request['symbol'] = fromId;
                } else if (fromSpot && toIsolated) {
                    method = 'sapiPostMarginIsolatedTransfer';
                    request['transFrom'] = 'SPOT';
                    request['transTo'] = 'ISOLATED_MARGIN';
                    request['symbol'] = toId;
                } else {
                    if (this.inArray (fromId, this.ids)) {
                        request['fromSymbol'] = fromId;
                        fromId = 'ISOLATEDMARGIN';
                    }
                    if (this.inArray (toId, this.ids)) {
                        request['toSymbol'] = toId;
                        toId = 'ISOLATEDMARGIN';
                    }
                    request['type'] = fromId + '_' + toId;
                }
            } else {
                request['type'] = fromId + '_' + toId;
            }
        }
        const response = await this[method] (this.extend (request, params));
        //
        //     {
        //         "tranId":13526853623
        //     }
        //
        const transfer = this.parseTransfer (response, currency);
        return this.extend (transfer, {
            'amount': amount,
            'currency': code,
            'fromAccount': fromAccount,
            'toAccount': toAccount,
        });
    }

    async fetchTransfers (code = undefined, since = undefined, limit = undefined, params = {}) {
        /**
         * @method
         * @name binance#fetchTransfers
         * @description fetch a history of internal transfers made on an account
         * @param {string|undefined} code unified currency code of the currency transferred
         * @param {int|undefined} since the earliest time in ms to fetch transfers for
         * @param {int|undefined} limit the maximum number of  transfers structures to retrieve
         * @param {object} params extra parameters specific to the binance api endpoint
         * @returns {[object]} a list of [transfer structures]{@link https://docs.ccxt.com/en/latest/manual.html#transfer-structure}
         */
        await this.loadMarkets ();
        let currency = undefined;
        if (code !== undefined) {
            currency = this.currency (code);
        }
        const defaultType = this.safeString2 (this.options, 'fetchTransfers', 'defaultType', 'spot');
        const fromAccount = this.safeString (params, 'fromAccount', defaultType);
        const defaultTo = (fromAccount === 'future') ? 'spot' : 'future';
        const toAccount = this.safeString (params, 'toAccount', defaultTo);
        let type = this.safeString (params, 'type');
        const accountsByType = this.safeValue (this.options, 'accountsByType', {});
        const fromId = this.safeString (accountsByType, fromAccount);
        const toId = this.safeString (accountsByType, toAccount);
        if (type === undefined) {
            if (fromId === undefined) {
                const keys = Object.keys (accountsByType);
                throw new ExchangeError (this.id + ' fromAccount parameter must be one of ' + keys.join (', '));
            }
            if (toId === undefined) {
                const keys = Object.keys (accountsByType);
                throw new ExchangeError (this.id + ' toAccount parameter must be one of ' + keys.join (', '));
            }
            type = fromId + '_' + toId;
        }
        const request = {
            'type': type,
        };
        if (since !== undefined) {
            request['startTime'] = since;
        }
        if (limit !== undefined) {
            request['size'] = limit;
        }
        const response = await this.sapiGetAssetTransfer (this.extend (request, params));
        //
        //     {
        //         total: 3,
        //         rows: [
        //             {
        //                 timestamp: 1614640878000,
        //                 asset: 'USDT',
        //                 amount: '25',
        //                 type: 'MAIN_UMFUTURE',
        //                 status: 'CONFIRMED',
        //                 tranId: 43000126248
        //             },
        //         ]
        //     }
        //
        const rows = this.safeValue (response, 'rows', []);
        return this.parseTransfers (rows, currency, since, limit);
    }

    async fetchDepositAddress (code, params = {}) {
        /**
         * @method
         * @name binance#fetchDepositAddress
         * @description fetch the deposit address for a currency associated with this account
         * @param {string} code unified currency code
         * @param {object} params extra parameters specific to the binance api endpoint
         * @returns {object} an [address structure]{@link https://docs.ccxt.com/en/latest/manual.html#address-structure}
         */
        await this.loadMarkets ();
        const currency = this.currency (code);
        const request = {
            'coin': currency['id'],
            // 'network': 'ETH', // 'BSC', 'XMR', you can get network and isDefault in networkList in the response of sapiGetCapitalConfigDetail
        };
        const networks = this.safeValue (this.options, 'networks', {});
        let network = this.safeStringUpper (params, 'network'); // this line allows the user to specify either ERC20 or ETH
        network = this.safeString (networks, network, network); // handle ERC20>ETH alias
        if (network !== undefined) {
            request['network'] = network;
            params = this.omit (params, 'network');
        }
        // has support for the 'network' parameter
        // https://binance-docs.github.io/apidocs/spot/en/#deposit-address-supporting-network-user_data
        const response = await this.sapiGetCapitalDepositAddress (this.extend (request, params));
        //
        //     {
        //         currency: 'XRP',
        //         address: 'rEb8TK3gBgk5auZkwc6sHnwrGVJH8DuaLh',
        //         tag: '108618262',
        //         info: {
        //             coin: 'XRP',
        //             address: 'rEb8TK3gBgk5auZkwc6sHnwrGVJH8DuaLh',
        //             tag: '108618262',
        //             url: 'https://bithomp.com/explorer/rEb8TK3gBgk5auZkwc6sHnwrGVJH8DuaLh'
        //         }
        //     }
        //
        const address = this.safeString (response, 'address');
        const url = this.safeString (response, 'url');
        let impliedNetwork = undefined;
        if (url !== undefined) {
            const reverseNetworks = this.safeValue (this.options, 'reverseNetworks', {});
            const parts = url.split ('/');
            let topLevel = this.safeString (parts, 2);
            if ((topLevel === 'blockchair.com') || (topLevel === 'viewblock.io')) {
                const subLevel = this.safeString (parts, 3);
                if (subLevel !== undefined) {
                    topLevel = topLevel + '/' + subLevel;
                }
            }
            impliedNetwork = this.safeString (reverseNetworks, topLevel);
            const impliedNetworks = this.safeValue (this.options, 'impliedNetworks', {
                'ETH': { 'ERC20': 'ETH' },
                'TRX': { 'TRC20': 'TRX' },
            });
            if (code in impliedNetworks) {
                const conversion = this.safeValue (impliedNetworks, code, {});
                impliedNetwork = this.safeString (conversion, impliedNetwork, impliedNetwork);
            }
        }
        let tag = this.safeString (response, 'tag', '');
        if (tag.length === 0) {
            tag = undefined;
        }
        this.checkAddress (address);
        return {
            'currency': code,
            'address': address,
            'tag': tag,
            'network': impliedNetwork,
            'info': response,
        };
    }

    async fetchTransactionFees (codes = undefined, params = {}) {
        /**
         * @method
         * @name binance#fetchTransactionFees
         * @description fetch transaction fees
         * @param {[string]|undefined} codes not used by binance fetchTransactionFees ()
         * @param {object} params extra parameters specific to the binance api endpoint
         * @returns {[object]} a list of [fee structures]{@link https://docs.ccxt.com/en/latest/manual.html#fee-structure}
         */
        await this.loadMarkets ();
        const response = await this.sapiGetCapitalConfigGetall (params);
        //
        //  [
        //     {
        //       coin: 'BAT',
        //       depositAllEnable: true,
        //       withdrawAllEnable: true,
        //       name: 'Basic Attention Token',
        //       free: '0',
        //       locked: '0',
        //       freeze: '0',
        //       withdrawing: '0',
        //       ipoing: '0',
        //       ipoable: '0',
        //       storage: '0',
        //       isLegalMoney: false,
        //       trading: true,
        //       networkList: [
        //         {
        //           network: 'BNB',
        //           coin: 'BAT',
        //           withdrawIntegerMultiple: '0.00000001',
        //           isDefault: false,
        //           depositEnable: true,
        //           withdrawEnable: true,
        //           depositDesc: '',
        //           withdrawDesc: '',
        //           specialTips: 'The name of this asset is Basic Attention Token (BAT). Both a MEMO and an Address are required to successfully deposit your BEP2 tokens to Binance.',
        //           name: 'BEP2',
        //           resetAddressStatus: false,
        //           addressRegex: '^(bnb1)[0-9a-z]{38}$',
        //           memoRegex: '^[0-9A-Za-z\\-_]{1,120}$',
        //           withdrawFee: '0.27',
        //           withdrawMin: '0.54',
        //           withdrawMax: '10000000000',
        //           minConfirm: '1',
        //           unLockConfirm: '0'
        //         },
        //         {
        //           network: 'BSC',
        //           coin: 'BAT',
        //           withdrawIntegerMultiple: '0.00000001',
        //           isDefault: false,
        //           depositEnable: true,
        //           withdrawEnable: true,
        //           depositDesc: '',
        //           withdrawDesc: '',
        //           specialTips: 'The name of this asset is Basic Attention Token. Please ensure you are depositing Basic Attention Token (BAT) tokens under the contract address ending in 9766e.',
        //           name: 'BEP20 (BSC)',
        //           resetAddressStatus: false,
        //           addressRegex: '^(0x)[0-9A-Fa-f]{40}$',
        //           memoRegex: '',
        //           withdrawFee: '0.27',
        //           withdrawMin: '0.54',
        //           withdrawMax: '10000000000',
        //           minConfirm: '15',
        //           unLockConfirm: '0'
        //         },
        //         {
        //           network: 'ETH',
        //           coin: 'BAT',
        //           withdrawIntegerMultiple: '0.00000001',
        //           isDefault: true,
        //           depositEnable: true,
        //           withdrawEnable: true,
        //           depositDesc: '',
        //           withdrawDesc: '',
        //           specialTips: 'The name of this asset is Basic Attention Token. Please ensure you are depositing Basic Attention Token (BAT) tokens under the contract address ending in 887ef.',
        //           name: 'ERC20',
        //           resetAddressStatus: false,
        //           addressRegex: '^(0x)[0-9A-Fa-f]{40}$',
        //           memoRegex: '',
        //           withdrawFee: '27',
        //           withdrawMin: '54',
        //           withdrawMax: '10000000000',
        //           minConfirm: '12',
        //           unLockConfirm: '0'
        //         }
        //       ]
        //     }
        //  ]
        //
        const withdrawFees = {};
        for (let i = 0; i < response.length; i++) {
            const entry = response[i];
            const currencyId = this.safeString (entry, 'coin');
            const code = this.safeCurrencyCode (currencyId);
            const networkList = this.safeValue (entry, 'networkList', []);
            withdrawFees[code] = {};
            for (let j = 0; j < networkList.length; j++) {
                const networkEntry = networkList[j];
                const networkId = this.safeString (networkEntry, 'network');
                const networkCode = this.safeCurrencyCode (networkId);
                const fee = this.safeNumber (networkEntry, 'withdrawFee');
                withdrawFees[code][networkCode] = fee;
            }
        }
        return {
            'withdraw': withdrawFees,
            'deposit': {},
            'info': response,
        };
    }

    async withdraw (code, amount, address, tag = undefined, params = {}) {
        /**
         * @method
         * @name binance#withdraw
         * @description make a withdrawal
         * @param {string} code unified currency code
         * @param {float} amount the amount to withdraw
         * @param {string} address the address to withdraw to
         * @param {string|undefined} tag
         * @param {object} params extra parameters specific to the binance api endpoint
         * @returns {object} a [transaction structure]{@link https://docs.ccxt.com/en/latest/manual.html#transaction-structure}
         */
        [ tag, params ] = this.handleWithdrawTagAndParams (tag, params);
        this.checkAddress (address);
        await this.loadMarkets ();
        const currency = this.currency (code);
        const request = {
            'coin': currency['id'],
            'address': address,
            'amount': amount,
            // https://binance-docs.github.io/apidocs/spot/en/#withdraw-sapi
            // issue sapiGetCapitalConfigGetall () to get networks for withdrawing USDT ERC20 vs USDT Omni
            // 'network': 'ETH', // 'BTC', 'TRX', etc, optional
        };
        if (tag !== undefined) {
            request['addressTag'] = tag;
        }
        const networks = this.safeValue (this.options, 'networks', {});
        let network = this.safeStringUpper (params, 'network'); // this line allows the user to specify either ERC20 or ETH
        network = this.safeString (networks, network, network); // handle ERC20>ETH alias
        if (network !== undefined) {
            request['network'] = network;
            params = this.omit (params, 'network');
        }
        const response = await this.sapiPostCapitalWithdrawApply (this.extend (request, params));
        //     { id: '9a67628b16ba4988ae20d329333f16bc' }
        return this.parseTransaction (response, currency);
    }

    parseTradingFee (fee, market = undefined) {
        //
        //     {
        //         "symbol": "ADABNB",
        //         "makerCommission": 0.001,
        //         "takerCommission": 0.001
        //     }
        //
        const marketId = this.safeString (fee, 'symbol');
        const symbol = this.safeSymbol (marketId);
        return {
            'info': fee,
            'symbol': symbol,
            'maker': this.safeNumber (fee, 'makerCommission'),
            'taker': this.safeNumber (fee, 'takerCommission'),
        };
    }

    async fetchTradingFee (symbol, params = {}) {
        /**
         * @method
         * @name binance#fetchTradingFee
         * @description fetch the trading fees for a market
         * @param {string} symbol unified market symbol
         * @param {object} params extra parameters specific to the binance api endpoint
         * @returns {object} a [fee structure]{@link https://docs.ccxt.com/en/latest/manual.html#fee-structure}
         */
        await this.loadMarkets ();
        const market = this.market (symbol);
        const request = {
            'symbol': market['id'],
        };
        const response = await this.sapiGetAssetTradeFee (this.extend (request, params));
        //
        //     [
        //       {
        //         "symbol": "BTCUSDT",
        //         "makerCommission": "0.001",
        //         "takerCommission": "0.001"
        //       }
        //     ]
        //
        const first = this.safeValue (response, 0, {});
        return this.parseTradingFee (first);
    }

    async fetchTradingFees (params = {}) {
        /**
         * @method
         * @name binance#fetchTradingFees
         * @description fetch the trading fees for multiple markets
         * @param {object} params extra parameters specific to the binance api endpoint
         * @returns {object} a dictionary of [fee structures]{@link https://docs.ccxt.com/en/latest/manual.html#fee-structure} indexed by market symbols
         */
        await this.loadMarkets ();
        let method = undefined;
        const defaultType = this.safeString2 (this.options, 'fetchTradingFees', 'defaultType', 'future');
        const type = this.safeString (params, 'type', defaultType);
        const query = this.omit (params, 'type');
        if ((type === 'spot') || (type === 'margin')) {
            method = 'sapiGetAssetTradeFee';
        } else if (type === 'future') {
            method = 'fapiPrivateGetAccount';
        } else if (type === 'delivery') {
            method = 'dapiPrivateGetAccount';
        }
        const response = await this[method] (query);
        //
        // sapi / spot
        //
        //    [
        //       {
        //         "symbol": "ZRXBNB",
        //         "makerCommission": "0.001",
        //         "takerCommission": "0.001"
        //       },
        //       {
        //         "symbol": "ZRXBTC",
        //         "makerCommission": "0.001",
        //         "takerCommission": "0.001"
        //       },
        //    ]
        //
        // fapi / future / linear
        //
        //     {
        //         "feeTier": 0,       // account commisssion tier
        //         "canTrade": true,   // if can trade
        //         "canDeposit": true,     // if can transfer in asset
        //         "canWithdraw": true,    // if can transfer out asset
        //         "updateTime": 0,
        //         "totalInitialMargin": "0.00000000",    // total initial margin required with current mark price (useless with isolated positions), only for USDT asset
        //         "totalMaintMargin": "0.00000000",     // total maintenance margin required, only for USDT asset
        //         "totalWalletBalance": "23.72469206",     // total wallet balance, only for USDT asset
        //         "totalUnrealizedProfit": "0.00000000",   // total unrealized profit, only for USDT asset
        //         "totalMarginBalance": "23.72469206",     // total margin balance, only for USDT asset
        //         "totalPositionInitialMargin": "0.00000000",    // initial margin required for positions with current mark price, only for USDT asset
        //         "totalOpenOrderInitialMargin": "0.00000000",   // initial margin required for open orders with current mark price, only for USDT asset
        //         "totalCrossWalletBalance": "23.72469206",      // crossed wallet balance, only for USDT asset
        //         "totalCrossUnPnl": "0.00000000",      // unrealized profit of crossed positions, only for USDT asset
        //         "availableBalance": "23.72469206",       // available balance, only for USDT asset
        //         "maxWithdrawAmount": "23.72469206"     // maximum amount for transfer out, only for USDT asset
        //         ...
        //     }
        //
        // dapi / delivery / inverse
        //
        //     {
        //         "canDeposit": true,
        //         "canTrade": true,
        //         "canWithdraw": true,
        //         "feeTier": 2,
        //         "updateTime": 0
        //     }
        //
        if ((type === 'spot') || (type === 'margin')) {
            //
            //    [
            //       {
            //         "symbol": "ZRXBNB",
            //         "makerCommission": "0.001",
            //         "takerCommission": "0.001"
            //       },
            //       {
            //         "symbol": "ZRXBTC",
            //         "makerCommission": "0.001",
            //         "takerCommission": "0.001"
            //       },
            //    ]
            //
            const result = {};
            for (let i = 0; i < response.length; i++) {
                const fee = this.parseTradingFee (response[i]);
                const symbol = fee['symbol'];
                result[symbol] = fee;
            }
            return result;
        } else if (type === 'future') {
            //
            //     {
            //         "feeTier": 0,       // account commisssion tier
            //         "canTrade": true,   // if can trade
            //         "canDeposit": true,     // if can transfer in asset
            //         "canWithdraw": true,    // if can transfer out asset
            //         "updateTime": 0,
            //         "totalInitialMargin": "0.00000000",    // total initial margin required with current mark price (useless with isolated positions), only for USDT asset
            //         "totalMaintMargin": "0.00000000",     // total maintenance margin required, only for USDT asset
            //         "totalWalletBalance": "23.72469206",     // total wallet balance, only for USDT asset
            //         "totalUnrealizedProfit": "0.00000000",   // total unrealized profit, only for USDT asset
            //         "totalMarginBalance": "23.72469206",     // total margin balance, only for USDT asset
            //         "totalPositionInitialMargin": "0.00000000",    // initial margin required for positions with current mark price, only for USDT asset
            //         "totalOpenOrderInitialMargin": "0.00000000",   // initial margin required for open orders with current mark price, only for USDT asset
            //         "totalCrossWalletBalance": "23.72469206",      // crossed wallet balance, only for USDT asset
            //         "totalCrossUnPnl": "0.00000000",      // unrealized profit of crossed positions, only for USDT asset
            //         "availableBalance": "23.72469206",       // available balance, only for USDT asset
            //         "maxWithdrawAmount": "23.72469206"     // maximum amount for transfer out, only for USDT asset
            //         ...
            //     }
            //
            const symbols = Object.keys (this.markets);
            const result = {};
            const feeTier = this.safeInteger (response, 'feeTier');
            const feeTiers = this.fees[type]['trading']['tiers'];
            const maker = feeTiers['maker'][feeTier][1];
            const taker = feeTiers['taker'][feeTier][1];
            for (let i = 0; i < symbols.length; i++) {
                const symbol = symbols[i];
                result[symbol] = {
                    'info': {
                        'feeTier': feeTier,
                    },
                    'symbol': symbol,
                    'maker': maker,
                    'taker': taker,
                };
            }
            return result;
        } else if (type === 'delivery') {
            //
            //     {
            //         "canDeposit": true,
            //         "canTrade": true,
            //         "canWithdraw": true,
            //         "feeTier": 2,
            //         "updateTime": 0
            //     }
            //
            const symbols = Object.keys (this.markets);
            const result = {};
            const feeTier = this.safeInteger (response, 'feeTier');
            const feeTiers = this.fees[type]['trading']['tiers'];
            const maker = feeTiers['maker'][feeTier][1];
            const taker = feeTiers['taker'][feeTier][1];
            for (let i = 0; i < symbols.length; i++) {
                const symbol = symbols[i];
                result[symbol] = {
                    'info': {
                        'feeTier': feeTier,
                    },
                    'symbol': symbol,
                    'maker': maker,
                    'taker': taker,
                };
            }
            return result;
        }
    }

    async futuresTransfer (code, amount, type, params = {}) {
        /**
         * @method
         * @name binance#futuresTransfer
         * @description transfer between futures account
         * @param {string} code unified currency code
         * @param {float} amount the amount to transfer
         * @param {string} type 1 - transfer from spot account to USDT-Ⓜ futures account, 2 - transfer from USDT-Ⓜ futures account to spot account, 3 - transfer from spot account to COIN-Ⓜ futures account, 4 - transfer from COIN-Ⓜ futures account to spot account
         * @param {object} params extra parameters specific to the binance api endpoint
         * @param {float|undefined} params.recvWindow
         * @returns {object} a [transfer structure]{@link https://docs.ccxt.com/en/latest/manual.html#futures-transfer-structure}
         */
        if ((type < 1) || (type > 4)) {
            throw new ArgumentsRequired (this.id + ' type must be between 1 and 4');
        }
        await this.loadMarkets ();
        const currency = this.currency (code);
        const request = {
            'asset': currency['id'],
            'amount': amount,
            'type': type,
        };
        const response = await this.sapiPostFuturesTransfer (this.extend (request, params));
        //
        //   {
        //       "tranId": 100000001
        //   }
        //
        return this.parseTransfer (response, currency);
    }

    async fetchFundingRate (symbol, params = {}) {
        /**
         * @method
         * @name binance#fetchFundingRate
         * @description fetch the current funding rate
         * @param {string} symbol unified market symbol
         * @param {object} params extra parameters specific to the binance api endpoint
         * @returns {object} a [funding rate structure]{@link https://docs.ccxt.com/en/latest/manual.html#funding-rate-structure}
         */
        await this.loadMarkets ();
        const market = this.market (symbol);
        const request = {
            'symbol': market['id'],
        };
        let method = undefined;
        if (market['linear']) {
            method = 'fapiPublicGetPremiumIndex';
        } else if (market['inverse']) {
            method = 'dapiPublicGetPremiumIndex';
        } else {
            throw new NotSupported (this.id + ' fetchFundingRate() supports linear and inverse contracts only');
        }
        let response = await this[method] (this.extend (request, params));
        if (market['inverse']) {
            response = response[0];
        }
        //
        //     {
        //         "symbol": "BTCUSDT",
        //         "markPrice": "45802.81129892",
        //         "indexPrice": "45745.47701915",
        //         "estimatedSettlePrice": "45133.91753671",
        //         "lastFundingRate": "0.00063521",
        //         "interestRate": "0.00010000",
        //         "nextFundingTime": "1621267200000",
        //         "time": "1621252344001"
        //     }
        //
        return this.parseFundingRate (response, market);
    }

    async fetchFundingRateHistory (symbol = undefined, since = undefined, limit = undefined, params = {}) {
        /**
         * @method
         * @name binance#fetchFundingRateHistory
         * @description fetches historical funding rate prices
         * @param {string|undefined} symbol unified symbol of the market to fetch the funding rate history for
         * @param {int|undefined} since timestamp in ms of the earliest funding rate to fetch
         * @param {int|undefined} limit the maximum amount of [funding rate structures]{@link https://docs.ccxt.com/en/latest/manual.html?#funding-rate-history-structure} to fetch
         * @param {object} params extra parameters specific to the binance api endpoint
         * @param {int|undefined} params.until timestamp in ms of the latest funding rate
         * @returns {[object]} a list of [funding rate structures]{@link https://docs.ccxt.com/en/latest/manual.html?#funding-rate-history-structure}
         */
        await this.loadMarkets ();
        const request = {};
        let method = undefined;
        const defaultType = this.safeString2 (this.options, 'fetchFundingRateHistory', 'defaultType', 'future');
        const type = this.safeString (params, 'type', defaultType);
        params = this.omit (params, 'type');
        if (type === 'future') {
            method = 'fapiPublicGetFundingRate';
        } else if (type === 'delivery') {
            method = 'dapiPublicGetFundingRate';
        }
        if (symbol !== undefined) {
            const market = this.market (symbol);
            symbol = market['symbol'];
            request['symbol'] = market['id'];
            if (market['linear']) {
                method = 'fapiPublicGetFundingRate';
            } else if (market['inverse']) {
                method = 'dapiPublicGetFundingRate';
            }
        }
        if (method === undefined) {
            throw new NotSupported (this.id + ' fetchFundingRateHistory() is not supported for ' + type + ' markets');
        }
        if (since !== undefined) {
            request['startTime'] = since;
        }
        const until = this.safeInteger2 (params, 'until', 'till'); // unified in milliseconds
        const endTime = this.safeInteger (params, 'endTime', until); // exchange-specific in milliseconds
        params = this.omit (params, [ 'endTime', 'till', 'until' ]);
        if (endTime !== undefined) {
            request['endTime'] = endTime;
        }
        if (limit !== undefined) {
            request['limit'] = limit;
        }
        const response = await this[method] (this.extend (request, params));
        //
        //     {
        //         "symbol": "BTCUSDT",
        //         "fundingRate": "0.00063521",
        //         "fundingTime": "1621267200000",
        //     }
        //
        const rates = [];
        for (let i = 0; i < response.length; i++) {
            const entry = response[i];
            const timestamp = this.safeInteger (entry, 'fundingTime');
            rates.push ({
                'info': entry,
                'symbol': this.safeSymbol (this.safeString (entry, 'symbol')),
                'fundingRate': this.safeNumber (entry, 'fundingRate'),
                'timestamp': timestamp,
                'datetime': this.iso8601 (timestamp),
            });
        }
        const sorted = this.sortBy (rates, 'timestamp');
        return this.filterBySymbolSinceLimit (sorted, symbol, since, limit);
    }

    async fetchFundingRates (symbols = undefined, params = {}) {
        /**
         * @method
         * @name binance#fetchFundingRates
         * @description fetch the funding rate for multiple markets
         * @param {[string]|undefined} symbols list of unified market symbols
         * @param {object} params extra parameters specific to the binance api endpoint
         * @returns {object} a dictionary of [funding rates structures]{@link https://docs.ccxt.com/en/latest/manual.html#funding-rates-structure}, indexe by market symbols
         */
        await this.loadMarkets ();
        symbols = this.marketSymbols (symbols);
        let method = undefined;
        const defaultType = this.safeString2 (this.options, 'fetchFundingRates', 'defaultType', 'future');
        const type = this.safeString (params, 'type', defaultType);
        const query = this.omit (params, 'type');
        if (type === 'future') {
            method = 'fapiPublicGetPremiumIndex';
        } else if (type === 'delivery') {
            method = 'dapiPublicGetPremiumIndex';
        } else {
            throw new NotSupported (this.id + ' fetchFundingRates() supports linear and inverse contracts only');
        }
        const response = await this[method] (query);
        const result = [];
        for (let i = 0; i < response.length; i++) {
            const entry = response[i];
            const parsed = this.parseFundingRate (entry);
            result.push (parsed);
        }
        return this.filterByArray (result, 'symbol', symbols);
    }

    parseFundingRate (contract, market = undefined) {
        // ensure it matches with https://www.binance.com/en/futures/funding-history/0
        //
        //   {
        //     "symbol": "BTCUSDT",
        //     "markPrice": "45802.81129892",
        //     "indexPrice": "45745.47701915",
        //     "estimatedSettlePrice": "45133.91753671",
        //     "lastFundingRate": "0.00063521",
        //     "interestRate": "0.00010000",
        //     "nextFundingTime": "1621267200000",
        //     "time": "1621252344001"
        //  }
        //
        const timestamp = this.safeInteger (contract, 'time');
        const marketId = this.safeString (contract, 'symbol');
        const symbol = this.safeSymbol (marketId, market);
        const markPrice = this.safeNumber (contract, 'markPrice');
        const indexPrice = this.safeNumber (contract, 'indexPrice');
        const interestRate = this.safeNumber (contract, 'interestRate');
        const estimatedSettlePrice = this.safeNumber (contract, 'estimatedSettlePrice');
        const fundingRate = this.safeNumber (contract, 'lastFundingRate');
        const fundingTime = this.safeInteger (contract, 'nextFundingTime');
        return {
            'info': contract,
            'symbol': symbol,
            'markPrice': markPrice,
            'indexPrice': indexPrice,
            'interestRate': interestRate,
            'estimatedSettlePrice': estimatedSettlePrice,
            'timestamp': timestamp,
            'datetime': this.iso8601 (timestamp),
            'fundingRate': fundingRate,
            'fundingTimestamp': fundingTime,
            'fundingDatetime': this.iso8601 (fundingTime),
            'nextFundingRate': undefined,
            'nextFundingTimestamp': undefined,
            'nextFundingDatetime': undefined,
            'previousFundingRate': undefined,
            'previousFundingTimestamp': undefined,
            'previousFundingDatetime': undefined,
        };
    }

    parseAccountPositions (account) {
        const positions = this.safeValue (account, 'positions');
        const assets = this.safeValue (account, 'assets', []);
        const balances = {};
        for (let i = 0; i < assets.length; i++) {
            const entry = assets[i];
            const currencyId = this.safeString (entry, 'asset');
            const code = this.safeCurrencyCode (currencyId);
            const crossWalletBalance = this.safeString (entry, 'crossWalletBalance');
            const crossUnPnl = this.safeString (entry, 'crossUnPnl');
            balances[code] = {
                'crossMargin': Precise.stringAdd (crossWalletBalance, crossUnPnl),
                'crossWalletBalance': crossWalletBalance,
            };
        }
        const result = [];
        for (let i = 0; i < positions.length; i++) {
            const position = positions[i];
            const marketId = this.safeString (position, 'symbol');
            const market = this.safeMarket (marketId);
            const code = (this.options['defaultType'] === 'future') ? market['quote'] : market['base'];
            // sometimes not all the codes are correctly returned...
            if (code in balances) {
                const parsed = this.parseAccountPosition (this.extend (position, {
                    'crossMargin': balances[code]['crossMargin'],
                    'crossWalletBalance': balances[code]['crossWalletBalance'],
                }), market);
                result.push (parsed);
            }
        }
        return result;
    }

    parseAccountPosition (position, market = undefined) {
        //
        // usdm
        //    {
        //       "symbol": "BTCBUSD",
        //       "initialMargin": "0",
        //       "maintMargin": "0",
        //       "unrealizedProfit": "0.00000000",
        //       "positionInitialMargin": "0",
        //       "openOrderInitialMargin": "0",
        //       "leverage": "20",
        //       "isolated": false,
        //       "entryPrice": "0.0000",
        //       "maxNotional": "100000",
        //       "positionSide": "BOTH",
        //       "positionAmt": "0.000",
        //       "notional": "0",
        //       "isolatedWallet": "0",
        //       "updateTime": "0",
        //       "crossMargin": "100.93634809",
        //     }
        //
        // coinm
        //     {
        //       "symbol": "BTCUSD_210625",
        //       "initialMargin": "0.00024393",
        //       "maintMargin": "0.00002439",
        //       "unrealizedProfit": "-0.00000163",
        //       "positionInitialMargin": "0.00024393",
        //       "openOrderInitialMargin": "0",
        //       "leverage": "10",
        //       "isolated": false,
        //       "positionSide": "BOTH",
        //       "entryPrice": "41021.20000069",
        //       "maxQty": "100",
        //       "notionalValue": "0.00243939",
        //       "isolatedWallet": "0",
        //       "crossMargin": "0.314"
        //       "crossWalletBalance": "34",
        //     }
        //
        const marketId = this.safeString (position, 'symbol');
        market = this.safeMarket (marketId, market);
        const symbol = this.safeString (market, 'symbol');
        const leverageString = this.safeString (position, 'leverage');
        const leverage = parseInt (leverageString);
        const initialMarginString = this.safeString (position, 'initialMargin');
        const initialMargin = this.parseNumber (initialMarginString);
        let initialMarginPercentageString = Precise.stringDiv ('1', leverageString, 8);
        const rational = (1000 % leverage) === 0;
        if (!rational) {
            initialMarginPercentageString = Precise.stringDiv (Precise.stringAdd (initialMarginPercentageString, '1e-8'), '1', 8);
        }
        // as oppose to notionalValue
        const usdm = ('notional' in position);
        const maintenanceMarginString = this.safeString (position, 'maintMargin');
        const maintenanceMargin = this.parseNumber (maintenanceMarginString);
        const entryPriceString = this.safeString (position, 'entryPrice');
        let entryPrice = this.parseNumber (entryPriceString);
        const notionalString = this.safeString2 (position, 'notional', 'notionalValue');
        const notionalStringAbs = Precise.stringAbs (notionalString);
        const notional = this.parseNumber (notionalStringAbs);
        let contractsString = this.safeString (position, 'positionAmt');
        let contractsStringAbs = Precise.stringAbs (contractsString);
        if (contractsString === undefined) {
            const entryNotional = Precise.stringMul (Precise.stringMul (leverageString, initialMarginString), entryPriceString);
            const contractSize = this.safeString (market, 'contractSize');
            contractsString = Precise.stringDiv (entryNotional, contractSize);
            contractsStringAbs = Precise.stringDiv (Precise.stringAdd (contractsString, '0.5'), '1', 0);
        }
        const contracts = this.parseNumber (contractsStringAbs);
        const leverageBrackets = this.safeValue (this.options, 'leverageBrackets', {});
        const leverageBracket = this.safeValue (leverageBrackets, symbol, []);
        let maintenanceMarginPercentageString = undefined;
        for (let i = 0; i < leverageBracket.length; i++) {
            const bracket = leverageBracket[i];
            if (Precise.stringLt (notionalStringAbs, bracket[0])) {
                break;
            }
            maintenanceMarginPercentageString = bracket[1];
        }
        const maintenanceMarginPercentage = this.parseNumber (maintenanceMarginPercentageString);
        const unrealizedPnlString = this.safeString (position, 'unrealizedProfit');
        const unrealizedPnl = this.parseNumber (unrealizedPnlString);
        let timestamp = this.safeInteger (position, 'updateTime');
        if (timestamp === 0) {
            timestamp = undefined;
        }
        const isolated = this.safeValue (position, 'isolated');
        let marginMode = undefined;
        let collateralString = undefined;
        let walletBalance = undefined;
        if (isolated) {
            marginMode = 'isolated';
            walletBalance = this.safeString (position, 'isolatedWallet');
            collateralString = Precise.stringAdd (walletBalance, unrealizedPnlString);
        } else {
            marginMode = 'cross';
            walletBalance = this.safeString (position, 'crossWalletBalance');
            collateralString = this.safeString (position, 'crossMargin');
        }
        const collateral = this.parseNumber (collateralString);
        let marginRatio = undefined;
        let side = undefined;
        let percentage = undefined;
        let liquidationPriceStringRaw = undefined;
        let liquidationPrice = undefined;
        const contractSize = this.safeValue (market, 'contractSize');
        const contractSizeString = this.numberToString (contractSize);
        if (Precise.stringEquals (notionalString, '0')) {
            entryPrice = undefined;
        } else {
            side = Precise.stringLt (notionalString, '0') ? 'short' : 'long';
            marginRatio = this.parseNumber (Precise.stringDiv (Precise.stringAdd (Precise.stringDiv (maintenanceMarginString, collateralString), '5e-5'), '1', 4));
            percentage = this.parseNumber (Precise.stringMul (Precise.stringDiv (unrealizedPnlString, initialMarginString, 4), '100'));
            if (usdm) {
                // calculate liquidation price
                //
                // liquidationPrice = (walletBalance / (contracts * (±1 + mmp))) + (±entryPrice / (±1 + mmp))
                //
                // mmp = maintenanceMarginPercentage
                // where ± is negative for long and positive for short
                // TODO: calculate liquidation price for coinm contracts
                let onePlusMaintenanceMarginPercentageString = undefined;
                let entryPriceSignString = entryPriceString;
                if (side === 'short') {
                    onePlusMaintenanceMarginPercentageString = Precise.stringAdd ('1', maintenanceMarginPercentageString);
                } else {
                    onePlusMaintenanceMarginPercentageString = Precise.stringAdd ('-1', maintenanceMarginPercentageString);
                    entryPriceSignString = Precise.stringMul ('-1', entryPriceSignString);
                }
                const leftSide = Precise.stringDiv (walletBalance, Precise.stringMul (contractsStringAbs, onePlusMaintenanceMarginPercentageString));
                const rightSide = Precise.stringDiv (entryPriceSignString, onePlusMaintenanceMarginPercentageString);
                liquidationPriceStringRaw = Precise.stringAdd (leftSide, rightSide);
            } else {
                // calculate liquidation price
                //
                // liquidationPrice = (contracts * contractSize(±1 - mmp)) / (±1/entryPrice * contracts * contractSize - walletBalance)
                //
                let onePlusMaintenanceMarginPercentageString = undefined;
                let entryPriceSignString = entryPriceString;
                if (side === 'short') {
                    onePlusMaintenanceMarginPercentageString = Precise.stringSub ('1', maintenanceMarginPercentageString);
                } else {
                    onePlusMaintenanceMarginPercentageString = Precise.stringSub ('-1', maintenanceMarginPercentageString);
                    entryPriceSignString = Precise.stringMul ('-1', entryPriceSignString);
                }
                const size = Precise.stringMul (contractsStringAbs, contractSizeString);
                const leftSide = Precise.stringMul (size, onePlusMaintenanceMarginPercentageString);
                const rightSide = Precise.stringSub (Precise.stringMul (Precise.stringDiv ('1', entryPriceSignString), size), walletBalance);
                liquidationPriceStringRaw = Precise.stringDiv (leftSide, rightSide);
            }
            const pricePrecision = market['precision']['price'];
            const pricePrecisionPlusOne = pricePrecision + 1;
            const pricePrecisionPlusOneString = pricePrecisionPlusOne.toString ();
            // round half up
            const rounder = new Precise ('5e-' + pricePrecisionPlusOneString);
            const rounderString = rounder.toString ();
            const liquidationPriceRoundedString = Precise.stringAdd (rounderString, liquidationPriceStringRaw);
            let truncatedLiquidationPrice = Precise.stringDiv (liquidationPriceRoundedString, '1', pricePrecision);
            if (truncatedLiquidationPrice[0] === '-') {
                // user cannot be liquidated
                // since he has more collateral than the size of the position
                truncatedLiquidationPrice = undefined;
            }
            liquidationPrice = this.parseNumber (truncatedLiquidationPrice);
        }
        const positionSide = this.safeString (position, 'positionSide');
        const hedged = positionSide !== 'BOTH';
        return {
            'info': position,
            'symbol': symbol,
            'timestamp': timestamp,
            'datetime': this.iso8601 (timestamp),
            'initialMargin': initialMargin,
            'initialMarginPercentage': this.parseNumber (initialMarginPercentageString),
            'maintenanceMargin': maintenanceMargin,
            'maintenanceMarginPercentage': maintenanceMarginPercentage,
            'entryPrice': entryPrice,
            'notional': notional,
            'leverage': this.parseNumber (leverageString),
            'unrealizedPnl': unrealizedPnl,
            'contracts': contracts,
            'contractSize': contractSize,
            'marginRatio': marginRatio,
            'liquidationPrice': liquidationPrice,
            'markPrice': undefined,
            'collateral': collateral,
            'marginMode': marginMode,
            'side': side,
            'hedged': hedged,
            'percentage': percentage,
        };
    }

    parsePositionRisk (position, market = undefined) {
        //
        // usdm
        //     {
        //       "symbol": "BTCUSDT",
        //       "positionAmt": "0.001",
        //       "entryPrice": "43578.07000",
        //       "markPrice": "43532.30000000",
        //       "unRealizedProfit": "-0.04577000",
        //       "liquidationPrice": "21841.24993976",
        //       "leverage": "2",
        //       "maxNotionalValue": "300000000",
        //       "marginType": "isolated",
        //       "isolatedMargin": "21.77841506",
        //       "isAutoAddMargin": "false",
        //       "positionSide": "BOTH",
        //       "notional": "43.53230000",
        //       "isolatedWallet": "21.82418506",
        //       "updateTime": "1621358023886"
        //     }
        //
        // coinm
        //     {
        //       "symbol": "BTCUSD_PERP",
        //       "positionAmt": "2",
        //       "entryPrice": "37643.10000021",
        //       "markPrice": "38103.05510455",
        //       "unRealizedProfit": "0.00006413",
        //       "liquidationPrice": "25119.97445760",
        //       "leverage": "2",
        //       "maxQty": "1500",
        //       "marginType": "isolated",
        //       "isolatedMargin": "0.00274471",
        //       "isAutoAddMargin": "false",
        //       "positionSide": "BOTH",
        //       "notionalValue": "0.00524892",
        //       "isolatedWallet": "0.00268058"
        //     }
        //
        const marketId = this.safeString (position, 'symbol');
        market = this.safeMarket (marketId, market);
        const symbol = this.safeString (market, 'symbol');
        const leverageBrackets = this.safeValue (this.options, 'leverageBrackets', {});
        const leverageBracket = this.safeValue (leverageBrackets, symbol, []);
        const notionalString = this.safeString2 (position, 'notional', 'notionalValue');
        const notionalStringAbs = Precise.stringAbs (notionalString);
        let maintenanceMarginPercentageString = undefined;
        for (let i = 0; i < leverageBracket.length; i++) {
            const bracket = leverageBracket[i];
            if (Precise.stringLt (notionalStringAbs, bracket[0])) {
                break;
            }
            maintenanceMarginPercentageString = bracket[1];
        }
        const notional = this.parseNumber (notionalStringAbs);
        const contractsAbs = Precise.stringAbs (this.safeString (position, 'positionAmt'));
        const contracts = this.parseNumber (contractsAbs);
        const unrealizedPnlString = this.safeString (position, 'unRealizedProfit');
        const unrealizedPnl = this.parseNumber (unrealizedPnlString);
        const leverageString = this.safeString (position, 'leverage');
        const leverage = parseInt (leverageString);
        const liquidationPriceString = this.omitZero (this.safeString (position, 'liquidationPrice'));
        const liquidationPrice = this.parseNumber (liquidationPriceString);
        let collateralString = undefined;
        const marginMode = this.safeString (position, 'marginType');
        let side = undefined;
        if (Precise.stringGt (notionalString, '0')) {
            side = 'long';
        } else if (Precise.stringLt (notionalString, '0')) {
            side = 'short';
        }
        const entryPriceString = this.safeString (position, 'entryPrice');
        const entryPrice = this.parseNumber (entryPriceString);
        const contractSize = this.safeValue (market, 'contractSize');
        const contractSizeString = this.numberToString (contractSize);
        // as oppose to notionalValue
        const linear = ('notional' in position);
        if (marginMode === 'cross') {
            // calculate collateral
            const precision = this.safeValue (market, 'precision', {});
            if (linear) {
                // walletBalance = (liquidationPrice * (±1 + mmp) ± entryPrice) * contracts
                let onePlusMaintenanceMarginPercentageString = undefined;
                let entryPriceSignString = entryPriceString;
                if (side === 'short') {
                    onePlusMaintenanceMarginPercentageString = Precise.stringAdd ('1', maintenanceMarginPercentageString);
                    entryPriceSignString = Precise.stringMul ('-1', entryPriceSignString);
                } else {
                    onePlusMaintenanceMarginPercentageString = Precise.stringAdd ('-1', maintenanceMarginPercentageString);
                }
                const inner = Precise.stringMul (liquidationPriceString, onePlusMaintenanceMarginPercentageString);
                const leftSide = Precise.stringAdd (inner, entryPriceSignString);
                const pricePrecision = this.safeInteger (precision, 'price');
                const quotePrecision = this.safeInteger (precision, 'quote', pricePrecision);
                if (quotePrecision !== undefined) {
                    collateralString = Precise.stringDiv (Precise.stringMul (leftSide, contractsAbs), '1', quotePrecision);
                }
            } else {
                // walletBalance = (contracts * contractSize) * (±1/entryPrice - (±1 - mmp) / liquidationPrice)
                let onePlusMaintenanceMarginPercentageString = undefined;
                let entryPriceSignString = entryPriceString;
                if (side === 'short') {
                    onePlusMaintenanceMarginPercentageString = Precise.stringSub ('1', maintenanceMarginPercentageString);
                } else {
                    onePlusMaintenanceMarginPercentageString = Precise.stringSub ('-1', maintenanceMarginPercentageString);
                    entryPriceSignString = Precise.stringMul ('-1', entryPriceSignString);
                }
                const leftSide = Precise.stringMul (contractsAbs, contractSizeString);
                const rightSide = Precise.stringSub (Precise.stringDiv ('1', entryPriceSignString), Precise.stringDiv (onePlusMaintenanceMarginPercentageString, liquidationPriceString));
                const basePrecision = this.safeInteger (precision, 'base');
                if (basePrecision !== undefined) {
                    collateralString = Precise.stringDiv (Precise.stringMul (leftSide, rightSide), '1', basePrecision);
                }
            }
        } else {
            collateralString = this.safeString (position, 'isolatedMargin');
        }
        collateralString = (collateralString === undefined) ? '0' : collateralString;
        const collateral = this.parseNumber (collateralString);
        const markPrice = this.parseNumber (this.omitZero (this.safeString (position, 'markPrice')));
        let timestamp = this.safeInteger (position, 'updateTime');
        if (timestamp === 0) {
            timestamp = undefined;
        }
        const maintenanceMarginPercentage = this.parseNumber (maintenanceMarginPercentageString);
        const maintenanceMarginString = Precise.stringMul (maintenanceMarginPercentageString, notionalStringAbs);
        const maintenanceMargin = this.parseNumber (maintenanceMarginString);
        let initialMarginPercentageString = Precise.stringDiv ('1', leverageString, 8);
        const rational = (1000 % leverage) === 0;
        if (!rational) {
            initialMarginPercentageString = Precise.stringAdd (initialMarginPercentageString, '1e-8');
        }
        const initialMarginString = Precise.stringDiv (Precise.stringMul (notionalStringAbs, initialMarginPercentageString), '1', 8);
        const initialMargin = this.parseNumber (initialMarginString);
        let marginRatio = undefined;
        let percentage = undefined;
        if (!Precise.stringEquals (collateralString, '0')) {
            marginRatio = this.parseNumber (Precise.stringDiv (Precise.stringAdd (Precise.stringDiv (maintenanceMarginString, collateralString), '5e-5'), '1', 4));
            percentage = this.parseNumber (Precise.stringMul (Precise.stringDiv (unrealizedPnlString, initialMarginString, 4), '100'));
        }
        const positionSide = this.safeString (position, 'positionSide');
        const hedged = positionSide !== 'BOTH';
        return {
            'info': position,
            'symbol': symbol,
            'contracts': contracts,
            'contractSize': contractSize,
            'unrealizedPnl': unrealizedPnl,
            'leverage': this.parseNumber (leverageString),
            'liquidationPrice': liquidationPrice,
            'collateral': collateral,
            'notional': notional,
            'markPrice': markPrice,
            'entryPrice': entryPrice,
            'timestamp': timestamp,
            'initialMargin': initialMargin,
            'initialMarginPercentage': this.parseNumber (initialMarginPercentageString),
            'maintenanceMargin': maintenanceMargin,
            'maintenanceMarginPercentage': maintenanceMarginPercentage,
            'marginRatio': marginRatio,
            'datetime': this.iso8601 (timestamp),
            'marginMode': marginMode,
            'marginType': marginMode, // deprecated
            'side': side,
            'hedged': hedged,
            'percentage': percentage,
        };
    }

    async loadLeverageBrackets (reload = false, params = {}) {
        await this.loadMarkets ();
        // by default cache the leverage bracket
        // it contains useful stuff like the maintenance margin and initial margin for positions
        const leverageBrackets = this.safeValue (this.options, 'leverageBrackets');
        if ((leverageBrackets === undefined) || (reload)) {
            let method = undefined;
            const defaultType = this.safeString (this.options, 'defaultType', 'future');
            const type = this.safeString (params, 'type', defaultType);
            const query = this.omit (params, 'type');
            if (type === 'future') {
                method = 'fapiPrivateGetLeverageBracket';
            } else if (type === 'delivery') {
                method = 'dapiPrivateV2GetLeverageBracket';
            } else {
                throw new NotSupported (this.id + ' loadLeverageBrackets() supports linear and inverse contracts only');
            }
            const response = await this[method] (query);
            this.options['leverageBrackets'] = {};
            for (let i = 0; i < response.length; i++) {
                const entry = response[i];
                const marketId = this.safeString (entry, 'symbol');
                const symbol = this.safeSymbol (marketId);
                const brackets = this.safeValue (entry, 'brackets', []);
                const result = [];
                for (let j = 0; j < brackets.length; j++) {
                    const bracket = brackets[j];
                    const floorValue = this.safeString2 (bracket, 'notionalFloor', 'qtyFloor');
                    const maintenanceMarginPercentage = this.safeString (bracket, 'maintMarginRatio');
                    result.push ([ floorValue, maintenanceMarginPercentage ]);
                }
                this.options['leverageBrackets'][symbol] = result;
            }
        }
        return this.options['leverageBrackets'];
    }

    async fetchLeverageTiers (symbols = undefined, params = {}) {
        /**
         * @method
         * @name binance#fetchLeverageTiers
         * @description retrieve information on the maximum leverage, and maintenance margin for trades of varying trade sizes
         * @param {[string]|undefined} symbols list of unified market symbols
         * @param {object} params extra parameters specific to the binance api endpoint
         * @returns {object} a dictionary of [leverage tiers structures]{@link https://docs.ccxt.com/en/latest/manual.html#leverage-tiers-structure}, indexed by market symbols
         */
        await this.loadMarkets ();
        const [ type, query ] = this.handleMarketTypeAndParams ('fetchLeverageTiers', undefined, params);
        let method = undefined;
        if (type === 'future') {
            method = 'fapiPrivateGetLeverageBracket';
        } else if (type === 'delivery') {
            method = 'dapiPrivateV2GetLeverageBracket';
        } else {
            throw new NotSupported (this.id + ' fetchLeverageTiers() supports linear and inverse contracts only');
        }
        const response = await this[method] (query);
        //
        // usdm
        //
        //    [
        //        {
        //            "symbol": "SUSHIUSDT",
        //            "brackets": [
        //                {
        //                    "bracket": 1,
        //                    "initialLeverage": 50,
        //                    "notionalCap": 50000,
        //                    "notionalFloor": 0,
        //                    "maintMarginRatio": 0.01,
        //                    "cum": 0.0
        //                },
        //                ...
        //            ]
        //        }
        //    ]
        //
        // coinm
        //
        //     [
        //         {
        //             "symbol":"XRPUSD_210326",
        //             "brackets":[
        //                 {
        //                     "bracket":1,
        //                     "initialLeverage":20,
        //                     "qtyCap":500000,
        //                     "qtyFloor":0,
        //                     "maintMarginRatio":0.0185,
        //                     "cum":0.0
        //                 }
        //             ]
        //         }
        //     ]
        //
        return this.parseLeverageTiers (response, symbols, 'symbol');
    }

    parseMarketLeverageTiers (info, market) {
        /**
         * @ignore
         * @method
         * @param {object} info Exchange response for 1 market
         * @param {object} market CCXT market
         */
        //
        //    {
        //        "symbol": "SUSHIUSDT",
        //        "brackets": [
        //            {
        //                "bracket": 1,
        //                "initialLeverage": 50,
        //                "notionalCap": 50000,
        //                "notionalFloor": 0,
        //                "maintMarginRatio": 0.01,
        //                "cum": 0.0
        //            },
        //            ...
        //        ]
        //    }
        //
        const marketId = this.safeString (info, 'symbol');
        market = this.safeMarket (marketId, market);
        const brackets = this.safeValue (info, 'brackets', []);
        const tiers = [];
        for (let j = 0; j < brackets.length; j++) {
            const bracket = brackets[j];
            tiers.push ({
                'tier': this.safeNumber (bracket, 'bracket'),
                'currency': market['quote'],
                'minNotional': this.safeNumber2 (bracket, 'notionalFloor', 'qtyFloor'),
                'maxNotional': this.safeNumber2 (bracket, 'notionalCap', 'qtyCap'),
                'maintenanceMarginRate': this.safeNumber (bracket, 'maintMarginRatio'),
                'maxLeverage': this.safeNumber (bracket, 'initialLeverage'),
                'info': bracket,
            });
        }
        return tiers;
    }

    async fetchPositions (symbols = undefined, params = {}) {
        /**
         * @method
         * @name binance#fetchPositions
         * @description fetch all open positions
         * @param {[string]|undefined} symbols list of unified market symbols
         * @param {object} params extra parameters specific to the binance api endpoint
         * @returns {[object]} a list of [position structure]{@link https://docs.ccxt.com/en/latest/manual.html#position-structure}
         */
        const defaultMethod = this.safeString (this.options, 'fetchPositions', 'positionRisk');
        if (defaultMethod === 'positionRisk') {
            return await this.fetchPositionsRisk (symbols, params);
        } else if (defaultMethod === 'account') {
            return await this.fetchAccountPositions (symbols, params);
        } else {
            throw new NotSupported (this.id + '.options["fetchPositions"] = "' + defaultMethod + '" is invalid, please choose between "account" and "positionRisk"');
        }
    }

    async fetchAccountPositions (symbols = undefined, params = {}) {
        /**
         * @method
         * @name binance#fetchAccountPositions
         * @description fetch account positions
         * @param {[string]|undefined} symbols list of unified market symbols
         * @param {object} params extra parameters specific to the binance api endpoint
         * @returns {object} data on account positions
         */
        if (symbols !== undefined) {
            if (!Array.isArray (symbols)) {
                throw new ArgumentsRequired (this.id + ' fetchPositions() requires an array argument for symbols');
            }
        }
        await this.loadMarkets ();
        await this.loadLeverageBrackets (false, params);
        let method = undefined;
        const defaultType = this.safeString (this.options, 'defaultType', 'future');
        const type = this.safeString (params, 'type', defaultType);
        const query = this.omit (params, 'type');
        if (type === 'future') {
            method = 'fapiPrivateGetAccount';
        } else if (type === 'delivery') {
            method = 'dapiPrivateGetAccount';
        } else {
            throw new NotSupported (this.id + ' fetchPositions() supports linear and inverse contracts only');
        }
        const account = await this[method] (query);
        const result = this.parseAccountPositions (account);
        symbols = this.marketSymbols (symbols);
        return this.filterByArray (result, 'symbol', symbols, false);
    }

    async fetchPositionsRisk (symbols = undefined, params = {}) {
        /**
         * @method
         * @name binance#fetchPositionsRisk
         * @description fetch positions risk
         * @param {[string]|undefined} symbols list of unified market symbols
         * @param {object} params extra parameters specific to the binance api endpoint
         * @returns {object} data on the positions risk
         */
        if (symbols !== undefined) {
            if (!Array.isArray (symbols)) {
                throw new ArgumentsRequired (this.id + ' fetchPositionsRisk() requires an array argument for symbols');
            }
        }
        await this.loadMarkets ();
        await this.loadLeverageBrackets (false, params);
        const request = {};
        let method = undefined;
        let defaultType = 'future';
        defaultType = this.safeString (this.options, 'defaultType', defaultType);
        const type = this.safeString (params, 'type', defaultType);
        params = this.omit (params, 'type');
        if ((type === 'future') || (type === 'linear')) {
            method = 'fapiPrivateGetPositionRisk';
            // ### Response examples ###
            //
            // For One-way position mode:
            //     [
            //         {
            //             "entryPrice": "0.00000",
            //             "marginType": "isolated",
            //             "isAutoAddMargin": "false",
            //             "isolatedMargin": "0.00000000",
            //             "leverage": "10",
            //             "liquidationPrice": "0",
            //             "markPrice": "6679.50671178",
            //             "maxNotionalValue": "20000000",
            //             "positionAmt": "0.000",
            //             "symbol": "BTCUSDT",
            //             "unRealizedProfit": "0.00000000",
            //             "positionSide": "BOTH",
            //             "updateTime": 0
            //        }
            //     ]
            //
            // For Hedge position mode:
            //     [
            //         {
            //             "entryPrice": "6563.66500",
            //             "marginType": "isolated",
            //             "isAutoAddMargin": "false",
            //             "isolatedMargin": "15517.54150468",
            //             "leverage": "10",
            //             "liquidationPrice": "5930.78",
            //             "markPrice": "6679.50671178",
            //             "maxNotionalValue": "20000000",
            //             "positionAmt": "20.000",
            //             "symbol": "BTCUSDT",
            //             "unRealizedProfit": "2316.83423560"
            //             "positionSide": "LONG",
            //             "updateTime": 1625474304765
            //         },
            //         {
            //             "entryPrice": "0.00000",
            //             "marginType": "isolated",
            //             "isAutoAddMargin": "false",
            //             "isolatedMargin": "5413.95799991",
            //             "leverage": "10",
            //             "liquidationPrice": "7189.95",
            //             "markPrice": "6679.50671178",
            //             "maxNotionalValue": "20000000",
            //             "positionAmt": "-10.000",
            //             "symbol": "BTCUSDT",
            //             "unRealizedProfit": "-1156.46711780",
            //             "positionSide": "SHORT",
            //             "updateTime": 0
            //         }
            //     ]
        } else if ((type === 'delivery') || (type === 'inverse')) {
            method = 'dapiPrivateGetPositionRisk';
        } else {
            throw new NotSupported (this.id + ' fetchPositionsRisk() supports linear and inverse contracts only');
        }
        const response = await this[method] (this.extend (request, params));
        const result = [];
        for (let i = 0; i < response.length; i++) {
            const parsed = this.parsePositionRisk (response[i]);
            result.push (parsed);
        }
        symbols = this.marketSymbols (symbols);
        return this.filterByArray (result, 'symbol', symbols, false);
    }

    async fetchFundingHistory (symbol = undefined, since = undefined, limit = undefined, params = {}) {
        /**
         * @method
         * @name binance#fetchFundingHistory
         * @description fetch the history of funding payments paid and received on this account
         * @param {string|undefined} symbol unified market symbol
         * @param {int|undefined} since the earliest time in ms to fetch funding history for
         * @param {int|undefined} limit the maximum number of funding history structures to retrieve
         * @param {object} params extra parameters specific to the binance api endpoint
         * @returns {object} a [funding history structure]{@link https://docs.ccxt.com/en/latest/manual.html#funding-history-structure}
         */
        await this.loadMarkets ();
        let market = undefined;
        let method = undefined;
        let defaultType = 'future';
        const request = {
            'incomeType': 'FUNDING_FEE', // "TRANSFER"，"WELCOME_BONUS", "REALIZED_PNL"，"FUNDING_FEE", "COMMISSION" and "INSURANCE_CLEAR"
        };
        if (symbol !== undefined) {
            market = this.market (symbol);
            request['symbol'] = market['id'];
            if (market['linear']) {
                defaultType = 'future';
            } else if (market['inverse']) {
                defaultType = 'delivery';
            } else {
                throw new NotSupported (this.id + ' fetchFundingHistory() supports linear and inverse contracts only');
            }
        }
        if (since !== undefined) {
            request['startTime'] = since;
        }
        if (limit !== undefined) {
            request['limit'] = limit;
        }
        defaultType = this.safeString2 (this.options, 'fetchFundingHistory', 'defaultType', defaultType);
        const type = this.safeString (params, 'type', defaultType);
        params = this.omit (params, 'type');
        if ((type === 'future') || (type === 'linear')) {
            method = 'fapiPrivateGetIncome';
        } else if ((type === 'delivery') || (type === 'inverse')) {
            method = 'dapiPrivateGetIncome';
        } else {
            throw new NotSupported (this.id + ' fetchFundingHistory() supports linear and inverse contracts only');
        }
        const response = await this[method] (this.extend (request, params));
        return this.parseIncomes (response, market, since, limit);
    }

    async setLeverage (leverage, symbol = undefined, params = {}) {
        /**
         * @method
         * @name binance#setLeverage
         * @description set the level of leverage for a market
         * @param {float} leverage the rate of leverage
         * @param {string} symbol unified market symbol
         * @param {object} params extra parameters specific to the binance api endpoint
         * @returns {object} response from the exchange
         */
        if (symbol === undefined) {
            throw new ArgumentsRequired (this.id + ' setLeverage() requires a symbol argument');
        }
        // WARNING: THIS WILL INCREASE LIQUIDATION PRICE FOR OPEN ISOLATED LONG POSITIONS
        // AND DECREASE LIQUIDATION PRICE FOR OPEN ISOLATED SHORT POSITIONS
        if ((leverage < 1) || (leverage > 125)) {
            throw new BadRequest (this.id + ' leverage should be between 1 and 125');
        }
        await this.loadMarkets ();
        const market = this.market (symbol);
        let method = undefined;
        if (market['linear']) {
            method = 'fapiPrivatePostLeverage';
        } else if (market['inverse']) {
            method = 'dapiPrivatePostLeverage';
        } else {
            throw new NotSupported (this.id + ' setLeverage() supports linear and inverse contracts only');
        }
        const request = {
            'symbol': market['id'],
            'leverage': leverage,
        };
        return await this[method] (this.extend (request, params));
    }

    async setMarginMode (marginMode, symbol = undefined, params = {}) {
        /**
         * @method
         * @name binance#setMarginMode
         * @description set margin mode to 'cross' or 'isolated'
         * @param {string} marginMode 'cross' or 'isolated'
         * @param {string} symbol unified market symbol
         * @param {object} params extra parameters specific to the binance api endpoint
         * @returns {object} response from the exchange
         */
        if (symbol === undefined) {
            throw new ArgumentsRequired (this.id + ' setMarginMode() requires a symbol argument');
        }
        //
        // { "code": -4048 , "msg": "Margin type cannot be changed if there exists position." }
        //
        // or
        //
        // { "code": 200, "msg": "success" }
        //
        marginMode = marginMode.toUpperCase ();
        if (marginMode === 'CROSS') {
            marginMode = 'CROSSED';
        }
        if ((marginMode !== 'ISOLATED') && (marginMode !== 'CROSSED')) {
            throw new BadRequest (this.id + ' marginMode must be either isolated or cross');
        }
        await this.loadMarkets ();
        const market = this.market (symbol);
        let method = undefined;
        if (market['linear']) {
            method = 'fapiPrivatePostMarginType';
        } else if (market['inverse']) {
            method = 'dapiPrivatePostMarginType';
        } else {
            throw new NotSupported (this.id + ' setMarginMode() supports linear and inverse contracts only');
        }
        const request = {
            'symbol': market['id'],
            'marginType': marginMode,
        };
        let response = undefined;
        try {
            response = await this[method] (this.extend (request, params));
        } catch (e) {
            // not an error
            // https://github.com/ccxt/ccxt/issues/11268
            // https://github.com/ccxt/ccxt/pull/11624
            // POST https://fapi.binance.com/fapi/v1/marginType 400 Bad Request
            // binanceusdm
            if (e instanceof MarginModeAlreadySet) {
                const throwMarginModeAlreadySet = this.safeValue (this.options, 'throwMarginModeAlreadySet', false);
                if (throwMarginModeAlreadySet) {
                    throw e;
                } else {
                    response = { 'code': -4046, 'msg': 'No need to change margin type.' };
                }
            }
        }
        return response;
    }

    async setPositionMode (hedged, symbol = undefined, params = {}) {
        /**
         * @method
         * @name binance#setPositionMode
         * @description set hedged to true or false for a market
         * @param {bool} hedged set to true to use dualSidePosition
         * @param {string|undefined} symbol not used by binance setPositionMode ()
         * @param {object} params extra parameters specific to the binance api endpoint
         * @returns {object} response from the exchange
         */
        const defaultType = this.safeString (this.options, 'defaultType', 'future');
        const type = this.safeString (params, 'type', defaultType);
        params = this.omit (params, [ 'type' ]);
        let dualSidePosition = undefined;
        if (hedged) {
            dualSidePosition = 'true';
        } else {
            dualSidePosition = 'false';
        }
        const request = {
            'dualSidePosition': dualSidePosition,
        };
        let method = undefined;
        if (type === 'delivery') {
            method = 'dapiPrivatePostPositionSideDual';
        } else {
            // default to future
            method = 'fapiPrivatePostPositionSideDual';
        }
        //
        //     {
        //       "code": 200,
        //       "msg": "success"
        //     }
        //
        return await this[method] (this.extend (request, params));
    }

    sign (path, api = 'public', method = 'GET', params = {}, headers = undefined, body = undefined) {
        if (!(api in this.urls['api'])) {
            throw new NotSupported (this.id + ' does not have a testnet/sandbox URL for ' + api + ' endpoints');
        }
        let url = this.urls['api'][api];
        url += '/' + path;
        if (api === 'wapi') {
            url += '.html';
        }
        if (path === 'historicalTrades') {
            if (this.apiKey) {
                headers = {
                    'X-MBX-APIKEY': this.apiKey,
                };
            } else {
                throw new AuthenticationError (this.id + ' historicalTrades endpoint requires `apiKey` credential');
            }
        }
        const userDataStream = (path === 'userDataStream') || (path === 'listenKey');
        if (userDataStream) {
            if (this.apiKey) {
                // v1 special case for userDataStream
                headers = {
                    'X-MBX-APIKEY': this.apiKey,
                    'Content-Type': 'application/x-www-form-urlencoded',
                };
                if (method !== 'GET') {
                    body = this.urlencode (params);
                }
            } else {
                throw new AuthenticationError (this.id + ' userDataStream endpoint requires `apiKey` credential');
            }
        } else if ((api === 'private') || (api === 'sapi' && path !== 'system/status') || (api === 'sapiV3') || (api === 'wapi' && path !== 'systemStatus') || (api === 'dapiPrivate') || (api === 'dapiPrivateV2') || (api === 'fapiPrivate') || (api === 'fapiPrivateV2')) {
            this.checkRequiredCredentials ();
            let query = undefined;
            const defaultRecvWindow = this.safeInteger (this.options, 'recvWindow');
            const extendedParams = this.extend ({
                'timestamp': this.nonce (),
            }, params);
            if (defaultRecvWindow !== undefined) {
                extendedParams['recvWindow'] = defaultRecvWindow;
            }
            const recvWindow = this.safeInteger (params, 'recvWindow');
            if (recvWindow !== undefined) {
                extendedParams['recvWindow'] = recvWindow;
            }
            if ((api === 'sapi') && (path === 'asset/dust')) {
                query = this.urlencodeWithArrayRepeat (extendedParams);
            } else if ((path === 'batchOrders') || (path.indexOf ('sub-account') >= 0) || (path === 'capital/withdraw/apply') || (path.indexOf ('staking') >= 0)) {
                query = this.rawencode (extendedParams);
            } else {
                query = this.urlencode (extendedParams);
            }
            const signature = this.hmac (this.encode (query), this.encode (this.secret));
            query += '&' + 'signature=' + signature;
            headers = {
                'X-MBX-APIKEY': this.apiKey,
            };
            if ((method === 'GET') || (method === 'DELETE') || (api === 'wapi')) {
                url += '?' + query;
            } else {
                body = query;
                headers['Content-Type'] = 'application/x-www-form-urlencoded';
            }
        } else {
            if (Object.keys (params).length) {
                url += '?' + this.urlencode (params);
            }
        }
        return { 'url': url, 'method': method, 'body': body, 'headers': headers };
    }

    handleErrors (code, reason, url, method, headers, body, response, requestHeaders, requestBody) {
        if ((code === 418) || (code === 429)) {
            throw new DDoSProtection (this.id + ' ' + code.toString () + ' ' + reason + ' ' + body);
        }
        // error response in a form: { "code": -1013, "msg": "Invalid quantity." }
        // following block cointains legacy checks against message patterns in "msg" property
        // will switch "code" checks eventually, when we know all of them
        if (code >= 400) {
            if (body.indexOf ('Price * QTY is zero or less') >= 0) {
                throw new InvalidOrder (this.id + ' order cost = amount * price is zero or less ' + body);
            }
            if (body.indexOf ('LOT_SIZE') >= 0) {
                throw new InvalidOrder (this.id + ' order amount should be evenly divisible by lot size ' + body);
            }
            if (body.indexOf ('PRICE_FILTER') >= 0) {
                throw new InvalidOrder (this.id + ' order price is invalid, i.e. exceeds allowed price precision, exceeds min price or max price limits or is invalid value in general, use this.priceToPrecision (symbol, amount) ' + body);
            }
        }
        if (response === undefined) {
            return; // fallback to default error handler
        }
        // check success value for wapi endpoints
        // response in format {'msg': 'The coin does not exist.', 'success': true/false}
        const success = this.safeValue (response, 'success', true);
        if (!success) {
            const message = this.safeString (response, 'msg');
            let parsedMessage = undefined;
            if (message !== undefined) {
                try {
                    parsedMessage = JSON.parse (message);
                } catch (e) {
                    // do nothing
                    parsedMessage = undefined;
                }
                if (parsedMessage !== undefined) {
                    response = parsedMessage;
                }
            }
        }
        const message = this.safeString (response, 'msg');
        if (message !== undefined) {
            this.throwExactlyMatchedException (this.exceptions['exact'], message, this.id + ' ' + message);
            this.throwBroadlyMatchedException (this.exceptions['broad'], message, this.id + ' ' + message);
        }
        // checks against error codes
        const error = this.safeString (response, 'code');
        if (error !== undefined) {
            // https://github.com/ccxt/ccxt/issues/6501
            // https://github.com/ccxt/ccxt/issues/7742
            if ((error === '200') || Precise.stringEquals (error, '0')) {
                return undefined;
            }
            // a workaround for {"code":-2015,"msg":"Invalid API-key, IP, or permissions for action."}
            // despite that their message is very confusing, it is raised by Binance
            // on a temporary ban, the API key is valid, but disabled for a while
            if ((error === '-2015') && this.options['hasAlreadyAuthenticatedSuccessfully']) {
                throw new DDoSProtection (this.id + ' ' + body);
            }
            const feedback = this.id + ' ' + body;
            if (message === 'No need to change margin type.') {
                // not an error
                // https://github.com/ccxt/ccxt/issues/11268
                // https://github.com/ccxt/ccxt/pull/11624
                // POST https://fapi.binance.com/fapi/v1/marginType 400 Bad Request
                // binanceusdm {"code":-4046,"msg":"No need to change margin type."}
                throw new MarginModeAlreadySet (feedback);
            }
            this.throwExactlyMatchedException (this.exceptions['exact'], error, feedback);
            throw new ExchangeError (feedback);
        }
        if (!success) {
            throw new ExchangeError (this.id + ' ' + body);
        }
    }

    calculateRateLimiterCost (api, method, path, params, config = {}, context = {}) {
        if (('noCoin' in config) && !('coin' in params)) {
            return config['noCoin'];
        } else if (('noSymbol' in config) && !('symbol' in params)) {
            return config['noSymbol'];
        } else if (('noPoolId' in config) && !('poolId' in params)) {
            return config['noPoolId'];
        } else if (('byLimit' in config) && ('limit' in params)) {
            const limit = params['limit'];
            const byLimit = config['byLimit'];
            for (let i = 0; i < byLimit.length; i++) {
                const entry = byLimit[i];
                if (limit <= entry[0]) {
                    return entry[1];
                }
            }
        }
        return this.safeValue (config, 'cost', 1);
    }

    async request (path, api = 'public', method = 'GET', params = {}, headers = undefined, body = undefined, config = {}, context = {}) {
        const response = await this.fetch2 (path, api, method, params, headers, body, config, context);
        // a workaround for {"code":-2015,"msg":"Invalid API-key, IP, or permissions for action."}
        if ((api === 'private') || (api === 'wapi')) {
            this.options['hasAlreadyAuthenticatedSuccessfully'] = true;
        }
        return response;
    }

    async modifyMarginHelper (symbol, amount, addOrReduce, params = {}) {
        // used to modify isolated positions
        let defaultType = this.safeString (this.options, 'defaultType', 'future');
        if (defaultType === 'spot') {
            defaultType = 'future';
        }
        const type = this.safeString (params, 'type', defaultType);
        if ((type === 'margin') || (type === 'spot')) {
            throw new NotSupported (this.id + ' add / reduce margin only supported with type future or delivery');
        }
        await this.loadMarkets ();
        const market = this.market (symbol);
        amount = this.amountToPrecision (symbol, amount);
        const request = {
            'type': addOrReduce,
            'symbol': market['id'],
            'amount': amount,
        };
        let method = undefined;
        let code = undefined;
        if (type === 'future') {
            method = 'fapiPrivatePostPositionMargin';
            code = market['quote'];
        } else {
            method = 'dapiPrivatePostPositionMargin';
            code = market['base'];
        }
        const response = await this[method] (this.extend (request, params));
        //
        //     {
        //         "code": 200,
        //         "msg": "Successfully modify position margin.",
        //         "amount": 0.001,
        //         "type": 1
        //     }
        //
        return this.extend (this.parseMarginModification (response, market), {
            'code': code,
        });
    }

    parseMarginModification (data, market = undefined) {
        const rawType = this.safeInteger (data, 'type');
        const resultType = (rawType === 1) ? 'add' : 'reduce';
        const resultAmount = this.safeNumber (data, 'amount');
        const errorCode = this.safeString (data, 'code');
        const status = (errorCode === '200') ? 'ok' : 'failed';
        return {
            'info': data,
            'type': resultType,
            'amount': resultAmount,
            'code': undefined,
            'symbol': market['symbol'],
            'status': status,
        };
    }

    async reduceMargin (symbol, amount, params = {}) {
        /**
         * @method
         * @name binance#reduceMargin
         * @description remove margin from a position
         * @param {string} symbol unified market symbol
         * @param {float} amount the amount of margin to remove
         * @param {object} params extra parameters specific to the binance api endpoint
         * @returns {object} a [margin structure]{@link https://docs.ccxt.com/en/latest/manual.html#reduce-margin-structure}
         */
        return await this.modifyMarginHelper (symbol, amount, 2, params);
    }

    async addMargin (symbol, amount, params = {}) {
        /**
         * @method
         * @name binance#addMargin
         * @description add margin
         * @param {string} symbol unified market symbol
         * @param {float} amount amount of margin to add
         * @param {object} params extra parameters specific to the binance api endpoint
         * @returns {object} a [margin structure]{@link https://docs.ccxt.com/en/latest/manual.html#add-margin-structure}
         */
        return await this.modifyMarginHelper (symbol, amount, 1, params);
    }

    async fetchBorrowRate (code, params = {}) {
        /**
         * @method
         * @name binance#fetchBorrowRate
         * @description fetch the rate of interest to borrow a currency for margin trading
         * @param {string} code unified currency code
         * @param {object} params extra parameters specific to the binance api endpoint
         * @returns {object} a [borrow rate structure]{@link https://docs.ccxt.com/en/latest/manual.html#borrow-rate-structure}
         */
        await this.loadMarkets ();
        const currency = this.currency (code);
        const request = {
            'asset': currency['id'],
            // 'vipLevel': this.safeInteger (params, 'vipLevel'),
        };
        const response = await this.sapiGetMarginInterestRateHistory (this.extend (request, params));
        //
        //     [
        //         {
        //             "asset": "USDT",
        //             "timestamp": 1638230400000,
        //             "dailyInterestRate": "0.0006",
        //             "vipLevel": 0
        //         },
        //     ]
        //
        const rate = this.safeValue (response, 0);
        return this.parseBorrowRate (rate);
    }

    async fetchBorrowRateHistory (code, since = undefined, limit = undefined, params = {}) {
        /**
         * @method
         * @name binance#fetchBorrowRateHistory
         * @description retrieves a history of a currencies borrow interest rate at specific time slots
         * @param {string} code unified currency code
         * @param {int|undefined} since timestamp for the earliest borrow rate
         * @param {int|undefined} limit the maximum number of [borrow rate structures]{@link https://docs.ccxt.com/en/latest/manual.html#borrow-rate-structure} to retrieve
         * @param {object} params extra parameters specific to the exchange api endpoint
         * @returns {[object]} an array of [borrow rate structures]{@link https://docs.ccxt.com/en/latest/manual.html#borrow-rate-structure}
         */
        await this.loadMarkets ();
        if (limit === undefined) {
            limit = 93;
        } else if (limit > 93) {
            // Binance API says the limit is 100, but "Illegal characters found in a parameter." is returned when limit is > 93
            throw new BadRequest (this.id + ' fetchBorrowRateHistory() limit parameter cannot exceed 92');
        }
        const currency = this.currency (code);
        const request = {
            'asset': currency['id'],
            'limit': limit,
        };
        if (since !== undefined) {
            request['startTime'] = since;
            const endTime = this.sum (since, limit * 86400000) - 1; // required when startTime is further than 93 days in the past
            const now = this.milliseconds ();
            request['endTime'] = Math.min (endTime, now); // cannot have an endTime later than current time
        }
        const response = await this.sapiGetMarginInterestRateHistory (this.extend (request, params));
        //
        //     [
        //         {
        //             "asset": "USDT",
        //             "timestamp": 1638230400000,
        //             "dailyInterestRate": "0.0006",
        //             "vipLevel": 0
        //         },
        //     ]
        //
        return this.parseBorrowRateHistory (response);
    }

    parseBorrowRateHistory (response, code, since, limit) {
        const result = [];
        for (let i = 0; i < response.length; i++) {
            const item = response[i];
            const borrowRate = this.parseBorrowRate (item);
            result.push (borrowRate);
        }
        const sorted = this.sortBy (result, 'timestamp');
        return this.filterByCurrencySinceLimit (sorted, code, since, limit);
    }

    parseBorrowRate (info, currency = undefined) {
        //
        //    {
        //        "asset": "USDT",
        //        "timestamp": 1638230400000,
        //        "dailyInterestRate": "0.0006",
        //        "vipLevel": 0
        //    }
        //
        const timestamp = this.safeNumber (info, 'timestamp');
        currency = this.safeString (info, 'asset');
        return {
            'currency': this.safeCurrencyCode (currency),
            'rate': this.safeNumber (info, 'dailyInterestRate'),
            'period': 86400000,
            'timestamp': timestamp,
            'datetime': this.iso8601 (timestamp),
            'info': info,
        };
    }

    async createGiftCode (code, amount, params = {}) {
        /**
         * @method
         * @name binance#createGiftCode
         * @description create gift code
         * @param {string} code gift code
         * @param {float} amount amount of currency for the gift
         * @param {object} params extra parameters specific to the binance api endpoint
         * @returns {object} The gift code id, code, currency and amount
         */
        await this.loadMarkets ();
        const currency = this.currency (code);
        // ensure you have enough token in your funding account before calling this code
        const request = {
            'token': currency['id'],
            'amount': amount,
        };
        const response = await this.sapiPostGiftcardCreateCode (this.extend (request, params));
        //
        //     {
        //         code: '000000',
        //         message: 'success',
        //         data: { referenceNo: '0033002404219823', code: 'AP6EXTLKNHM6CEX7' },
        //         success: true
        //     }
        //
        const data = this.safeValue (response, 'data');
        const giftcardCode = this.safeString (data, 'code');
        const id = this.safeString (data, 'referenceNo');
        return {
            'info': response,
            'id': id,
            'code': giftcardCode,
            'currency': code,
            'amount': amount,
        };
    }

    async redeemGiftCode (giftcardCode, params = {}) {
        /**
         * @method
         * @name binance#redeemGiftCode
         * @description redeem gift code
         * @param {string} giftcardCode
         * @param {object} params extra parameters specific to the binance api endpoint
         * @returns {object} response from the exchange
         */
        const request = {
            'code': giftcardCode,
        };
        const response = await this.sapiPostGiftcardRedeemCode (this.extend (request, params));
        //
        //     {
        //         code: '000000',
        //         message: 'success',
        //         data: {
        //             referenceNo: '0033002404219823',
        //             identityNo: '10316431732801474560'
        //         },
        //         success: true
        //     }
        //
        return response;
    }

    async verifyGiftCode (id, params = {}) {
        /**
         * @method
         * @name binance#verifyGiftCode
         * @description verify gift code
         * @param {string} id reference number id
         * @param {object} params extra parameters specific to the binance api endpoint
         * @returns {object} response from the exchange
         */
        const request = {
            'referenceNo': id,
        };
        const response = await this.sapiGetGiftcardVerify (this.extend (request, params));
        //
        //     {
        //         code: '000000',
        //         message: 'success',
        //         data: { valid: true },
        //         success: true
        //     }
        //
        return response;
    }

    async fetchBorrowInterest (code = undefined, symbol = undefined, since = undefined, limit = undefined, params = {}) {
        /**
         * @method
         * @name binance#fetchBorrowInterest
         * @description fetch the interest owed by the user for borrowing currency for margin trading
         * @param {string|undefined} code unified currency code
         * @param {string|undefined} symbol unified market symbol when fetch interest in isolated markets
         * @param {int|undefined} since the earliest time in ms to fetch borrrow interest for
         * @param {int|undefined} limit the maximum number of structures to retrieve
         * @param {object} params extra parameters specific to the binance api endpoint
         * @returns {[object]} a list of [borrow interest structures]{@link https://docs.ccxt.com/en/latest/manual.html#borrow-interest-structure}
         */
        await this.loadMarkets ();
        const request = {};
        let market = undefined;
        if (code !== undefined) {
            const currency = this.currency (code);
            request['asset'] = currency['id'];
        }
        if (since !== undefined) {
            request['startTime'] = since;
        }
        if (limit !== undefined) {
            request['size'] = limit;
        }
        if (symbol !== undefined) { // Isolated
            market = this.market (symbol);
            request['isolatedSymbol'] = market['id'];
        }
        const response = await this.sapiGetMarginInterestHistory (this.extend (request, params));
        //
        //     {
        //         "rows":[
        //             {
        //                 "isolatedSymbol": "BNBUSDT", // isolated symbol, will not be returned for crossed margin
        //                 "asset": "BNB",
        //                 "interest": "0.02414667",
        //                 "interestAccuredTime": 1566813600000,
        //                 "interestRate": "0.01600000",
        //                 "principal": "36.22000000",
        //                 "type": "ON_BORROW"
        //             }
        //         ],
        //         "total": 1
        //     }
        //
        const rows = this.safeValue (response, 'rows');
        const interest = this.parseBorrowInterests (rows, market);
        return this.filterByCurrencySinceLimit (interest, code, since, limit);
    }

    parseBorrowInterest (info, market) {
        const symbol = this.safeString (info, 'isolatedSymbol');
        const timestamp = this.safeNumber (info, 'interestAccuredTime');
        const marginMode = (symbol === undefined) ? 'cross' : 'isolated';
        return {
            'account': (symbol === undefined) ? 'cross' : symbol,
            'symbol': symbol,
            'marginMode': marginMode,
            'currency': this.safeCurrencyCode (this.safeString (info, 'asset')),
            'interest': this.safeNumber (info, 'interest'),
            'interestRate': this.safeNumber (info, 'interestRate'),
            'amountBorrowed': this.safeNumber (info, 'principal'),
            'timestamp': timestamp,
            'datetime': this.iso8601 (timestamp),
            'info': info,
        };
    }

    async repayMargin (code, amount, symbol = undefined, params = {}) {
        /**
         * @method
         * @name binance#repayMargin
         * @description repay borrowed margin and interest
         * @see https://binance-docs.github.io/apidocs/spot/en/#margin-account-repay-margin
         * @param {string} code unified currency code of the currency to repay
         * @param {float} amount the amount to repay
         * @param {string|undefined} symbol unified market symbol, required for isolated margin
         * @param {object} params extra parameters specific to the binance api endpoint
         * @returns {object} a [margin loan structure]{@link https://docs.ccxt.com/en/latest/manual.html#margin-loan-structure}
         */
        await this.loadMarkets ();
        let market = undefined;
        if (symbol !== undefined) {
            market = this.market (symbol);
            symbol = market['symbol'];
        }
        const currency = this.currency (code);
        const request = {
            'asset': currency['id'],
            'amount': this.currencyToPrecision (code, amount),
        };
        const defaultMarginMode = this.safeString2 (this.options, 'defaultMarginMode', 'marginMode', 'cross');
        const marginMode = this.safeString (params, 'marginMode', defaultMarginMode); // cross or isolated
        if (marginMode === 'isolated') {
            if (symbol === undefined) {
                throw new ArgumentsRequired (this.id + ' repayMargin() requires a symbol argument for isolated margin');
            }
            request['isIsolated'] = 'TRUE';
            request['symbol'] = market['id'];
        }
        params = this.omit (params, 'marginMode');
        const response = await this.sapiPostMarginRepay (this.extend (request, params));
        //
        //     {
        //         "tranId": 108988250265,
        //         "clientTag":""
        //     }
        //
        const transaction = this.parseMarginLoan (response, currency);
        return this.extend (transaction, {
            'amount': amount,
            'symbol': symbol,
        });
    }

    async borrowMargin (code, amount, symbol = undefined, params = {}) {
        /**
         * @method
         * @name binance#borrowMargin
         * @description create a loan to borrow margin
         * @see https://binance-docs.github.io/apidocs/spot/en/#margin-account-borrow-margin
         * @param {string} code unified currency code of the currency to borrow
         * @param {float} amount the amount to borrow
         * @param {string|undefined} symbol unified market symbol, required for isolated margin
         * @param {object} params extra parameters specific to the binance api endpoint
         * @returns {object} a [margin loan structure]{@link https://docs.ccxt.com/en/latest/manual.html#margin-loan-structure}
         */
        await this.loadMarkets ();
        let market = undefined;
        if (symbol !== undefined) {
            market = this.market (symbol);
            symbol = market['symbol'];
        }
        const currency = this.currency (code);
        const request = {
            'asset': currency['id'],
            'amount': this.currencyToPrecision (code, amount),
        };
        const defaultMarginMode = this.safeString2 (this.options, 'defaultMarginMode', 'marginMode', 'cross');
        const marginMode = this.safeString (params, 'marginMode', defaultMarginMode); // cross or isolated
        if (marginMode === 'isolated') {
            if (symbol === undefined) {
                throw new ArgumentsRequired (this.id + ' borrowMargin() requires a symbol argument for isolated margin');
            }
            request['isIsolated'] = 'TRUE';
            request['symbol'] = market['id'];
        }
        params = this.omit (params, 'marginMode');
        const response = await this.sapiPostMarginLoan (this.extend (request, params));
        //
        //     {
        //         "tranId": 108988250265,
        //         "clientTag":""
        //     }
        //
        const transaction = this.parseMarginLoan (response, currency);
        return this.extend (transaction, {
            'amount': amount,
            'symbol': symbol,
        });
    }

    parseMarginLoan (info, currency = undefined) {
        //
        //     {
        //         "tranId": 108988250265,
        //         "clientTag":""
        //     }
        //
        return {
            'id': this.safeInteger (info, 'tranId'),
            'currency': this.safeCurrencyCode (undefined, currency),
            'amount': undefined,
            'symbol': undefined,
            'timestamp': undefined,
            'datetime': undefined,
            'info': info,
        };
    }

    async fetchOpenInterestHistory (symbol, timeframe = '5m', since = undefined, limit = undefined, params = {}) {
        /**
         * @method
         * @name binance#fetchOpenInterestHistory
         * @description Retrieves the open intestest history of a currency
         * @param {string} symbol Unified CCXT market symbol
         * @param {string} timeframe "5m","15m","30m","1h","2h","4h","6h","12h", or "1d"
         * @param {int|undefined} since the time(ms) of the earliest record to retrieve as a unix timestamp
         * @param {int|undefined} limit default 30, max 500
         * @param {object} params exchange specific parameters
         * @param {int|undefined} params.until the time(ms) of the latest record to retrieve as a unix timestamp
         * @returns {object} an array of [open interest history structure]{@link https://docs.ccxt.com/en/latest/manual.html#interest-history-structure}
         */
        if (timeframe === '1m') {
            throw new BadRequest (this.id + 'fetchOpenInterestHistory cannot use the 1m timeframe');
        }
        await this.loadMarkets ();
        const market = this.market (symbol);
        const request = {
            'period': this.timeframes[timeframe],
        };
        if (limit !== undefined) {
            request['limit'] = limit;
        }
        const symbolKey = market['linear'] ? 'symbol' : 'pair';
        request[symbolKey] = market['id'];
        if (market['delivery']) {
            request['contractType'] = this.safeString (params, 'contractType', 'CURRENT_QUARTER');
        }
        if (since !== undefined) {
            request['startTime'] = since;
        }
        const until = this.safeInteger2 (params, 'until', 'till'); // unified in milliseconds
        const endTime = this.safeInteger (params, 'endTime', until); // exchange-specific in milliseconds
        params = this.omit (params, [ 'endTime', 'until', 'till' ]);
        if (endTime) {
            request['endTime'] = endTime;
        } else if (since) {
            if (limit === undefined) {
                limit = 30; // Exchange default
            }
            const duration = this.parseTimeframe (timeframe);
            request['endTime'] = this.sum (since, duration * limit * 1000);
        }
        let method = 'fapiDataGetOpenInterestHist';
        if (market['inverse']) {
            method = 'dapiDataGetOpenInterestHist';
        }
        const response = await this[method] (this.extend (request, params));
        //
        //  [
        //      {
        //          "symbol":"BTCUSDT",
        //          "sumOpenInterest":"75375.61700000",
        //          "sumOpenInterestValue":"3248828883.71251440",
        //          "timestamp":1642179900000
        //      },
        //      ...
        //  ]
        //
        return this.parseOpenInterests (response, symbol, since, limit);
    }

    parseOpenInterest (interest, market = undefined) {
        const timestamp = this.safeInteger (interest, 'timestamp');
        const id = this.safeString (interest, 'symbol');
        market = this.safeMarket (id, market);
        return {
            'symbol': this.safeSymbol (id),
            'baseVolume': this.safeNumber (interest, 'sumOpenInterest'),
            'quoteVolume': this.safeNumber (interest, 'sumOpenInterestValue'),
            'timestamp': timestamp,
            'datetime': this.iso8601 (timestamp),
            'info': interest,
        };
    }
};<|MERGE_RESOLUTION|>--- conflicted
+++ resolved
@@ -4153,13 +4153,8 @@
             params = this.omit (params, 'type');
         }
         let method = 'sapiPostAssetTransfer';
-<<<<<<< HEAD
         if (type === undefined) {
-            const symbol = this.safeString (params, 'symbol');
-=======
-        if (request['type'] === undefined) {
             let symbol = this.safeString (params, 'symbol');
->>>>>>> 03e2c1c6
             if (symbol !== undefined) {
                 // support both the marketId and the unified symbol here
                 symbol = this.symbol (symbol); 
