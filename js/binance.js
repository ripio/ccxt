--- conflicted
+++ resolved
@@ -1856,30 +1856,28 @@
          */
         await this.loadMarkets ();
         const defaultType = this.safeString2 (this.options, 'fetchBalance', 'defaultType', 'spot');
-        const type = this.safeString (params, 'type', defaultType);
+        let type = this.safeString (params, 'type', defaultType);
+        let subType = undefined;
+        [ subType, params ] = this.handleSubTypeAndParams ('fetchBalance', undefined, params);
         const [ marginMode, query ] = this.handleMarginModeAndParams ('fetchBalance', params);
         let method = 'privateGetAccount';
         const request = {};
-        if (type === 'future') {
+        if (this.isLinear (type, subType)) {
             const options = this.safeValue (this.options, type, {});
             const fetchBalanceOptions = this.safeValue (options, 'fetchBalance', {});
             method = this.safeString (fetchBalanceOptions, 'method', 'fapiPrivateV2GetAccount');
-        } else if (type === 'delivery') {
+            type = 'linear';
+        } else if (this.isInverse (type, subType)) {
             const options = this.safeValue (this.options, type, {});
             const fetchBalanceOptions = this.safeValue (options, 'fetchBalance', {});
             method = this.safeString (fetchBalanceOptions, 'method', 'dapiPrivateGetAccount');
-        } else if (type === 'margin' || marginMode === 'cross') {
-            method = 'sapiGetMarginAccount';
-        } else if (type === 'savings') {
-            method = 'sapiGetLendingUnionAccount';
-        } else if (type === 'funding') {
-            method = 'sapiPostAssetGetFundingAsset';
+            type = 'inverse';
         } else if (marginMode === 'isolated') {
             method = 'sapiGetMarginIsolatedAccount';
             const paramSymbols = this.safeValue (params, 'symbols');
             if (paramSymbols !== undefined) {
                 let symbols = '';
-                if (this.isArray (paramSymbols)) {
+                if (Array.isArray (paramSymbols)) {
                     symbols = this.marketId (paramSymbols[0]);
                     for (let i = 1; i < paramSymbols.length; i++) {
                         const symbol = paramSymbols[i];
@@ -1891,8 +1889,6 @@
                 }
                 request['symbols'] = symbols;
             }
-<<<<<<< HEAD
-=======
         } else if ((type === 'margin') || (marginMode === 'cross')) {
             method = 'sapiGetMarginAccount';
         } else if (type === 'savings') {
@@ -1901,7 +1897,6 @@
             method = 'sapiPostAssetGetFundingAsset';
         } else if (type === 'option') {
             method = 'eapiPrivateGetAccount';
->>>>>>> 5c9652c7
         }
         const requestParams = this.omit (query, [ 'type', 'symbols' ]);
         const response = await this[method] (this.extend (request, requestParams));
