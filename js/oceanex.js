--- conflicted
+++ resolved
@@ -146,8 +146,8 @@
          * @method
          * @name oceanex#fetchMarkets
          * @description retrieves data on all markets for oceanex
-         * @param {object} params extra parameters specific to the exchange api endpoint
-         * @returns {[object]} an array of objects representing market data
+         * @param {dict} params extra parameters specific to the exchange api endpoint
+         * @returns {[dict]} an array of objects representing market data
          */
         const request = { 'show_details': true };
         const response = await this.publicGetMarkets (this.extend (request, params));
@@ -233,9 +233,9 @@
          * @method
          * @name oceanex#fetchTicker
          * @description fetches a price ticker, a statistical calculation with the information calculated over the past 24 hours for a specific market
-         * @param {string} symbol unified symbol of the market to fetch the ticker for
-         * @param {object} params extra parameters specific to the oceanex api endpoint
-         * @returns {object} a [ticker structure]{@link https://docs.ccxt.com/en/latest/manual.html#ticker-structure}
+         * @param {str} symbol unified symbol of the market to fetch the ticker for
+         * @param {dict} params extra parameters specific to the oceanex api endpoint
+         * @returns {dict} a [ticker structure]{@link https://docs.ccxt.com/en/latest/manual.html#ticker-structure}
          */
         await this.loadMarkets ();
         const market = this.market (symbol);
@@ -269,9 +269,9 @@
          * @method
          * @name oceanex#fetchTickers
          * @description fetches price tickers for multiple markets, statistical calculations with the information calculated over the past 24 hours each market
-         * @param {[string]|undefined} symbols unified symbols of the markets to fetch the ticker for, all market tickers are returned if not assigned
-         * @param {object} params extra parameters specific to the oceanex api endpoint
-         * @returns {object} an array of [ticker structures]{@link https://docs.ccxt.com/en/latest/manual.html#ticker-structure}
+         * @param {[str]|undefined} symbols unified symbols of the markets to fetch the ticker for, all market tickers are returned if not assigned
+         * @param {dict} params extra parameters specific to the oceanex api endpoint
+         * @returns {dict} an array of [ticker structures]{@link https://docs.ccxt.com/en/latest/manual.html#ticker-structure}
          */
         await this.loadMarkets ();
         if (symbols === undefined) {
@@ -355,10 +355,10 @@
          * @method
          * @name oceanex#fetchOrderBook
          * @description fetches information on open orders with bid (buy) and ask (sell) prices, volumes and other data
-         * @param {string} symbol unified symbol of the market to fetch the order book for
-         * @param {number|undefined} limit the maximum amount of order book entries to return
-         * @param {object} params extra parameters specific to the oceanex api endpoint
-         * @returns {object} A dictionary of [order book structures]{@link https://docs.ccxt.com/en/latest/manual.html#order-book-structure} indexed by market symbols
+         * @param {str} symbol unified symbol of the market to fetch the order book for
+         * @param {int|undefined} limit the maximum amount of order book entries to return
+         * @param {dict} params extra parameters specific to the oceanex api endpoint
+         * @returns {dict} A dictionary of [order book structures]{@link https://docs.ccxt.com/en/latest/manual.html#order-book-structure} indexed by market symbols
          */
         await this.loadMarkets ();
         const market = this.market (symbol);
@@ -398,10 +398,10 @@
          * @method
          * @name oceanex#fetchOrderBooks
          * @description fetches information on open orders with bid (buy) and ask (sell) prices, volumes and other data for multiple markets
-         * @param {[string]|undefined} symbols list of unified market symbols, all symbols fetched if undefined, default is undefined
-         * @param {number|undefined} limit max number of entries per orderbook to return, default is undefined
-         * @param {object} params extra parameters specific to the oceanex api endpoint
-         * @returns {object} a dictionary of [order book structures]{@link https://docs.ccxt.com/en/latest/manual.html#order-book-structure} indexed by market symbol
+         * @param {[str]|undefined} symbols list of unified market symbols, all symbols fetched if undefined, default is undefined
+         * @param {int|undefined} limit max number of entries per orderbook to return, default is undefined
+         * @param {dict} params extra parameters specific to the oceanex api endpoint
+         * @returns {dict} a dictionary of [order book structures]{@link https://docs.ccxt.com/en/latest/manual.html#order-book-structure} indexed by market symbol
          */
         await this.loadMarkets ();
         if (symbols === undefined) {
@@ -455,11 +455,11 @@
          * @method
          * @name oceanex#fetchTrades
          * @description get the list of most recent trades for a particular symbol
-         * @param {string} symbol unified symbol of the market to fetch trades for
-         * @param {number|undefined} since timestamp in ms of the earliest trade to fetch
-         * @param {number|undefined} limit the maximum amount of trades to fetch
-         * @param {object} params extra parameters specific to the oceanex api endpoint
-         * @returns {[object]} a list of [trade structures]{@link https://docs.ccxt.com/en/latest/manual.html?#public-trades}
+         * @param {str} symbol unified symbol of the market to fetch trades for
+         * @param {int|undefined} since timestamp in ms of the earliest trade to fetch
+         * @param {int|undefined} limit the maximum amount of trades to fetch
+         * @param {dict} params extra parameters specific to the oceanex api endpoint
+         * @returns {[dict]} a list of [trade structures]{@link https://docs.ccxt.com/en/latest/manual.html?#public-trades}
          */
         await this.loadMarkets ();
         const market = this.market (symbol);
@@ -543,7 +543,7 @@
          * @method
          * @name oceanex#fetchTime
          * @description fetches the current integer timestamp in milliseconds from the exchange server
-         * @param {object} params extra parameters specific to the oceanex api endpoint
+         * @param {dict} params extra parameters specific to the oceanex api endpoint
          * @returns {int} the current integer timestamp in milliseconds from the exchange server
          */
         const response = await this.publicGetTimestamp (params);
@@ -558,8 +558,8 @@
          * @method
          * @name oceanex#fetchTradingFees
          * @description fetch the trading fees for multiple markets
-         * @param {object} params extra parameters specific to the oceanex api endpoint
-         * @returns {object} a dictionary of [fee structures]{@link https://docs.ccxt.com/en/latest/manual.html#fee-structure} indexed by market symbols
+         * @param {dict} params extra parameters specific to the oceanex api endpoint
+         * @returns {dict} a dictionary of [fee structures]{@link https://docs.ccxt.com/en/latest/manual.html#fee-structure} indexed by market symbols
          */
         const response = await this.publicGetFeesTrading (params);
         const data = this.safeValue (response, 'data', []);
@@ -607,8 +607,8 @@
          * @method
          * @name oceanex#fetchBalance
          * @description query for balance and get the amount of funds available for trading or funds locked in orders
-         * @param {object} params extra parameters specific to the oceanex api endpoint
-         * @returns {object} a [balance structure]{@link https://docs.ccxt.com/en/latest/manual.html?#balance-structure}
+         * @param {dict} params extra parameters specific to the oceanex api endpoint
+         * @returns {dict} a [balance structure]{@link https://docs.ccxt.com/en/latest/manual.html?#balance-structure}
          */
         await this.loadMarkets ();
         const response = await this.privateGetMembersMe (params);
@@ -620,13 +620,13 @@
          * @method
          * @name oceanex#createOrder
          * @description create a trade order
-         * @param {string} symbol unified symbol of the market to create an order in
-         * @param {string} type 'market' or 'limit'
-         * @param {string} side 'buy' or 'sell'
-         * @param {number} amount how much of currency you want to trade in units of base currency
-         * @param {number|undefined} price the price at which the order is to be fullfilled, in units of the quote currency, ignored in market orders
-         * @param {object} params extra parameters specific to the oceanex api endpoint
-         * @returns {object} an [order structure]{@link https://docs.ccxt.com/en/latest/manual.html#order-structure}
+         * @param {str} symbol unified symbol of the market to create an order in
+         * @param {str} type 'market' or 'limit'
+         * @param {str} side 'buy' or 'sell'
+         * @param {float} amount how much of currency you want to trade in units of base currency
+         * @param {float|undefined} price the price at which the order is to be fullfilled, in units of the quote currency, ignored in market orders
+         * @param {dict} params extra parameters specific to the oceanex api endpoint
+         * @returns {dict} an [order structure]{@link https://docs.ccxt.com/en/latest/manual.html#order-structure}
          */
         await this.loadMarkets ();
         const market = this.market (symbol);
@@ -649,9 +649,9 @@
          * @method
          * @name oceanex#fetchOrder
          * @description fetches information on an order made by the user
-         * @param {string|undefined} symbol unified symbol of the market the order was made in
-         * @param {object} params extra parameters specific to the oceanex api endpoint
-         * @returns {object} An [order structure]{@link https://docs.ccxt.com/en/latest/manual.html#order-structure}
+         * @param {str|undefined} symbol unified symbol of the market the order was made in
+         * @param {dict} params extra parameters specific to the oceanex api endpoint
+         * @returns {dict} An [order structure]{@link https://docs.ccxt.com/en/latest/manual.html#order-structure}
          */
         let ids = id;
         if (!Array.isArray (id)) {
@@ -683,11 +683,11 @@
          * @method
          * @name oceanex#fetchOpenOrders
          * @description fetch all unfilled currently open orders
-         * @param {string} symbol unified market symbol
-         * @param {number|undefined} since the earliest time in ms to fetch open orders for
-         * @param {number|undefined} limit the maximum number of  open orders structures to retrieve
-         * @param {object} params extra parameters specific to the oceanex api endpoint
-         * @returns {[object]} a list of [order structures]{@link https://docs.ccxt.com/en/latest/manual.html#order-structure}
+         * @param {str} symbol unified market symbol
+         * @param {int|undefined} since the earliest time in ms to fetch open orders for
+         * @param {int|undefined} limit the maximum number of  open orders structures to retrieve
+         * @param {dict} params extra parameters specific to the oceanex api endpoint
+         * @returns {[dict]} a list of [order structures]{@link https://docs.ccxt.com/en/latest/manual.html#order-structure}
          */
         const request = {
             'states': [ 'wait' ],
@@ -700,19 +700,11 @@
          * @method
          * @name oceanex#fetchClosedOrders
          * @description fetches information on multiple closed orders made by the user
-<<<<<<< HEAD
-         * @param {string} symbol unified market symbol of the market orders were made in
-         * @param {number|undefined} since the earliest time in ms to fetch orders for
-         * @param {number|undefined} limit the maximum number of  orde structures to retrieve
-         * @param {object} params extra parameters specific to the oceanex api endpoint
-         * @returns {[object]} a list of [order structures]{@link https://docs.ccxt.com/en/latest/manual.html#order-structure
-=======
          * @param {str} symbol unified market symbol of the market orders were made in
          * @param {int|undefined} since the earliest time in ms to fetch orders for
          * @param {int|undefined} limit the maximum number of  orde structures to retrieve
          * @param {dict} params extra parameters specific to the oceanex api endpoint
          * @returns {[dict]} a list of [order structures]{@link https://docs.ccxt.com/en/latest/manual.html#order-structure}
->>>>>>> 315e9aba
          */
         const request = {
             'states': [ 'done', 'cancel' ],
@@ -725,19 +717,11 @@
          * @method
          * @name oceanex#fetchOrders
          * @description fetches information on multiple orders made by the user
-<<<<<<< HEAD
-         * @param {string} symbol unified market symbol of the market orders were made in
-         * @param {number|undefined} since the earliest time in ms to fetch orders for
-         * @param {number|undefined} limit the maximum number of  orde structures to retrieve
-         * @param {object} params extra parameters specific to the oceanex api endpoint
-         * @returns {[object]} a list of [order structures]{@link https://docs.ccxt.com/en/latest/manual.html#order-structure
-=======
          * @param {str} symbol unified market symbol of the market orders were made in
          * @param {int|undefined} since the earliest time in ms to fetch orders for
          * @param {int|undefined} limit the maximum number of  orde structures to retrieve
          * @param {dict} params extra parameters specific to the oceanex api endpoint
          * @returns {[dict]} a list of [order structures]{@link https://docs.ccxt.com/en/latest/manual.html#order-structure}
->>>>>>> 315e9aba
          */
         if (symbol === undefined) {
             throw new ArgumentsRequired (this.id + ' fetchOrders() requires a `symbol` argument');
@@ -790,12 +774,12 @@
          * @method
          * @name oceanex#fetchOHLCV
          * @description fetches historical candlestick data containing the open, high, low, and close price, and the volume of a market
-         * @param {string} symbol unified symbol of the market to fetch OHLCV data for
-         * @param {string} timeframe the length of time each candle represents
-         * @param {number|undefined} since timestamp in ms of the earliest candle to fetch
-         * @param {number|undefined} limit the maximum amount of candles to fetch
-         * @param {object} params extra parameters specific to the oceanex api endpoint
-         * @returns {[[number]]} A list of candles ordered as timestamp, open, high, low, close, volume
+         * @param {str} symbol unified symbol of the market to fetch OHLCV data for
+         * @param {str} timeframe the length of time each candle represents
+         * @param {int|undefined} since timestamp in ms of the earliest candle to fetch
+         * @param {int|undefined} limit the maximum amount of candles to fetch
+         * @param {dict} params extra parameters specific to the oceanex api endpoint
+         * @returns {[[int]]} A list of candles ordered as timestamp, open, high, low, close, volume
          */
         await this.loadMarkets ();
         const market = this.market (symbol);
@@ -896,10 +880,10 @@
          * @method
          * @name oceanex#cancelOrder
          * @description cancels an open order
-         * @param {string} id order id
-         * @param {string|undefined} symbol not used by oceanex cancelOrder ()
-         * @param {object} params extra parameters specific to the oceanex api endpoint
-         * @returns {object} An [order structure]{@link https://docs.ccxt.com/en/latest/manual.html#order-structure}
+         * @param {str} id order id
+         * @param {str|undefined} symbol not used by oceanex cancelOrder ()
+         * @param {dict} params extra parameters specific to the oceanex api endpoint
+         * @returns {dict} An [order structure]{@link https://docs.ccxt.com/en/latest/manual.html#order-structure}
          */
         await this.loadMarkets ();
         const response = await this.privatePostOrderDelete (this.extend ({ 'id': id }, params));
@@ -912,10 +896,10 @@
          * @method
          * @name oceanex#cancelOrders
          * @description cancel multiple orders
-         * @param {[string]} ids order ids
-         * @param {string|undefined} symbol not used by oceanex cancelOrders ()
-         * @param {object} params extra parameters specific to the oceanex api endpoint
-         * @returns {object} an list of [order structures]{@link https://docs.ccxt.com/en/latest/manual.html#order-structure}
+         * @param {[str]} ids order ids
+         * @param {str|undefined} symbol not used by oceanex cancelOrders ()
+         * @param {dict} params extra parameters specific to the oceanex api endpoint
+         * @returns {dict} an list of [order structures]{@link https://docs.ccxt.com/en/latest/manual.html#order-structure}
          */
         await this.loadMarkets ();
         const response = await this.privatePostOrderDeleteMulti (this.extend ({ 'ids': ids }, params));
@@ -928,9 +912,9 @@
          * @method
          * @name oceanex#cancelAllOrders
          * @description cancel all open orders
-         * @param {string|undefined} symbol unified market symbol, only orders in the market of this symbol are cancelled when symbol is not undefined
-         * @param {object} params extra parameters specific to the oceanex api endpoint
-         * @returns {[object]} a list of [order structures]{@link https://docs.ccxt.com/en/latest/manual.html#order-structure}
+         * @param {str|undefined} symbol unified market symbol, only orders in the market of this symbol are cancelled when symbol is not undefined
+         * @param {dict} params extra parameters specific to the oceanex api endpoint
+         * @returns {[dict]} a list of [order structures]{@link https://docs.ccxt.com/en/latest/manual.html#order-structure}
          */
         await this.loadMarkets ();
         const response = await this.privatePostOrdersClear (params);
