--- conflicted
+++ resolved
@@ -396,8 +396,8 @@
          * @method
          * @name upbit#fetchMarkets
          * @description retrieves data on all markets for upbit
-         * @param {object} params extra parameters specific to the exchange api endpoint
-         * @returns {[object]} an array of objects representing market data
+         * @param {dict} params extra parameters specific to the exchange api endpoint
+         * @returns {[dict]} an array of objects representing market data
          */
         const response = await this.publicGetMarketAll (params);
         //
@@ -494,8 +494,8 @@
          * @method
          * @name upbit#fetchBalance
          * @description query for balance and get the amount of funds available for trading or funds locked in orders
-         * @param {object} params extra parameters specific to the upbit api endpoint
-         * @returns {object} a [balance structure]{@link https://docs.ccxt.com/en/latest/manual.html?#balance-structure}
+         * @param {dict} params extra parameters specific to the upbit api endpoint
+         * @returns {dict} a [balance structure]{@link https://docs.ccxt.com/en/latest/manual.html?#balance-structure}
          */
         await this.loadMarkets ();
         const response = await this.privateGetAccounts (params);
@@ -519,10 +519,10 @@
          * @method
          * @name upbit#fetchOrderBooks
          * @description fetches information on open orders with bid (buy) and ask (sell) prices, volumes and other data for multiple markets
-         * @param {[string]|undefined} symbols list of unified market symbols, all symbols fetched if undefined, default is undefined
-         * @param {number|undefined} limit not used by upbit fetchOrderBooks ()
-         * @param {object} params extra parameters specific to the upbit api endpoint
-         * @returns {object} a dictionary of [order book structures]{@link https://docs.ccxt.com/en/latest/manual.html#order-book-structure} indexed by market symbol
+         * @param {[str]|undefined} symbols list of unified market symbols, all symbols fetched if undefined, default is undefined
+         * @param {int|undefined} limit not used by upbit fetchOrderBooks ()
+         * @param {dict} params extra parameters specific to the upbit api endpoint
+         * @returns {dict} a dictionary of [order book structures]{@link https://docs.ccxt.com/en/latest/manual.html#order-book-structure} indexed by market symbol
          */
         await this.loadMarkets ();
         let ids = undefined;
@@ -592,10 +592,10 @@
          * @method
          * @name upbit#fetchOrderBook
          * @description fetches information on open orders with bid (buy) and ask (sell) prices, volumes and other data
-         * @param {string} symbol unified symbol of the market to fetch the order book for
-         * @param {number|undefined} limit the maximum amount of order book entries to return
-         * @param {object} params extra parameters specific to the upbit api endpoint
-         * @returns {object} A dictionary of [order book structures]{@link https://docs.ccxt.com/en/latest/manual.html#order-book-structure} indexed by market symbols
+         * @param {str} symbol unified symbol of the market to fetch the order book for
+         * @param {int|undefined} limit the maximum amount of order book entries to return
+         * @param {dict} params extra parameters specific to the upbit api endpoint
+         * @returns {dict} A dictionary of [order book structures]{@link https://docs.ccxt.com/en/latest/manual.html#order-book-structure} indexed by market symbols
          */
         const orderbooks = await this.fetchOrderBooks ([ symbol ], limit, params);
         return this.safeValue (orderbooks, symbol);
@@ -663,9 +663,9 @@
          * @method
          * @name upbit#fetchTickers
          * @description fetches price tickers for multiple markets, statistical calculations with the information calculated over the past 24 hours each market
-         * @param {[string]|undefined} symbols unified symbols of the markets to fetch the ticker for, all market tickers are returned if not assigned
-         * @param {object} params extra parameters specific to the upbit api endpoint
-         * @returns {object} an array of [ticker structures]{@link https://docs.ccxt.com/en/latest/manual.html#ticker-structure}
+         * @param {[str]|undefined} symbols unified symbols of the markets to fetch the ticker for, all market tickers are returned if not assigned
+         * @param {dict} params extra parameters specific to the upbit api endpoint
+         * @returns {dict} an array of [ticker structures]{@link https://docs.ccxt.com/en/latest/manual.html#ticker-structure}
          */
         await this.loadMarkets ();
         let ids = undefined;
@@ -726,9 +726,9 @@
          * @method
          * @name upbit#fetchTicker
          * @description fetches a price ticker, a statistical calculation with the information calculated over the past 24 hours for a specific market
-         * @param {string} symbol unified symbol of the market to fetch the ticker for
-         * @param {object} params extra parameters specific to the upbit api endpoint
-         * @returns {object} a [ticker structure]{@link https://docs.ccxt.com/en/latest/manual.html#ticker-structure}
+         * @param {str} symbol unified symbol of the market to fetch the ticker for
+         * @param {dict} params extra parameters specific to the upbit api endpoint
+         * @returns {dict} a [ticker structure]{@link https://docs.ccxt.com/en/latest/manual.html#ticker-structure}
          */
         const tickers = await this.fetchTickers ([ symbol ], params);
         return this.safeValue (tickers, symbol);
@@ -811,11 +811,11 @@
          * @method
          * @name upbit#fetchTrades
          * @description get the list of most recent trades for a particular symbol
-         * @param {string} symbol unified symbol of the market to fetch trades for
-         * @param {number|undefined} since timestamp in ms of the earliest trade to fetch
-         * @param {number|undefined} limit the maximum amount of trades to fetch
-         * @param {object} params extra parameters specific to the upbit api endpoint
-         * @returns {[object]} a list of [trade structures]{@link https://docs.ccxt.com/en/latest/manual.html?#public-trades}
+         * @param {str} symbol unified symbol of the market to fetch trades for
+         * @param {int|undefined} since timestamp in ms of the earliest trade to fetch
+         * @param {int|undefined} limit the maximum amount of trades to fetch
+         * @param {dict} params extra parameters specific to the upbit api endpoint
+         * @returns {[dict]} a list of [trade structures]{@link https://docs.ccxt.com/en/latest/manual.html?#public-trades}
          */
         await this.loadMarkets ();
         const market = this.market (symbol);
@@ -857,9 +857,9 @@
          * @method
          * @name upbit#fetchTradingFee
          * @description fetch the trading fees for a market
-         * @param {string} symbol unified market symbol
-         * @param {object} params extra parameters specific to the upbit api endpoint
-         * @returns {object} a [fee structure]{@link https://docs.ccxt.com/en/latest/manual.html#fee-structure}
+         * @param {str} symbol unified market symbol
+         * @param {dict} params extra parameters specific to the upbit api endpoint
+         * @returns {dict} a [fee structure]{@link https://docs.ccxt.com/en/latest/manual.html#fee-structure}
          */
         await this.loadMarkets ();
         const market = this.market (symbol);
@@ -948,12 +948,12 @@
          * @method
          * @name upbit#fetchOHLCV
          * @description fetches historical candlestick data containing the open, high, low, and close price, and the volume of a market
-         * @param {string} symbol unified symbol of the market to fetch OHLCV data for
-         * @param {string} timeframe the length of time each candle represents
-         * @param {number|undefined} since timestamp in ms of the earliest candle to fetch
-         * @param {number|undefined} limit the maximum amount of candles to fetch
-         * @param {object} params extra parameters specific to the upbit api endpoint
-         * @returns {[[number]]} A list of candles ordered as timestamp, open, high, low, close, volume
+         * @param {str} symbol unified symbol of the market to fetch OHLCV data for
+         * @param {str} timeframe the length of time each candle represents
+         * @param {int|undefined} since timestamp in ms of the earliest candle to fetch
+         * @param {int|undefined} limit the maximum amount of candles to fetch
+         * @param {dict} params extra parameters specific to the upbit api endpoint
+         * @returns {[[int]]} A list of candles ordered as timestamp, open, high, low, close, volume
          */
         await this.loadMarkets ();
         const market = this.market (symbol);
@@ -1016,13 +1016,13 @@
          * @method
          * @name upbit#createOrder
          * @description create a trade order
-         * @param {string} symbol unified symbol of the market to create an order in
-         * @param {string} type 'market' or 'limit'
-         * @param {string} side 'buy' or 'sell'
-         * @param {number} amount how much of currency you want to trade in units of base currency
-         * @param {number|undefined} price the price at which the order is to be fullfilled, in units of the quote currency, ignored in market orders
-         * @param {object} params extra parameters specific to the upbit api endpoint
-         * @returns {object} an [order structure]{@link https://docs.ccxt.com/en/latest/manual.html#order-structure}
+         * @param {str} symbol unified symbol of the market to create an order in
+         * @param {str} type 'market' or 'limit'
+         * @param {str} side 'buy' or 'sell'
+         * @param {float} amount how much of currency you want to trade in units of base currency
+         * @param {float|undefined} price the price at which the order is to be fullfilled, in units of the quote currency, ignored in market orders
+         * @param {dict} params extra parameters specific to the upbit api endpoint
+         * @returns {dict} an [order structure]{@link https://docs.ccxt.com/en/latest/manual.html#order-structure}
          */
         if (type === 'market') {
             // for market buy it requires the amount of quote currency to spend
@@ -1097,10 +1097,10 @@
          * @method
          * @name upbit#cancelOrder
          * @description cancels an open order
-         * @param {string} id order id
-         * @param {string|undefined} symbol not used by upbit cancelOrder ()
-         * @param {object} params extra parameters specific to the upbit api endpoint
-         * @returns {object} An [order structure]{@link https://docs.ccxt.com/en/latest/manual.html#order-structure}
+         * @param {str} id order id
+         * @param {str|undefined} symbol not used by upbit cancelOrder ()
+         * @param {dict} params extra parameters specific to the upbit api endpoint
+         * @returns {dict} An [order structure]{@link https://docs.ccxt.com/en/latest/manual.html#order-structure}
          */
         await this.loadMarkets ();
         const request = {
@@ -1134,11 +1134,11 @@
          * @method
          * @name upbit#fetchDeposits
          * @description fetch all deposits made to an account
-         * @param {string|undefined} code unified currency code
-         * @param {number|undefined} since the earliest time in ms to fetch deposits for
-         * @param {number|undefined} limit the maximum number of deposits structures to retrieve
-         * @param {object} params extra parameters specific to the upbit api endpoint
-         * @returns {[object]} a list of [transaction structures]{@link https://docs.ccxt.com/en/latest/manual.html#transaction-structure}
+         * @param {str|undefined} code unified currency code
+         * @param {int|undefined} since the earliest time in ms to fetch deposits for
+         * @param {int|undefined} limit the maximum number of deposits structures to retrieve
+         * @param {dict} params extra parameters specific to the upbit api endpoint
+         * @returns {[dict]} a list of [transaction structures]{@link https://docs.ccxt.com/en/latest/manual.html#transaction-structure}
          */
         await this.loadMarkets ();
         const request = {
@@ -1178,11 +1178,11 @@
          * @method
          * @name upbit#fetchWithdrawals
          * @description fetch all withdrawals made from an account
-         * @param {string|undefined} code unified currency code
-         * @param {number|undefined} since the earliest time in ms to fetch withdrawals for
-         * @param {number|undefined} limit the maximum number of withdrawals structures to retrieve
-         * @param {object} params extra parameters specific to the upbit api endpoint
-         * @returns {[object]} a list of [transaction structures]{@link https://docs.ccxt.com/en/latest/manual.html#transaction-structure}
+         * @param {str|undefined} code unified currency code
+         * @param {int|undefined} since the earliest time in ms to fetch withdrawals for
+         * @param {int|undefined} limit the maximum number of withdrawals structures to retrieve
+         * @param {dict} params extra parameters specific to the upbit api endpoint
+         * @returns {[dict]} a list of [transaction structures]{@link https://docs.ccxt.com/en/latest/manual.html#transaction-structure}
          */
         await this.loadMarkets ();
         const request = {
@@ -1485,11 +1485,11 @@
          * @method
          * @name upbit#fetchOpenOrders
          * @description fetch all unfilled currently open orders
-         * @param {string|undefined} symbol unified market symbol
-         * @param {number|undefined} since the earliest time in ms to fetch open orders for
-         * @param {number|undefined} limit the maximum number of  open orders structures to retrieve
-         * @param {object} params extra parameters specific to the upbit api endpoint
-         * @returns {[object]} a list of [order structures]{@link https://docs.ccxt.com/en/latest/manual.html#order-structure}
+         * @param {str|undefined} symbol unified market symbol
+         * @param {int|undefined} since the earliest time in ms to fetch open orders for
+         * @param {int|undefined} limit the maximum number of  open orders structures to retrieve
+         * @param {dict} params extra parameters specific to the upbit api endpoint
+         * @returns {[dict]} a list of [order structures]{@link https://docs.ccxt.com/en/latest/manual.html#order-structure}
          */
         return await this.fetchOrdersByState ('wait', symbol, since, limit, params);
     }
@@ -1499,19 +1499,11 @@
          * @method
          * @name upbit#fetchClosedOrders
          * @description fetches information on multiple closed orders made by the user
-<<<<<<< HEAD
-         * @param {string|undefined} symbol unified market symbol of the market orders were made in
-         * @param {number|undefined} since the earliest time in ms to fetch orders for
-         * @param {number|undefined} limit the maximum number of  orde structures to retrieve
-         * @param {object} params extra parameters specific to the upbit api endpoint
-         * @returns {[object]} a list of [order structures]{@link https://docs.ccxt.com/en/latest/manual.html#order-structure
-=======
          * @param {str|undefined} symbol unified market symbol of the market orders were made in
          * @param {int|undefined} since the earliest time in ms to fetch orders for
          * @param {int|undefined} limit the maximum number of  orde structures to retrieve
          * @param {dict} params extra parameters specific to the upbit api endpoint
          * @returns {[dict]} a list of [order structures]{@link https://docs.ccxt.com/en/latest/manual.html#order-structure}
->>>>>>> 315e9aba
          */
         return await this.fetchOrdersByState ('done', symbol, since, limit, params);
     }
@@ -1521,11 +1513,11 @@
          * @method
          * @name upbit#fetchCanceledOrders
          * @description fetches information on multiple canceled orders made by the user
-         * @param {string|undefined} symbol unified market symbol of the market orders were made in
-         * @param {number|undefined} since timestamp in ms of the earliest order, default is undefined
-         * @param {number|undefined} limit max number of orders to return, default is undefined
-         * @param {object} params extra parameters specific to the upbit api endpoint
-         * @returns {object} a list of [order structures]{@link https://docs.ccxt.com/en/latest/manual.html#order-structure}
+         * @param {str|undefined} symbol unified market symbol of the market orders were made in
+         * @param {int|undefined} since timestamp in ms of the earliest order, default is undefined
+         * @param {int|undefined} limit max number of orders to return, default is undefined
+         * @param {dict} params extra parameters specific to the upbit api endpoint
+         * @returns {dict} a list of [order structures]{@link https://docs.ccxt.com/en/latest/manual.html#order-structure}
          */
         return await this.fetchOrdersByState ('cancel', symbol, since, limit, params);
     }
@@ -1535,9 +1527,9 @@
          * @method
          * @name upbit#fetchOrder
          * @description fetches information on an order made by the user
-         * @param {string|undefined} symbol not used by upbit fetchOrder
-         * @param {object} params extra parameters specific to the upbit api endpoint
-         * @returns {object} An [order structure]{@link https://docs.ccxt.com/en/latest/manual.html#order-structure}
+         * @param {str|undefined} symbol not used by upbit fetchOrder
+         * @param {dict} params extra parameters specific to the upbit api endpoint
+         * @returns {dict} An [order structure]{@link https://docs.ccxt.com/en/latest/manual.html#order-structure}
          */
         await this.loadMarkets ();
         const request = {
@@ -1595,9 +1587,9 @@
          * @method
          * @name upbit#fetchDepositAddresses
          * @description fetch deposit addresses for multiple currencies and chain types
-         * @param {[string]|undefined} codes list of unified currency codes, default is undefined
-         * @param {object} params extra parameters specific to the upbit api endpoint
-         * @returns {object} a list of [address structures]{@link https://docs.ccxt.com/en/latest/manual.html#address-structure}
+         * @param {[str]|undefined} codes list of unified currency codes, default is undefined
+         * @param {dict} params extra parameters specific to the upbit api endpoint
+         * @returns {dict} a list of [address structures]{@link https://docs.ccxt.com/en/latest/manual.html#address-structure}
          */
         await this.loadMarkets ();
         const response = await this.privateGetDepositsCoinAddresses (params);
@@ -1650,9 +1642,9 @@
          * @method
          * @name upbit#fetchDepositAddress
          * @description fetch the deposit address for a currency associated with this account
-         * @param {string} code unified currency code
-         * @param {object} params extra parameters specific to the upbit api endpoint
-         * @returns {object} an [address structure]{@link https://docs.ccxt.com/en/latest/manual.html#address-structure}
+         * @param {str} code unified currency code
+         * @param {dict} params extra parameters specific to the upbit api endpoint
+         * @returns {dict} an [address structure]{@link https://docs.ccxt.com/en/latest/manual.html#address-structure}
          */
         await this.loadMarkets ();
         const currency = this.currency (code);
@@ -1674,9 +1666,9 @@
          * @method
          * @name upbit#createDepositAddress
          * @description create a currency deposit address
-         * @param {string} code unified currency code of the currency for the deposit address
-         * @param {object} params extra parameters specific to the upbit api endpoint
-         * @returns {object} an [address structure]{@link https://docs.ccxt.com/en/latest/manual.html#address-structure}
+         * @param {str} code unified currency code of the currency for the deposit address
+         * @param {dict} params extra parameters specific to the upbit api endpoint
+         * @returns {dict} an [address structure]{@link https://docs.ccxt.com/en/latest/manual.html#address-structure}
          */
         await this.loadMarkets ();
         const currency = this.currency (code);
@@ -1712,12 +1704,12 @@
          * @method
          * @name upbit#withdraw
          * @description make a withdrawal
-         * @param {string} code unified currency code
-         * @param {number} amount the amount to withdraw
-         * @param {string} address the address to withdraw to
-         * @param {string|undefined} tag
-         * @param {object} params extra parameters specific to the upbit api endpoint
-         * @returns {object} a [transaction structure]{@link https://docs.ccxt.com/en/latest/manual.html#transaction-structure}
+         * @param {str} code unified currency code
+         * @param {float} amount the amount to withdraw
+         * @param {str} address the address to withdraw to
+         * @param {str|undefined} tag
+         * @param {dict} params extra parameters specific to the upbit api endpoint
+         * @returns {dict} a [transaction structure]{@link https://docs.ccxt.com/en/latest/manual.html#transaction-structure}
          */
         [ tag, params ] = this.handleWithdrawTagAndParams (tag, params);
         this.checkAddress (address);
