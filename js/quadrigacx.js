'use strict';

//  ---------------------------------------------------------------------------

const Exchange = require ('./base/Exchange');
const { ExchangeError, AuthenticationError } = require ('./base/errors');

//  ---------------------------------------------------------------------------

module.exports = class quadrigacx extends Exchange {
    describe () {
        return this.deepExtend (super.describe (), {
            'id': 'quadrigacx',
            'name': 'QuadrigaCX',
            'countries': 'CA',
            'rateLimit': 1000,
            'version': 'v2',
            'has': {
                'fetchDepositAddress': true,
                'CORS': true,
                'withdraw': true,
            },
            'urls': {
                'logo': 'https://user-images.githubusercontent.com/1294454/27766825-98a6d0de-5ee7-11e7-9fa4-38e11a2c6f52.jpg',
                'api': 'https://api.quadrigacx.com',
                'www': 'https://www.quadrigacx.com',
                'doc': 'https://www.quadrigacx.com/api_info',
            },
            'requiredCredentials': {
                'apiKey': true,
                'secret': true,
                'uid': true,
            },
            'api': {
                'public': {
                    'get': [
                        'order_book',
                        'ticker',
                        'transactions',
                    ],
                },
                'private': {
                    'post': [
                        'balance',
                        'bitcoin_deposit_address',
                        'bitcoin_withdrawal',
                        'bitcoincash_deposit_address',
                        'bitcoincash_withdrawal',
                        'bitcoingold_deposit_address',
                        'bitcoingold_withdrawal',
                        'buy',
                        'cancel_order',
                        'ether_deposit_address',
                        'ether_withdrawal',
                        'litecoin_deposit_address',
                        'litecoin_withdrawal',
                        'lookup_order',
                        'open_orders',
                        'sell',
                        'user_transactions',
                    ],
                },
            },
            'markets': {
                'BTC/CAD': { 'id': 'btc_cad', 'symbol': 'BTC/CAD', 'base': 'BTC', 'quote': 'CAD', 'maker': 0.005, 'taker': 0.005 },
                'BTC/USD': { 'id': 'btc_usd', 'symbol': 'BTC/USD', 'base': 'BTC', 'quote': 'USD', 'maker': 0.005, 'taker': 0.005 },
                'ETH/BTC': { 'id': 'eth_btc', 'symbol': 'ETH/BTC', 'base': 'ETH', 'quote': 'BTC', 'maker': 0.002, 'taker': 0.002 },
                'ETH/CAD': { 'id': 'eth_cad', 'symbol': 'ETH/CAD', 'base': 'ETH', 'quote': 'CAD', 'maker': 0.005, 'taker': 0.005 },
                'LTC/CAD': { 'id': 'ltc_cad', 'symbol': 'LTC/CAD', 'base': 'LTC', 'quote': 'CAD', 'maker': 0.005, 'taker': 0.005 },
                'LTC/BTC': { 'id': 'ltc_btc', 'symbol': 'LTC/BTC', 'base': 'LTC', 'quote': 'BTC', 'maker': 0.005, 'taker': 0.005 },
                'BCH/CAD': { 'id': 'bch_cad', 'symbol': 'BCH/CAD', 'base': 'BCH', 'quote': 'CAD', 'maker': 0.005, 'taker': 0.005 },
                'BCH/BTC': { 'id': 'bch_btc', 'symbol': 'BCH/BTC', 'base': 'BCH', 'quote': 'BTC', 'maker': 0.005, 'taker': 0.005 },
                'BTG/CAD': { 'id': 'btg_cad', 'symbol': 'BTG/CAD', 'base': 'BTG', 'quote': 'CAD', 'maker': 0.005, 'taker': 0.005 },
                'BTG/BTC': { 'id': 'btg_btc', 'symbol': 'BTG/BTC', 'base': 'BTG', 'quote': 'BTC', 'maker': 0.005, 'taker': 0.005 },
            },
        });
    }

    async fetchBalance (params = {}) {
        let balances = await this.privatePostBalance ();
        let result = { 'info': balances };
        let currencies = Object.keys (this.currencies);
        for (let i = 0; i < currencies.length; i++) {
            let currency = currencies[i];
            let lowercase = currency.toLowerCase ();
            let account = {
                'free': parseFloat (balances[lowercase + '_available']),
                'used': parseFloat (balances[lowercase + '_reserved']),
                'total': parseFloat (balances[lowercase + '_balance']),
            };
            result[currency] = account;
        }
        return this.parseBalance (result);
    }

<<<<<<< HEAD
    async performOrderBookRequest (symbol, limit = undefined, params = {}) {
=======
    async performOrderBookRequest (market, limit = undefined, params = {}) {
>>>>>>> bc2d492e
        let orderbook = await this.publicGetOrderBook (this.extend ({
            'book': market['id'],
        }, params));
        return orderbook;
    }

<<<<<<< HEAD
    parseOrderBookTimestamp (orderbook, keys) {
=======
    parseOrderBookTimestamp (orderbook) {
        let keys = this.orderbookKeys;
>>>>>>> bc2d492e
        return parseInt (orderbook[keys['timestamp']]) * 1000;
    }

    async fetchTicker (symbol, params = {}) {
        let ticker = await this.publicGetTicker (this.extend ({
            'book': this.marketId (symbol),
        }, params));
        let timestamp = parseInt (ticker['timestamp']) * 1000;
        let vwap = parseFloat (ticker['vwap']);
        let baseVolume = parseFloat (ticker['volume']);
        let quoteVolume = baseVolume * vwap;
        return {
            'symbol': symbol,
            'timestamp': timestamp,
            'datetime': this.iso8601 (timestamp),
            'high': parseFloat (ticker['high']),
            'low': parseFloat (ticker['low']),
            'bid': parseFloat (ticker['bid']),
            'ask': parseFloat (ticker['ask']),
            'vwap': vwap,
            'open': undefined,
            'close': undefined,
            'first': undefined,
            'last': parseFloat (ticker['last']),
            'change': undefined,
            'percentage': undefined,
            'average': undefined,
            'baseVolume': baseVolume,
            'quoteVolume': quoteVolume,
            'info': ticker,
        };
    }

    parseTrade (trade, market) {
        let timestamp = parseInt (trade['date']) * 1000;
        return {
            'info': trade,
            'timestamp': timestamp,
            'datetime': this.iso8601 (timestamp),
            'symbol': market['symbol'],
            'id': trade['tid'].toString (),
            'order': undefined,
            'type': undefined,
            'side': trade['side'],
            'price': parseFloat (trade['price']),
            'amount': parseFloat (trade['amount']),
        };
    }

    async fetchTrades (symbol, since = undefined, limit = undefined, params = {}) {
        let market = this.market (symbol);
        let response = await this.publicGetTransactions (this.extend ({
            'book': market['id'],
        }, params));
        return this.parseTrades (response, market, since, limit);
    }

    async createOrder (symbol, type, side, amount, price = undefined, params = {}) {
        let method = 'privatePost' + this.capitalize (side);
        let order = {
            'amount': amount,
            'book': this.marketId (symbol),
        };
        if (type === 'limit')
            order['price'] = price;
        let response = await this[method] (this.extend (order, params));
        return {
            'info': response,
            'id': response['id'].toString (),
        };
    }

    async cancelOrder (id, symbol = undefined, params = {}) {
        return await this.privatePostCancelOrder (this.extend ({
            'id': id,
        }, params));
    }

    async fetchDepositAddress (currency, params = {}) {
        let method = 'privatePost' + this.getCurrencyName (currency) + 'DepositAddress';
        let response = await this[method] (params);
        let address = undefined;
        let status = undefined;
        // [E|e]rror
        if (response.indexOf ('rror') >= 0) {
            status = 'error';
        } else {
            address = response;
            status = 'ok';
        }
        this.checkAddress (address);
        return {
            'currency': currency,
            'address': address,
            'status': status,
            'info': this.last_http_response,
        };
    }

    getCurrencyName (currency) {
        const currencies = {
            'ETH': 'Ether',
            'BTC': 'Bitcoin',
            'LTC': 'Litecoin',
            'BCH': 'Bitcoincash',
            'BTG': 'Bitcoingold',
        };
        return currencies[currency];
    }

    async withdraw (currency, amount, address, tag = undefined, params = {}) {
        this.checkAddress (address);
        await this.loadMarkets ();
        let request = {
            'amount': amount,
            'address': address,
        };
        let method = 'privatePost' + this.getCurrencyName (currency) + 'Withdrawal';
        let response = await this[method] (this.extend (request, params));
        return {
            'info': response,
            'id': undefined,
        };
    }

    sign (path, api = 'public', method = 'GET', params = {}, headers = undefined, body = undefined) {
        let url = this.urls['api'] + '/' + this.version + '/' + path;
        if (api === 'public') {
            url += '?' + this.urlencode (params);
        } else {
            this.checkRequiredCredentials ();
            let nonce = this.nonce ();
            let request = [ nonce.toString (), this.uid, this.apiKey ].join ('');
            let signature = this.hmac (this.encode (request), this.encode (this.secret));
            let query = this.extend ({
                'key': this.apiKey,
                'nonce': nonce,
                'signature': signature,
            }, params);
            body = this.json (query);
            headers = {
                'Content-Type': 'application/json',
            };
        }
        return { 'url': url, 'method': method, 'body': body, 'headers': headers };
    }

    handleErrors (statusCode, statusText, url, method, headers, body) {
        if (typeof body !== 'string')
            return; // fallback to default error handler
        if (body.length < 2)
            return;
        // Here is a sample QuadrigaCX response in case of authentication failure:
        // {"error":{"code":101,"message":"Invalid API Code or Invalid Signature"}}
        if (statusCode === 200 && body.indexOf ('Invalid API Code or Invalid Signature') >= 0) {
            throw new AuthenticationError (this.id + ' ' + body);
        }
    }

    async request (path, api = 'public', method = 'GET', params = {}, headers = undefined, body = undefined) {
        let response = await this.fetch2 (path, api, method, params, headers, body);
        if (typeof response === 'string')
            return response;
        if ('error' in response)
            throw new ExchangeError (this.id + ' ' + this.json (response));
        return response;
    }
};<|MERGE_RESOLUTION|>--- conflicted
+++ resolved
@@ -93,23 +93,15 @@
         return this.parseBalance (result);
     }
 
-<<<<<<< HEAD
-    async performOrderBookRequest (symbol, limit = undefined, params = {}) {
-=======
     async performOrderBookRequest (market, limit = undefined, params = {}) {
->>>>>>> bc2d492e
         let orderbook = await this.publicGetOrderBook (this.extend ({
             'book': market['id'],
         }, params));
         return orderbook;
     }
 
-<<<<<<< HEAD
-    parseOrderBookTimestamp (orderbook, keys) {
-=======
     parseOrderBookTimestamp (orderbook) {
         let keys = this.orderbookKeys;
->>>>>>> bc2d492e
         return parseInt (orderbook[keys['timestamp']]) * 1000;
     }
 
