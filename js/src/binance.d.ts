--- conflicted
+++ resolved
@@ -1,9 +1,5 @@
 import Exchange from './abstract/binance.js';
-<<<<<<< HEAD
-import { Market, Int, OrderSide, Balances, OrderType, Trade, OHLCV, Order, FundingRateHistory, OpenInterest, Liquidation, OrderRequest } from './base/types.js';
-=======
 import { Int, OrderSide, Balances, OrderType, Trade, OHLCV, Order, FundingRateHistory, OpenInterest, Liquidation, OrderRequest } from './base/types.js';
->>>>>>> 47700a47
 /**
  * @class binance
  * @extends Exchange
