'use strict';

//  ---------------------------------------------------------------------------

const Exchange = require ('./base/Exchange');
const { ExchangeError, OrderNotFound, NotSupported, InvalidOrder, DDoSProtection } = require ('./base/errors');

//  ---------------------------------------------------------------------------

module.exports = class btcmarkets extends Exchange {
    describe () {
        return this.deepExtend (super.describe (), {
            'id': 'btcmarkets',
            'name': 'BTC Markets',
            'countries': 'AU', // Australia
            'rateLimit': 1000, // market data cached for 1 second (trades cached for 2 seconds)
            'has': {
                'CORS': false,
                'fetchOHLCV': true,
                'fetchOrder': true,
                'fetchOrders': true,
                'fetchClosedOrders': 'emulated',
                'fetchOpenOrders': true,
                'fetchMyTrades': true,
            },
            'urls': {
                'logo': 'https://user-images.githubusercontent.com/1294454/29142911-0e1acfc2-7d5c-11e7-98c4-07d9532b29d7.jpg',
                'api': {
                    'public': 'https://api.btcmarkets.net',
                    'private': 'https://api.btcmarkets.net',
                    'web': 'https://btcmarkets.net/data',
                },
                'www': 'https://btcmarkets.net/',
                'doc': 'https://github.com/BTCMarkets/API',
            },
            'api': {
                'public': {
                    'get': [
                        'market/{id}/tick',
                        'market/{id}/orderbook',
                        'market/{id}/trades',
                    ],
                },
                'private': {
                    'get': [
                        'account/balance',
                        'account/{id}/tradingfee',
                    ],
                    'post': [
                        'fundtransfer/withdrawCrypto',
                        'fundtransfer/withdrawEFT',
                        'order/create',
                        'order/cancel',
                        'order/history',
                        'order/open',
                        'order/trade/history',
                        'order/createBatch', // they promise it's coming soon...
                        'order/detail',
                    ],
                },
                'web': {
                    'get': [
                        'market/BTCMarkets/{id}/tickByTime',
                    ],
                },
            },
            'markets': {
                'BTC/AUD': { 'id': 'BTC/AUD', 'symbol': 'BTC/AUD', 'base': 'BTC', 'quote': 'AUD', 'maker': 0.0085, 'taker': 0.0085, 'limits': { 'amount': { 'min': 0.001, 'max': undefined }}, 'precision': { 'price': 2 }},
                'LTC/AUD': { 'id': 'LTC/AUD', 'symbol': 'LTC/AUD', 'base': 'LTC', 'quote': 'AUD', 'maker': 0.0085, 'taker': 0.0085, 'limits': { 'amount': { 'min': 0.001, 'max': undefined }}, 'precision': { 'price': 2 }},
                'ETH/AUD': { 'id': 'ETH/AUD', 'symbol': 'ETH/AUD', 'base': 'ETH', 'quote': 'AUD', 'maker': 0.0085, 'taker': 0.0085, 'limits': { 'amount': { 'min': 0.001, 'max': undefined }}, 'precision': { 'price': 2 }},
                'ETC/AUD': { 'id': 'ETC/AUD', 'symbol': 'ETC/AUD', 'base': 'ETC', 'quote': 'AUD', 'maker': 0.0085, 'taker': 0.0085, 'limits': { 'amount': { 'min': 0.001, 'max': undefined }}, 'precision': { 'price': 2 }},
                'XRP/AUD': { 'id': 'XRP/AUD', 'symbol': 'XRP/AUD', 'base': 'XRP', 'quote': 'AUD', 'maker': 0.0085, 'taker': 0.0085, 'limits': { 'amount': { 'min': 0.001, 'max': undefined }}, 'precision': { 'price': 2 }},
                'BCH/AUD': { 'id': 'BCH/AUD', 'symbol': 'BCH/AUD', 'base': 'BCH', 'quote': 'AUD', 'maker': 0.0085, 'taker': 0.0085, 'limits': { 'amount': { 'min': 0.001, 'max': undefined }}, 'precision': { 'price': 2 }},
                'LTC/BTC': { 'id': 'LTC/BTC', 'symbol': 'LTC/BTC', 'base': 'LTC', 'quote': 'BTC', 'maker': 0.0022, 'taker': 0.0022, 'limits': { 'amount': { 'min': 0.001, 'max': undefined }}},
                'ETH/BTC': { 'id': 'ETH/BTC', 'symbol': 'ETH/BTC', 'base': 'ETH', 'quote': 'BTC', 'maker': 0.0022, 'taker': 0.0022, 'limits': { 'amount': { 'min': 0.001, 'max': undefined }}},
                'ETC/BTC': { 'id': 'ETC/BTC', 'symbol': 'ETC/BTC', 'base': 'ETC', 'quote': 'BTC', 'maker': 0.0022, 'taker': 0.0022, 'limits': { 'amount': { 'min': 0.001, 'max': undefined }}},
                'XRP/BTC': { 'id': 'XRP/BTC', 'symbol': 'XRP/BTC', 'base': 'XRP', 'quote': 'BTC', 'maker': 0.0022, 'taker': 0.0022, 'limits': { 'amount': { 'min': 0.001, 'max': undefined }}},
                'BCH/BTC': { 'id': 'BCH/BTC', 'symbol': 'BCH/BTC', 'base': 'BCH', 'quote': 'BTC', 'maker': 0.0022, 'taker': 0.0022, 'limits': { 'amount': { 'min': 0.001, 'max': undefined }}},
            },
            'timeframes': {
                '1m': 'minute',
                '1h': 'hour',
                '1d': 'day',
            },
            'exceptions': {
                '3': InvalidOrder,
                '6': DDoSProtection,
            },
        });
    }

    async fetchBalance (params = {}) {
        await this.loadMarkets ();
        let balances = await this.privateGetAccountBalance ();
        let result = { 'info': balances };
        for (let b = 0; b < balances.length; b++) {
            let balance = balances[b];
            let currency = balance['currency'];
            let multiplier = 100000000;
            let total = parseFloat (balance['balance'] / multiplier);
            let used = parseFloat (balance['pendingFunds'] / multiplier);
            let free = total - used;
            let account = {
                'free': free,
                'used': used,
                'total': total,
            };
            result[currency] = account;
        }
        return this.parseBalance (result);
    }

    parseOHLCV (ohlcv, market = undefined, timeframe = '1m', since = undefined, limit = undefined) {
        let multiplier = 100000000; // for price and volume
        return [
            ohlcv[0],
            parseFloat (ohlcv[1]) / multiplier,
            parseFloat (ohlcv[2]) / multiplier,
            parseFloat (ohlcv[3]) / multiplier,
            parseFloat (ohlcv[4]) / multiplier,
            parseFloat (ohlcv[5]) / multiplier,
        ];
    }

    async fetchOHLCV (symbol, timeframe = '1m', since = undefined, limit = undefined, params = {}) {
        await this.load_markets ();
        let market = this.market (symbol);
        let request = {
            'id': market['id'],
            'timeWindow': this.timeframes[timeframe],
        };
        if (typeof since !== 'undefined')
            request['since'] = since;
        let response = await this.webGetMarketBTCMarketsIdTickByTime (this.extend (request, params));
        return this.parseOHLCVs (response['ticks'], market, timeframe, since, limit);
    }

<<<<<<< HEAD
    async performOrderBookRequest (symbol, limit = undefined, params = {}) {
        await this.loadMarkets ();
        let market = this.market (symbol);
=======
    async performOrderBookRequest (market, limit = undefined, params = {}) {
>>>>>>> bc2d492e
        let orderbook = await this.publicGetMarketIdOrderbook (this.extend ({
            'id': market['id'],
        }, params));
        return orderbook;
    }

<<<<<<< HEAD
    parseOrderBookTimestamp (orderbook, keys) {
=======
    parseOrderBookTimestamp (orderbook) {
        let keys = this.orderbookKeys;
>>>>>>> bc2d492e
        return orderbook[keys['timestamp']] * 1000;
    }

    parseTicker (ticker, market = undefined) {
        let timestamp = ticker['timestamp'] * 1000;
        let symbol = undefined;
        if (market)
            symbol = market['symbol'];
        return {
            'symbol': symbol,
            'timestamp': timestamp,
            'datetime': this.iso8601 (timestamp),
            'high': undefined,
            'low': undefined,
            'bid': parseFloat (ticker['bestBid']),
            'ask': parseFloat (ticker['bestAsk']),
            'vwap': undefined,
            'open': undefined,
            'close': undefined,
            'first': undefined,
            'last': parseFloat (ticker['lastPrice']),
            'change': undefined,
            'percentage': undefined,
            'average': undefined,
            'baseVolume': parseFloat (ticker['volume24h']),
            'quoteVolume': undefined,
            'info': ticker,
        };
    }

    async fetchTicker (symbol, params = {}) {
        await this.loadMarkets ();
        let market = this.market (symbol);
        let ticker = await this.publicGetMarketIdTick (this.extend ({
            'id': market['id'],
        }, params));
        return this.parseTicker (ticker, market);
    }

    parseTrade (trade, market) {
        let timestamp = trade['date'] * 1000;
        return {
            'info': trade,
            'id': trade['tid'].toString (),
            'order': undefined,
            'timestamp': timestamp,
            'datetime': this.iso8601 (timestamp),
            'symbol': market['symbol'],
            'type': undefined,
            'side': undefined,
            'price': trade['price'],
            'amount': trade['amount'],
        };
    }

    async fetchTrades (symbol, since = undefined, limit = undefined, params = {}) {
        await this.loadMarkets ();
        let market = this.market (symbol);
        let response = await this.publicGetMarketIdTrades (this.extend ({
            // 'since': 59868345231,
            'id': market['id'],
        }, params));
        return this.parseTrades (response, market, since, limit);
    }

    async createOrder (symbol, type, side, amount, price = undefined, params = {}) {
        await this.loadMarkets ();
        let market = this.market (symbol);
        let multiplier = 100000000; // for price and volume
        let orderSide = (side === 'buy') ? 'Bid' : 'Ask';
        let order = this.ordered ({
            'currency': market['quote'],
        });
        order['currency'] = market['quote'];
        order['instrument'] = market['base'];
        order['price'] = parseInt (price * multiplier);
        order['volume'] = parseInt (amount * multiplier);
        order['orderSide'] = orderSide;
        order['ordertype'] = this.capitalize (type);
        order['clientRequestId'] = this.nonce ().toString ();
        let response = await this.privatePostOrderCreate (order);
        return {
            'info': response,
            'id': response['id'].toString (),
        };
    }

    async cancelOrders (ids) {
        await this.loadMarkets ();
        for (let i = 0; i < ids.length; i++) {
            ids[i] = parseInt (ids[i]);
        }
        return await this.privatePostOrderCancel ({ 'orderIds': ids });
    }

    async cancelOrder (id, symbol = undefined, params = {}) {
        await this.loadMarkets ();
        return await this.cancelOrders ([ id ]);
    }

    parseMyTrade (trade, market) {
        let multiplier = 100000000;
        let timestamp = trade['creationTime'];
        let side = (trade['side'] === 'Bid') ? 'buy' : 'sell';
        // BTCMarkets always charge in AUD for AUD-related transactions.
        let currency = (market['quote'] === 'AUD') ? market['quote'] : market['base'];
        return {
            'info': trade,
            'id': trade['id'].toString (),
            'timestamp': timestamp,
            'datetime': this.iso8601 (timestamp),
            'symbol': market['symbol'],
            'type': undefined,
            'side': side,
            'price': trade['price'] / multiplier,
            'fee': {
                'currency': currency,
                'cost': trade['fee'] / multiplier,
            },
            'amount': trade['volume'] / multiplier,
            'order': this.safeString (trade, 'orderId'),
        };
    }

    parseMyTrades (trades, market = undefined, since = undefined, limit = undefined) {
        let result = [];
        for (let i = 0; i < trades.length; i++) {
            let trade = this.parseMyTrade (trades[i], market);
            result.push (trade);
        }
        return result;
    }

    parseOrder (order, market = undefined) {
        let multiplier = 100000000;
        let side = (order['orderSide'] === 'Bid') ? 'buy' : 'sell';
        let type = (order['ordertype'] === 'Limit') ? 'limit' : 'market';
        let timestamp = order['creationTime'];
        if (!market) {
            market = this.market (order['instrument'] + '/' + order['currency']);
        }
        let status = 'open';
        if (order['status'] === 'Failed' || order['status'] === 'Cancelled' || order['status'] === 'Partially Cancelled' || order['status'] === 'Error') {
            status = 'canceled';
        } else if (order['status'] === 'Fully Matched' || order['status'] === 'Partially Matched') {
            status = 'closed';
        }
        let price = this.safeFloat (order, 'price') / multiplier;
        let amount = this.safeFloat (order, 'volume') / multiplier;
        let remaining = this.safeFloat (order, 'openVolume', 0.0) / multiplier;
        let filled = amount - remaining;
        let cost = price * amount;
        let trades = this.parseMyTrades (order['trades'], market);
        let result = {
            'info': order,
            'id': order['id'].toString (),
            'timestamp': timestamp,
            'datetime': this.iso8601 (timestamp),
            'symbol': market['symbol'],
            'type': type,
            'side': side,
            'price': price,
            'cost': cost,
            'amount': amount,
            'filled': filled,
            'remaining': remaining,
            'status': status,
            'trades': trades,
            'fee': undefined,
        };
        return result;
    }

    async fetchOrder (id, symbol = undefined, params = {}) {
        await this.loadMarkets ();
        let ids = [ parseInt (id) ];
        let response = await this.privatePostOrderDetail (this.extend ({
            'orderIds': ids,
        }, params));
        let numOrders = response['orders'].length;
        if (numOrders < 1)
            throw new OrderNotFound (this.id + ' No matching order found: ' + id);
        let order = response['orders'][0];
        return this.parseOrder (order);
    }

    async prepareHistoryRequest (market, since = undefined, limit = undefined) {
        let request = this.ordered ({
            'currency': market['quote'],
            'instrument': market['base'],
        });
        if (typeof limit !== 'undefined')
            request['limit'] = limit;
        else
            request['limit'] = 100;
        if (typeof since !== 'undefined')
            request['since'] = since;
        else
            request['since'] = 0;
        return request;
    }

    async fetchOrders (symbol = undefined, since = undefined, limit = undefined, params = {}) {
        if (!symbol)
            throw new NotSupported (this.id + ': fetchOrders requires a `symbol` parameter.');
        await this.loadMarkets ();
        let market = this.market (symbol);
        let request = this.prepareHistoryRequest (market, since, limit);
        let response = await this.privatePostOrderHistory (this.extend (request, params));
        return this.parseOrders (response['orders'], market);
    }

    async fetchOpenOrders (symbol = undefined, since = undefined, limit = undefined, params = {}) {
        if (!symbol)
            throw new NotSupported (this.id + ': fetchOpenOrders requires a `symbol` parameter.');
        await this.loadMarkets ();
        let market = this.market (symbol);
        let request = this.prepareHistoryRequest (market, since, limit);
        let response = await this.privatePostOrderOpen (this.extend (request, params));
        return this.parseOrders (response['orders'], market);
    }

    async fetchClosedOrders (symbol = undefined, since = undefined, limit = undefined, params = {}) {
        let orders = await this.fetchOrders (symbol, since, limit, params);
        return this.filterBy (orders, 'status', 'closed');
    }

    async fetchMyTrades (symbol = undefined, since = undefined, limit = undefined, params = {}) {
        if (!symbol)
            throw new NotSupported (this.id + ': fetchMyTrades requires a `symbol` parameter.');
        await this.loadMarkets ();
        let market = this.market (symbol);
        let request = this.prepareHistoryRequest (market, since, limit);
        let response = await this.privatePostOrderTradeHistory (this.extend (request, params));
        return this.parseMyTrades (response['trades'], market);
    }

    nonce () {
        return this.milliseconds ();
    }

    sign (path, api = 'public', method = 'GET', params = {}, headers = undefined, body = undefined) {
        let uri = '/' + this.implodeParams (path, params);
        let url = this.urls['api'][api] + uri;
        if (api === 'private') {
            this.checkRequiredCredentials ();
            let nonce = this.nonce ().toString ();
            // eslint-disable-next-line quotes
            let auth = uri + "\n" + nonce + "\n";
            headers = {
                'Content-Type': 'application/json',
                'apikey': this.apiKey,
                'timestamp': nonce,
            };
            if (method === 'POST') {
                body = this.json (params);
                auth += body;
            }
            let secret = this.base64ToBinary (this.secret);
            let signature = this.hmac (this.encode (auth), secret, 'sha512', 'base64');
            headers['signature'] = this.decode (signature);
        } else {
            if (Object.keys (params).length)
                url += '?' + this.urlencode (params);
        }
        return { 'url': url, 'method': method, 'body': body, 'headers': headers };
    }

    handleErrors (code, reason, url, method, headers, body) {
        if (body.length < 2)
            return; // fallback to default error handler
        if (body[0] === '{') {
            let response = JSON.parse (body);
            if ('success' in response) {
                if (!response['success']) {
                    let error = this.safeString (response, 'errorCode');
                    let message = this.id + ' ' + this.json (response);
                    if (error in this.exceptions) {
                        let ExceptionClass = this.exceptions[error];
                        throw new ExceptionClass (message);
                    } else {
                        throw new ExchangeError (message);
                    }
                }
            }
        }
    }

    async request (path, api = 'public', method = 'GET', params = {}, headers = undefined, body = undefined) {
        let response = await this.fetch2 (path, api, method, params, headers, body);
        return response;
    }
};<|MERGE_RESOLUTION|>--- conflicted
+++ resolved
@@ -135,25 +135,15 @@
         return this.parseOHLCVs (response['ticks'], market, timeframe, since, limit);
     }
 
-<<<<<<< HEAD
-    async performOrderBookRequest (symbol, limit = undefined, params = {}) {
-        await this.loadMarkets ();
-        let market = this.market (symbol);
-=======
     async performOrderBookRequest (market, limit = undefined, params = {}) {
->>>>>>> bc2d492e
         let orderbook = await this.publicGetMarketIdOrderbook (this.extend ({
             'id': market['id'],
         }, params));
         return orderbook;
     }
 
-<<<<<<< HEAD
-    parseOrderBookTimestamp (orderbook, keys) {
-=======
     parseOrderBookTimestamp (orderbook) {
         let keys = this.orderbookKeys;
->>>>>>> bc2d492e
         return orderbook[keys['timestamp']] * 1000;
     }
 
