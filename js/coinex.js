--- conflicted
+++ resolved
@@ -3,11 +3,7 @@
 //  ---------------------------------------------------------------------------
 
 const Exchange = require ('./base/Exchange');
-<<<<<<< HEAD
-const { ExchangeError, InsufficientFunds, OrderNotFound, InvalidOrder, AuthenticationError } = require ('./base/errors');
-=======
 const { ExchangeError, ArgumentsRequired, InsufficientFunds, OrderNotFound, InvalidOrder, AuthenticationError } = require ('./base/errors');
->>>>>>> 77cffd12
 
 //  ---------------------------------------------------------------------------
 
@@ -256,11 +252,7 @@
         let price = this.safeFloat (trade, 'price');
         let amount = this.safeFloat (trade, 'amount');
         let marketId = this.safeString (trade, 'market');
-<<<<<<< HEAD
-        market = this.safeValue (this.markets_by_id, marketId);
-=======
         market = this.safeValue (this.markets_by_id, marketId, market);
->>>>>>> 77cffd12
         let symbol = undefined;
         if (market !== undefined) {
             symbol = market['symbol'];
@@ -415,19 +407,11 @@
         let cost = this.safeFloat (order, 'deal_money');
         let amount = this.safeFloat (order, 'amount');
         let filled = this.safeFloat (order, 'deal_amount');
-<<<<<<< HEAD
-=======
         const average = this.safeFloat (order, 'avg_price');
->>>>>>> 77cffd12
         let symbol = undefined;
         let marketId = this.safeString (order, 'market');
         market = this.safeValue (this.markets_by_id, marketId);
         let feeCurrency = undefined;
-<<<<<<< HEAD
-        if (market !== undefined) {
-            symbol = market['symbol'];
-            feeCurrency = market['quote'];
-=======
         let feeCurrencyId = this.safeString (order, 'fee_asset');
         let currency = this.safeValue (this.currencies_by_id, feeCurrencyId);
         if (currency !== undefined) {
@@ -438,7 +422,6 @@
             if (feeCurrency === undefined) {
                 feeCurrency = market['quote'];
             }
->>>>>>> 77cffd12
         }
         let remaining = this.safeFloat (order, 'left');
         let status = this.parseOrderStatus (this.safeString (order, 'status'));
@@ -514,11 +497,7 @@
 
     async fetchOrder (id, symbol = undefined, params = {}) {
         if (symbol === undefined) {
-<<<<<<< HEAD
-            throw new ExchangeError (this.id + ' fetchOrder requires a symbol argument');
-=======
             throw new ArgumentsRequired (this.id + ' fetchOrder requires a symbol argument');
->>>>>>> 77cffd12
         }
         await this.loadMarkets ();
         let market = this.market (symbol);
