'use strict';

//  ---------------------------------------------------------------------------

const Exchange = require ('./base/Exchange');
const { ExchangeError, AuthenticationError, InvalidOrder, InsufficientFunds, OrderNotFound, DDoSProtection } = require ('./base/errors');

//  ---------------------------------------------------------------------------

module.exports = class bittrex extends Exchange {
    describe () {
        return this.deepExtend (super.describe (), {
            'id': 'bittrex',
            'name': 'Bittrex',
            'countries': 'US',
            'version': 'v1.1',
            'rateLimit': 1500,
            'hasAlreadyAuthenticatedSuccessfully': false, // a workaround for APIKEY_INVALID
            // new metainfo interface
            'has': {
                'CORS': true,
                'createMarketOrder': false,
                'fetchDepositAddress': true,
                'fetchClosedOrders': 'emulated',
                'fetchCurrencies': true,
                'fetchMyTrades': false,
                'fetchOHLCV': true,
                'fetchOrder': true,
                'fetchOrders': true,
                'fetchOpenOrders': true,
                'fetchTickers': true,
                'withdraw': true,
            },
            'timeframes': {
                '1m': 'oneMin',
                '5m': 'fiveMin',
                '30m': 'thirtyMin',
                '1h': 'hour',
                '1d': 'day',
            },
            'urls': {
                'logo': 'https://user-images.githubusercontent.com/1294454/27766352-cf0b3c26-5ed5-11e7-82b7-f3826b7a97d8.jpg',
                'api': {
                    'public': 'https://bittrex.com/api',
                    'account': 'https://bittrex.com/api',
                    'market': 'https://bittrex.com/api',
                    'v2': 'https://bittrex.com/api/v2.0/pub',
                },
                'www': 'https://bittrex.com',
                'doc': [
                    'https://bittrex.com/Home/Api',
                    'https://www.npmjs.org/package/node.bittrex.api',
                ],
                'fees': [
                    'https://bittrex.com/Fees',
                    'https://support.bittrex.com/hc/en-us/articles/115000199651-What-fees-does-Bittrex-charge-',
                ],
            },
            'api': {
                'v2': {
                    'get': [
                        'currencies/GetBTCPrice',
                        'market/GetTicks',
                        'market/GetLatestTick',
                        'Markets/GetMarketSummaries',
                        'market/GetLatestTick',
                    ],
                },
                'public': {
                    'get': [
                        'currencies',
                        'markethistory',
                        'markets',
                        'marketsummaries',
                        'marketsummary',
                        'orderbook',
                        'ticker',
                    ],
                },
                'account': {
                    'get': [
                        'balance',
                        'balances',
                        'depositaddress',
                        'deposithistory',
                        'order',
                        'orderhistory',
                        'withdrawalhistory',
                        'withdraw',
                    ],
                },
                'market': {
                    'get': [
                        'buylimit',
                        'buymarket',
                        'cancel',
                        'openorders',
                        'selllimit',
                        'sellmarket',
                    ],
                },
            },
            'fees': {
                'trading': {
                    'tierBased': false,
                    'percentage': true,
                    'maker': 0.0025,
                    'taker': 0.0025,
                },
                'funding': {
                    'tierBased': false,
                    'percentage': false,
                    'withdraw': {
                        'BTC': 0.001,
                        'LTC': 0.01,
                        'DOGE': 2,
                        'VTC': 0.02,
                        'PPC': 0.02,
                        'FTC': 0.2,
                        'RDD': 2,
                        'NXT': 2,
                        'DASH': 0.002,
                        'POT': 0.002,
                    },
                    'deposit': {
                        'BTC': 0,
                        'LTC': 0,
                        'DOGE': 0,
                        'VTC': 0,
                        'PPC': 0,
                        'FTC': 0,
                        'RDD': 0,
                        'NXT': 0,
                        'DASH': 0,
                        'POT': 0,
                    },
                },
            },
            'exceptions': {
                'APISIGN_NOT_PROVIDED': AuthenticationError,
                'INVALID_SIGNATURE': AuthenticationError,
                'INVALID_CURRENCY': ExchangeError,
                'INVALID_PERMISSION': AuthenticationError,
                'INSUFFICIENT_FUNDS': InsufficientFunds,
                'QUANTITY_NOT_PROVIDED': InvalidOrder,
                'MIN_TRADE_REQUIREMENT_NOT_MET': InvalidOrder,
                'ORDER_NOT_OPEN': InvalidOrder,
                'UUID_INVALID': OrderNotFound,
                'RATE_NOT_PROVIDED': InvalidOrder, // createLimitBuyOrder ('ETH/BTC', 1, 0)
            },
            'orderbookKeys': {
                'response': 'result',
                'bids': 'buy',
                'asks': 'sell',
                'price': 'Rate',
                'amount': 'Quantity',
            },
        });
    }

    costToPrecision (symbol, cost) {
        return this.truncate (parseFloat (cost), this.markets[symbol]['precision']['price']);
    }

    feeToPrecision (symbol, fee) {
        return this.truncate (parseFloat (fee), this.markets[symbol]['precision']['price']);
    }

    async fetchMarkets () {
        let response = await this.v2GetMarketsGetMarketSummaries ();
        let result = [];
        for (let i = 0; i < response['result'].length; i++) {
            let market = response['result'][i]['Market'];
            let id = market['MarketName'];
            let baseId = market['MarketCurrency'];
            let quoteId = market['BaseCurrency'];
            let base = this.commonCurrencyCode (baseId);
            let quote = this.commonCurrencyCode (quoteId);
            let symbol = base + '/' + quote;
            let precision = {
                'amount': 8,
                'price': 8,
            };
            let active = market['IsActive'];
            result.push ({
                'id': id,
                'symbol': symbol,
                'base': base,
                'quote': quote,
                'baseId': baseId,
                'quoteId': quoteId,
                'active': active,
                'info': market,
                'precision': precision,
                'limits': {
                    'amount': {
                        'min': market['MinTradeSize'],
                        'max': undefined,
                    },
                    'price': {
                        'min': Math.pow (10, -precision['price']),
                        'max': undefined,
                    },
                },
            });
        }
        return result;
    }

    async fetchBalance (params = {}) {
        await this.loadMarkets ();
        let response = await this.accountGetBalances (params);
        let balances = response['result'];
        let result = { 'info': balances };
        let indexed = this.indexBy (balances, 'Currency');
        let keys = Object.keys (indexed);
        for (let i = 0; i < keys.length; i++) {
            let id = keys[i];
            let currency = this.commonCurrencyCode (id);
            let account = this.account ();
            let balance = indexed[id];
            let free = parseFloat (balance['Available']);
            let total = parseFloat (balance['Balance']);
            let used = total - free;
            account['free'] = free;
            account['used'] = used;
            account['total'] = total;
            result[currency] = account;
        }
        return this.parseBalance (result);
    }

    async performOrderBookRequest (market, limit = undefined, params = {}) {
        let orderbook = await this.publicGetOrderbook (this.extend ({
            'market': market['id'],
            'type': 'both',
        }, params));
        return orderbook;
    }

    parseOrderBookResponse (response, market, limit, params) {
        let keys = this.orderbookKeys;
        let responseKey = keys['response'];
<<<<<<< HEAD
        let requestType = (typeof params !== 'undefined') ? params['type'] : undefined;
=======
        let requestType = undefined;
        if ((typeof params !== 'undefined') && ('type' in params)) {
            requestType = params['type'];
        }
>>>>>>> c0302624
        if ((typeof requestType === 'undefined') || (requestType === 'both')) {
            return response[responseKey];
        } else if (requestType === 'buy') {
            return {
                'buy': response[responseKey],
                'sell': [],
            };
        } else if (requestType === 'sell') {
            return {
                'buy': [],
                'sell': response[responseKey],
            };
        }
        throw new ExchangeError (this.id + " fetchOrderBook doesn't support orderbook type " + requestType);
    }

    parseTicker (ticker, market = undefined) {
        let timestamp = this.safeString (ticker, 'TimeStamp');
        let iso8601 = undefined;
        if (typeof timestamp === 'string') {
            if (timestamp.length > 0) {
                timestamp = this.parse8601 (timestamp);
                iso8601 = this.iso8601 (timestamp);
            }
        }
        let symbol = undefined;
        if (market)
            symbol = market['symbol'];
        let previous = this.safeFloat (ticker, 'PrevDay');
        let last = this.safeFloat (ticker, 'Last');
        let change = undefined;
        let percentage = undefined;
        if (typeof last !== 'undefined')
            if (typeof previous !== 'undefined') {
                change = last - previous;
                if (previous > 0)
                    percentage = (change / previous) * 100;
            }
        return {
            'symbol': symbol,
            'timestamp': timestamp,
            'datetime': iso8601,
            'high': this.safeFloat (ticker, 'High'),
            'low': this.safeFloat (ticker, 'Low'),
            'bid': this.safeFloat (ticker, 'Bid'),
            'bidVolume': undefined,
            'ask': this.safeFloat (ticker, 'Ask'),
            'askVolume': undefined,
            'vwap': undefined,
            'open': undefined,
            'close': last,
            'last': last,
            'previousClose': undefined,
            'change': change,
            'percentage': percentage,
            'average': undefined,
            'baseVolume': this.safeFloat (ticker, 'Volume'),
            'quoteVolume': this.safeFloat (ticker, 'BaseVolume'),
            'info': ticker,
        };
    }

    async fetchCurrencies (params = {}) {
        let response = await this.publicGetCurrencies (params);
        let currencies = response['result'];
        let result = {};
        for (let i = 0; i < currencies.length; i++) {
            let currency = currencies[i];
            let id = currency['Currency'];
            // todo: will need to rethink the fees
            // to add support for multiple withdrawal/deposit methods and
            // differentiated fees for each particular method
            let code = this.commonCurrencyCode (id);
            let precision = 8; // default precision, todo: fix "magic constants"
            let address = this.safeValue (currency, 'BaseAddress');
            result[code] = {
                'id': id,
                'code': code,
                'address': address,
                'info': currency,
                'type': currency['CoinType'],
                'name': currency['CurrencyLong'],
                'active': currency['IsActive'],
                'status': 'ok',
                'fee': currency['TxFee'], // todo: redesign
                'precision': precision,
                'limits': {
                    'amount': {
                        'min': Math.pow (10, -precision),
                        'max': Math.pow (10, precision),
                    },
                    'price': {
                        'min': Math.pow (10, -precision),
                        'max': Math.pow (10, precision),
                    },
                    'cost': {
                        'min': undefined,
                        'max': undefined,
                    },
                    'withdraw': {
                        'min': currency['TxFee'],
                        'max': Math.pow (10, precision),
                    },
                },
            };
        }
        return result;
    }

    async fetchTickers (symbols = undefined, params = {}) {
        await this.loadMarkets ();
        let response = await this.publicGetMarketsummaries (params);
        let tickers = response['result'];
        let result = {};
        for (let t = 0; t < tickers.length; t++) {
            let ticker = tickers[t];
            let id = ticker['MarketName'];
            let market = undefined;
            let symbol = id;
            if (id in this.markets_by_id) {
                market = this.markets_by_id[id];
                symbol = market['symbol'];
            } else {
                symbol = this.parseSymbol (id);
            }
            result[symbol] = this.parseTicker (ticker, market);
        }
        return result;
    }

    async fetchTicker (symbol, params = {}) {
        await this.loadMarkets ();
        let market = this.market (symbol);
        let response = await this.publicGetMarketsummary (this.extend ({
            'market': market['id'],
        }, params));
        let ticker = response['result'][0];
        return this.parseTicker (ticker, market);
    }

    parseTrade (trade, market = undefined) {
        let timestamp = this.parse8601 (trade['TimeStamp'] + '+00:00');
        let side = undefined;
        if (trade['OrderType'] === 'BUY') {
            side = 'buy';
        } else if (trade['OrderType'] === 'SELL') {
            side = 'sell';
        }
        let id = undefined;
        if ('Id' in trade)
            id = trade['Id'].toString ();
        return {
            'id': id,
            'info': trade,
            'timestamp': timestamp,
            'datetime': this.iso8601 (timestamp),
            'symbol': market['symbol'],
            'type': 'limit',
            'side': side,
            'price': parseFloat (trade['Price']),
            'amount': parseFloat (trade['Quantity']),
        };
    }

    async fetchTrades (symbol, since = undefined, limit = undefined, params = {}) {
        await this.loadMarkets ();
        let market = this.market (symbol);
        let response = await this.publicGetMarkethistory (this.extend ({
            'market': market['id'],
        }, params));
        if ('result' in response) {
            if (typeof response['result'] !== 'undefined')
                return this.parseTrades (response['result'], market, since, limit);
        }
        throw new ExchangeError (this.id + ' fetchTrades() returned undefined response');
    }

    parseOHLCV (ohlcv, market = undefined, timeframe = '1d', since = undefined, limit = undefined) {
        let timestamp = this.parse8601 (ohlcv['T'] + '+00:00');
        return [
            timestamp,
            ohlcv['O'],
            ohlcv['H'],
            ohlcv['L'],
            ohlcv['C'],
            ohlcv['V'],
        ];
    }

    async fetchOHLCV (symbol, timeframe = '1m', since = undefined, limit = undefined, params = {}) {
        await this.loadMarkets ();
        let market = this.market (symbol);
        let request = {
            'tickInterval': this.timeframes[timeframe],
            'marketName': market['id'],
        };
        let response = await this.v2GetMarketGetTicks (this.extend (request, params));
        if ('result' in response) {
            if (response['result'])
                return this.parseOHLCVs (response['result'], market, timeframe, since, limit);
        }
        throw new ExchangeError (this.id + ' returned an empty or unrecognized response: ' + this.json (response));
    }

    async fetchOpenOrders (symbol = undefined, since = undefined, limit = undefined, params = {}) {
        await this.loadMarkets ();
        let request = {};
        let market = undefined;
        if (symbol) {
            market = this.market (symbol);
            request['market'] = market['id'];
        }
        let response = await this.marketGetOpenorders (this.extend (request, params));
        let orders = this.parseOrders (response['result'], market, since, limit);
        return this.filterBySymbol (orders, symbol);
    }

    async createOrder (symbol, type, side, amount, price = undefined, params = {}) {
        if (type !== 'limit')
            throw new ExchangeError (this.id + ' allows limit orders only');
        await this.loadMarkets ();
        let market = this.market (symbol);
        let method = 'marketGet' + this.capitalize (side) + type;
        let order = {
            'market': market['id'],
            'quantity': this.amountToPrecision (symbol, amount),
            'rate': this.priceToPrecision (symbol, price),
        };
        // if (type == 'limit')
        //     order['rate'] = this.priceToPrecision (symbol, price);
        let response = await this[method] (this.extend (order, params));
        let orderIdField = this.getOrderIdField ();
        let result = {
            'info': response,
            'id': response['result'][orderIdField],
            'symbol': symbol,
            'type': type,
            'side': side,
            'status': 'open',
        };
        return result;
    }

    getOrderIdField () {
        return 'uuid';
    }

    async cancelOrder (id, symbol = undefined, params = {}) {
        await this.loadMarkets ();
        let orderIdField = this.getOrderIdField ();
        let request = {};
        request[orderIdField] = id;
        let response = await this.marketGetCancel (this.extend (request, params));
        return response;
    }

    parseSymbol (id) {
        let [ quote, base ] = id.split ('-');
        base = this.commonCurrencyCode (base);
        quote = this.commonCurrencyCode (quote);
        return base + '/' + quote;
    }

    parseOrder (order, market = undefined) {
        let side = this.safeString (order, 'OrderType');
        if (typeof side === 'undefined')
            side = this.safeString (order, 'Type');
        let isBuyOrder = (side === 'LIMIT_BUY') || (side === 'BUY');
        side = isBuyOrder ? 'buy' : 'sell';
        let status = 'open';
        if (('Closed' in order) && order['Closed'])
            status = 'closed';
        if (('CancelInitiated' in order) && order['CancelInitiated'])
            status = 'canceled';
        let symbol = undefined;
        if (!market) {
            if ('Exchange' in order) {
                let marketId = order['Exchange'];
                if (marketId in this.markets_by_id)
                    market = this.markets_by_id[marketId];
                else
                    symbol = this.parseSymbol (marketId);
            }
        }
        if (market)
            symbol = market['symbol'];
        let timestamp = undefined;
        if ('Opened' in order)
            timestamp = this.parse8601 (order['Opened'] + '+00:00');
        if ('TimeStamp' in order)
            timestamp = this.parse8601 (order['TimeStamp'] + '+00:00');
        if ('Created' in order)
            timestamp = this.parse8601 (order['Created'] + '+00:00');
        let fee = undefined;
        let commission = undefined;
        if ('Commission' in order) {
            commission = 'Commission';
        } else if ('CommissionPaid' in order) {
            commission = 'CommissionPaid';
        }
        if (commission) {
            fee = {
                'cost': parseFloat (order[commission]),
            };
            if (market)
                fee['currency'] = market['quote'];
        }
        let price = this.safeFloat (order, 'Limit');
        let cost = this.safeFloat (order, 'Price');
        let amount = this.safeFloat (order, 'Quantity');
        let remaining = this.safeFloat (order, 'QuantityRemaining', 0.0);
        let filled = amount - remaining;
        if (!cost) {
            if (price && amount)
                cost = price * amount;
        }
        if (!price) {
            if (cost && filled)
                price = cost / filled;
        }
        let average = this.safeFloat (order, 'PricePerUnit');
        let id = this.safeString (order, 'OrderUuid');
        if (typeof id === 'undefined')
            id = this.safeString (order, 'OrderId');
        let result = {
            'info': order,
            'id': id,
            'timestamp': timestamp,
            'datetime': this.iso8601 (timestamp),
            'symbol': symbol,
            'type': 'limit',
            'side': side,
            'price': price,
            'cost': cost,
            'average': average,
            'amount': amount,
            'filled': filled,
            'remaining': remaining,
            'status': status,
            'fee': fee,
        };
        return result;
    }

    async fetchOrder (id, symbol = undefined, params = {}) {
        await this.loadMarkets ();
        let response = undefined;
        try {
            let orderIdField = this.getOrderIdField ();
            let request = {};
            request[orderIdField] = id;
            response = await this.accountGetOrder (this.extend (request, params));
        } catch (e) {
            if (this.last_json_response) {
                let message = this.safeString (this.last_json_response, 'message');
                if (message === 'UUID_INVALID')
                    throw new OrderNotFound (this.id + ' fetchOrder() error: ' + this.last_http_response);
            }
            throw e;
        }
        return this.parseOrder (response['result']);
    }

    async fetchOrders (symbol = undefined, since = undefined, limit = undefined, params = {}) {
        await this.loadMarkets ();
        let request = {};
        let market = undefined;
        if (symbol) {
            market = this.market (symbol);
            request['market'] = market['id'];
        }
        let response = await this.accountGetOrderhistory (this.extend (request, params));
        let orders = this.parseOrders (response['result'], market, since, limit);
        if (symbol)
            return this.filterBySymbol (orders, symbol);
        return orders;
    }

    async fetchClosedOrders (symbol = undefined, since = undefined, limit = undefined, params = {}) {
        let orders = await this.fetchOrders (symbol, since, limit, params);
        return this.filterBy (orders, 'status', 'closed');
    }

    async fetchDepositAddress (code, params = {}) {
        await this.loadMarkets ();
        let currency = this.currency (code);
        let response = await this.accountGetDepositaddress (this.extend ({
            'currency': currency['id'],
        }, params));
        let address = this.safeString (response['result'], 'Address');
        let message = this.safeString (response, 'message');
        let status = 'ok';
        if (!address || message === 'ADDRESS_GENERATING')
            status = 'pending';
        let tag = undefined;
        if ((code === 'XRP') || (code === 'XLM')) {
            tag = address;
            address = currency['address'];
        }
        this.checkAddress (address);
        return {
            'currency': code,
            'address': address,
            'tag': tag,
            'status': status,
            'info': response,
        };
    }

    async withdraw (code, amount, address, tag = undefined, params = {}) {
        this.checkAddress (address);
        let currency = this.currency (code);
        let request = {
            'currency': currency['id'],
            'quantity': amount,
            'address': address,
        };
        if (tag)
            request['paymentid'] = tag;
        let response = await this.accountGetWithdraw (this.extend (request, params));
        let id = undefined;
        if ('result' in response) {
            if ('uuid' in response['result'])
                id = response['result']['uuid'];
        }
        return {
            'info': response,
            'id': id,
        };
    }

    sign (path, api = 'public', method = 'GET', params = {}, headers = undefined, body = undefined) {
        let url = this.urls['api'][api] + '/';
        if (api !== 'v2')
            url += this.version + '/';
        if (api === 'public') {
            url += api + '/' + method.toLowerCase () + path;
            if (Object.keys (params).length)
                url += '?' + this.urlencode (params);
        } else if (api === 'v2') {
            url += path;
            if (Object.keys (params).length)
                url += '?' + this.urlencode (params);
        } else {
            this.checkRequiredCredentials ();
            let nonce = this.nonce ();
            url += api + '/';
            if (((api === 'account') && (path !== 'withdraw')) || (path === 'openorders'))
                url += method.toLowerCase ();
            url += path + '?' + this.urlencode (this.extend ({
                'nonce': nonce,
                'apikey': this.apiKey,
            }, params));
            let signature = this.hmac (this.encode (url), this.encode (this.secret), 'sha512');
            headers = { 'apisign': signature };
        }
        return { 'url': url, 'method': method, 'body': body, 'headers': headers };
    }

    handleErrors (code, reason, url, method, headers, body) {
        if (body[0] === '{') {
            let response = JSON.parse (body);
            // { success: false, message: "message" }
            let success = this.safeValue (response, 'success');
            if (typeof success === 'undefined')
                throw new ExchangeError (this.id + ': malformed response: ' + this.json (response));
            if (typeof success === 'string')
                // bleutrade uses string instead of boolean
                success = (success === 'true') ? true : false;
            if (!success) {
                const message = this.safeString (response, 'message');
                const feedback = this.id + ' ' + this.json (response);
                const exceptions = this.exceptions;
                if (message in exceptions)
                    throw new exceptions[message] (feedback);
                if (message === 'APIKEY_INVALID') {
                    if (this.hasAlreadyAuthenticatedSuccessfully) {
                        throw new DDoSProtection (feedback);
                    } else {
                        throw new AuthenticationError (feedback);
                    }
                }
                if (message === 'DUST_TRADE_DISALLOWED_MIN_VALUE_50K_SAT')
                    throw new InvalidOrder (this.id + ' order cost should be over 50k satoshi ' + this.json (response));
                throw new ExchangeError (this.id + ' ' + this.json (response));
            }
        }
    }

    async request (path, api = 'public', method = 'GET', params = {}, headers = undefined, body = undefined) {
        let response = await this.fetch2 (path, api, method, params, headers, body);
        // a workaround for APIKEY_INVALID
        if ((api === 'account') || (api === 'market'))
            this.hasAlreadyAuthenticatedSuccessfully = true;
        return response;
    }
};<|MERGE_RESOLUTION|>--- conflicted
+++ resolved
@@ -241,14 +241,10 @@
     parseOrderBookResponse (response, market, limit, params) {
         let keys = this.orderbookKeys;
         let responseKey = keys['response'];
-<<<<<<< HEAD
-        let requestType = (typeof params !== 'undefined') ? params['type'] : undefined;
-=======
         let requestType = undefined;
         if ((typeof params !== 'undefined') && ('type' in params)) {
             requestType = params['type'];
         }
->>>>>>> c0302624
         if ((typeof requestType === 'undefined') || (requestType === 'both')) {
             return response[responseKey];
         } else if (requestType === 'buy') {
