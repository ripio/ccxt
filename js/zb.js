'use strict';

//  ---------------------------------------------------------------------------

const Exchange = require ('./base/Exchange');
const { BadRequest, ExchangeError, ArgumentsRequired, AuthenticationError, InsufficientFunds, OrderNotFound, ExchangeNotAvailable, RateLimitExceeded, PermissionDenied, InvalidOrder, InvalidAddress, OnMaintenance, RequestTimeout, AccountSuspended } = require ('./base/errors');
const Precise = require ('./base/Precise');

//  ---------------------------------------------------------------------------

module.exports = class zb extends Exchange {
    describe () {
        return this.deepExtend (super.describe (), {
            'id': 'zb',
            'name': 'ZB',
            'countries': [ 'CN' ],
            'rateLimit': 100,
            'version': 'v1',
            'certified': true,
            'pro': true,
            'has': {
                'CORS': undefined,
                'spot': true,
                'margin': undefined, // has but unimplemented
                'swap': undefined, // has but unimplemented
                'future': undefined,
                'option': undefined,
                'cancelOrder': true,
                'createMarketOrder': undefined,
                'createOrder': true,
                'fetchBalance': true,
                'fetchClosedOrders': true,
                'fetchCurrencies': true,
                'fetchDepositAddress': true,
                'fetchDepositAddresses': true,
                'fetchDeposits': true,
                'fetchMarkets': true,
                'fetchOHLCV': true,
                'fetchOpenOrders': true,
                'fetchOrder': true,
                'fetchOrderBook': true,
                'fetchOrders': true,
                'fetchTicker': true,
                'fetchTickers': true,
                'fetchTrades': true,
                'fetchWithdrawals': true,
                'withdraw': true,
            },
            'timeframes': {
                '1m': '1min',
                '3m': '3min',
                '5m': '5min',
                '15m': '15min',
                '30m': '30min',
                '1h': '1hour',
                '2h': '2hour',
                '4h': '4hour',
                '6h': '6hour',
                '12h': '12hour',
                '1d': '1day',
                '3d': '3day',
                '1w': '1week',
            },
            'exceptions': {
                'ws': {
                    //  '1000': ExchangeError, // The call is successful.
                    '1001': ExchangeError, // General error prompt
                    '1002': ExchangeError, // Internal Error
                    '1003': AuthenticationError, // Fail to verify
                    '1004': AuthenticationError, // The transaction password is locked
                    '1005': AuthenticationError, // Wrong transaction password, please check it and re-enter。
                    '1006': PermissionDenied, // Real-name authentication is pending approval or unapproved
                    '1007': ExchangeError, // Channel does not exist
                    '1009': OnMaintenance, // This interface is under maintenance
                    '1010': ExchangeNotAvailable, // Not available now
                    '1012': PermissionDenied, // Insufficient permissions
                    '1013': ExchangeError, // Cannot trade, please contact email: support@zb.cn for support.
                    '1014': ExchangeError, // Cannot sell during the pre-sale period
                    '2001': InsufficientFunds, // Insufficient CNY account balance
                    '2002': InsufficientFunds, // Insufficient BTC account balance
                    '2003': InsufficientFunds, // Insufficient LTC account balance
                    '2005': InsufficientFunds, // Insufficient ETH account balance
                    '2006': InsufficientFunds, // ETCInsufficient account balance
                    '2007': InsufficientFunds, // BTSInsufficient account balance
                    '2008': InsufficientFunds, // EOSInsufficient account balance
                    '2009': InsufficientFunds, // BCCInsufficient account balance
                    '3001': OrderNotFound, // Order not found or is completed
                    '3002': InvalidOrder, // Invalid amount
                    '3003': InvalidOrder, // Invalid quantity
                    '3004': AuthenticationError, // User does not exist
                    '3005': BadRequest, // Invalid parameter
                    '3006': PermissionDenied, // Invalid IP or not consistent with the bound IP
                    '3007': RequestTimeout, // The request time has expired
                    '3008': ExchangeError, // Transaction not found
                    '3009': InvalidOrder, // The price exceeds the limit
                    '3010': PermissionDenied, // It fails to place an order, due to you have set up to prohibit trading of this market.
                    '3011': InvalidOrder, // The entrusted price is abnormal, please modify it and place order again
                    '3012': InvalidOrder, // Duplicate custom customerOrderId
                    '4001': AccountSuspended, // APIThe interface is locked for one hour
                    '4002': RateLimitExceeded, // Request too frequently
                },
                'exact': {
                    // '1000': 'Successful operation',
                    '1001': ExchangeError, // 'General error message',
                    '1002': ExchangeError, // 'Internal error',
                    '1003': AuthenticationError, // 'Verification does not pass',
                    '1004': AuthenticationError, // 'Funding security password lock',
                    '1005': AuthenticationError, // 'Funds security password is incorrect, please confirm and re-enter.',
                    '1006': AuthenticationError, // 'Real-name certification pending approval or audit does not pass',
                    '1009': ExchangeNotAvailable, // 'This interface is under maintenance',
                    '1010': ExchangeNotAvailable, // Not available now
                    '1012': PermissionDenied, // Insufficient permissions
                    '1013': ExchangeError, // Cannot trade, please contact email: support@zb.cn for support.
                    '1014': ExchangeError, // Cannot sell during the pre-sale period
                    '2001': InsufficientFunds, // 'Insufficient CNY Balance',
                    '2002': InsufficientFunds, // 'Insufficient BTC Balance',
                    '2003': InsufficientFunds, // 'Insufficient LTC Balance',
                    '2005': InsufficientFunds, // 'Insufficient ETH Balance',
                    '2006': InsufficientFunds, // 'Insufficient ETC Balance',
                    '2007': InsufficientFunds, // 'Insufficient BTS Balance',
                    '2008': InsufficientFunds, // EOSInsufficient account balance
                    '2009': InsufficientFunds, // 'Account balance is not enough',
                    '3001': OrderNotFound, // 'Pending orders not found',
                    '3002': InvalidOrder, // 'Invalid price',
                    '3003': InvalidOrder, // 'Invalid amount',
                    '3004': AuthenticationError, // 'User does not exist',
                    '3005': BadRequest, // 'Invalid parameter',
                    '3006': AuthenticationError, // 'Invalid IP or inconsistent with the bound IP',
                    '3007': AuthenticationError, // 'The request time has expired',
                    '3008': OrderNotFound, // 'Transaction records not found',
                    '3009': InvalidOrder, // 'The price exceeds the limit',
                    '3010': PermissionDenied, // It fails to place an order, due to you have set up to prohibit trading of this market.
                    '3011': InvalidOrder, // 'The entrusted price is abnormal, please modify it and place order again',
                    '3012': InvalidOrder, // Duplicate custom customerOrderId
                    '4001': ExchangeNotAvailable, // 'API interface is locked or not enabled',
                    '4002': RateLimitExceeded, // 'Request too often',
                },
                'broad': {
                    '提币地址有误，请先添加提币地址。': InvalidAddress, // {"code":1001,"message":"提币地址有误，请先添加提币地址。"}
                    '资金不足,无法划账': InsufficientFunds, // {"code":1001,"message":"资金不足,无法划账"}
                },
            },
            'urls': {
                'logo': 'https://user-images.githubusercontent.com/1294454/32859187-cd5214f0-ca5e-11e7-967d-96568e2e2bd1.jpg',
                'api': {
                    'public': 'https://api.zb.work/data',
                    'private': 'https://trade.zb.work/api',
                    'trade': 'https://trade.zb.work/api',
                },
                'www': 'https://www.zb.com',
                'doc': 'https://www.zb.com/i/developer',
                'fees': 'https://www.zb.com/i/rate',
                'referral': {
                    'url': 'https://www.zbex.club/en/register?ref=4301lera',
                    'discount': 0.16,
                },
            },
            'api': {
                'trade': {
                    'get': [
                        'getFeeInfo', // withdrawal fees
                    ],
                },
                'public': {
                    'get': [
                        'markets',
                        'ticker',
                        'allTicker',
                        'depth',
                        'trades',
                        'kline',
                        'getGroupMarkets',
                    ],
                },
                'private': {
                    'get': [
                        // spot API
                        'order',
                        'orderMoreV2',
                        'cancelOrder',
                        'getOrder',
                        'getOrders',
                        'getOrdersNew',
                        'getOrdersIgnoreTradeType',
                        'getUnfinishedOrdersIgnoreTradeType',
                        'getFinishedAndPartialOrders',
                        'getAccountInfo',
                        'getUserAddress',
                        'getPayinAddress',
                        'getWithdrawAddress',
                        'getWithdrawRecord',
                        'getChargeRecord',
                        'getCnyWithdrawRecord',
                        'getCnyChargeRecord',
                        'withdraw',
                        // sub accounts
                        'addSubUser',
                        'getSubUserList',
                        'doTransferFunds',
                        'createSubUserKey', // removed on 2021-03-16 according to the update log in the API doc
                        // leverage API
                        'getLeverAssetsInfo',
                        'getLeverBills',
                        'transferInLever',
                        'transferOutLever',
                        'loan',
                        'cancelLoan',
                        'getLoans',
                        'getLoanRecords',
                        'borrow',
                        'autoBorrow',
                        'repay',
                        'doAllRepay',
                        'getRepayments',
                        'getFinanceRecords',
                        'changeInvestMark',
                        'changeLoop',
                        // cross API
                        'getCrossAssets',
                        'getCrossBills',
                        'transferInCross',
                        'transferOutCross',
                        'doCrossLoan',
                        'doCrossRepay',
                        'getCrossRepayRecords',
                    ],
                },
            },
            'fees': {
                'funding': {
                    'withdraw': {},
                },
                'trading': {
                    'maker': 0.2 / 100,
                    'taker': 0.2 / 100,
                },
            },
            'commonCurrencies': {
                'ANG': 'Anagram',
                'ENT': 'ENTCash',
                'BCHABC': 'BCHABC', // conflict with BCH / BCHA
                'BCHSV': 'BCHSV', // conflict with BCH / BSV
            },
        });
    }

    async fetchMarkets (params = {}) {
        const markets = await this.publicGetMarkets (params);
        //
        //     {
        //         "zb_qc":{
        //             "amountScale":2,
        //             "minAmount":0.01,
        //             "minSize":5,
        //             "priceScale":4,
        //         },
        //     }
        //
        const keys = Object.keys (markets);
        const result = [];
        for (let i = 0; i < keys.length; i++) {
            const id = keys[i];
            const market = markets[id];
            const [ baseId, quoteId ] = id.split ('_');
            const base = this.safeCurrencyCode (baseId);
            const quote = this.safeCurrencyCode (quoteId);
            const symbol = base + '/' + quote;
            const amountPrecisionString = this.safeString (market, 'amountScale');
            const pricePrecisionString = this.safeString (market, 'priceScale');
            const priceLimit = this.parsePrecision (pricePrecisionString);
            result.push ({
                'id': id,
                'symbol': symbol,
                'base': base,
                'quote': quote,
                'settle': undefined,
                'baseId': baseId,
                'quoteId': quoteId,
                'settleId': undefined,
                'type': 'spot',
                'spot': true,
                'margin': false,
                'swap': false,
                'future': false,
                'option': false,
                'active': true,
                'contract': false,
                'linear': undefined,
                'inverse': undefined,
                'contractSize': undefined,
<<<<<<< HEAD
=======
                'maintenanceMarginRate': undefined,
>>>>>>> 2d7aacf2
                'expiry': undefined,
                'expiryDatetime': undefined,
                'strike': undefined,
                'optionType': undefined,
                'precision': {
                    'price': parseInt (pricePrecisionString),
                    'amount': parseInt (amountPrecisionString),
                },
                'limits': {
                    'leverage': {
                        'min': undefined,
                        'max': undefined,
                    },
                    'amount': {
                        'min': this.safeNumber (market, 'minAmount'),
                        'max': undefined,
                    },
                    'price': {
                        'min': this.parseNumber (priceLimit),
                        'max': undefined,
                    },
                    'cost': {
                        'min': this.safeNumber (market, 'minSize'),
                        'max': undefined,
                    },
                },
                'info': market,
            });
        }
        return result;
    }

    async fetchCurrencies (params = {}) {
        const response = await this.tradeGetGetFeeInfo (params);
        //
        //     {
        //         "code":1000,
        //         "message":"success",
        //         "result":{
        //             "USDT":[
        //                 {
        //                     "chainName":"TRC20",
        //                     "canWithdraw":true,
        //                     "fee":1.0,
        //                     "mainChainName":"TRX",
        //                     "canDeposit":true
        //                 },
        //                 {
        //                     "chainName":"OMNI",
        //                     "canWithdraw":true,
        //                     "fee":5.0,
        //                     "mainChainName":"BTC",
        //                     "canDeposit":true
        //                 },
        //                 {
        //                     "chainName":"ERC20",
        //                     "canWithdraw":true,
        //                     "fee":15.0,
        //                     "mainChainName":"ETH",
        //                     "canDeposit":true
        //                 }
        //             ],
        //         }
        //     }
        //
        const currencies = this.safeValue (response, 'result', {});
        const ids = Object.keys (currencies);
        const result = {};
        for (let i = 0; i < ids.length; i++) {
            const id = ids[i];
            const currency = currencies[id];
            const code = this.safeCurrencyCode (id);
            const precision = undefined;
            let isWithdrawEnabled = true;
            let isDepositEnabled = true;
            const fees = {};
            for (let j = 0; j < currency.length; j++) {
                const networkItem = currency[j];
                const network = this.safeString (networkItem, 'chainName');
                // const name = this.safeString (networkItem, 'name');
                const withdrawFee = this.safeNumber (networkItem, 'fee');
                const depositEnable = this.safeValue (networkItem, 'canDeposit');
                const withdrawEnable = this.safeValue (networkItem, 'canWithdraw');
                isDepositEnabled = isDepositEnabled || depositEnable;
                isWithdrawEnabled = isWithdrawEnabled || withdrawEnable;
                fees[network] = withdrawFee;
            }
            const active = (isWithdrawEnabled && isDepositEnabled);
            result[code] = {
                'id': id,
                'name': undefined,
                'code': code,
                'precision': precision,
                'info': currency,
                'active': active,
                'deposit': isDepositEnabled,
                'withdraw': isWithdrawEnabled,
                'fee': undefined,
                'fees': fees,
                'limits': this.limits,
            };
        }
        return result;
    }

    parseBalance (response) {
        const balances = this.safeValue (response['result'], 'coins');
        const result = {
            'info': response,
            'timestamp': undefined,
            'datetime': undefined,
        };
        for (let i = 0; i < balances.length; i++) {
            const balance = balances[i];
            //     {        enName: "BTC",
            //               freez: "0.00000000",
            //         unitDecimal:  8, // always 8
            //              cnName: "BTC",
            //       isCanRecharge:  true, // TODO: should use this
            //             unitTag: "฿",
            //       isCanWithdraw:  true,  // TODO: should use this
            //           available: "0.00000000",
            //                 key: "btc"         }
            const account = this.account ();
            const currencyId = this.safeString (balance, 'key');
            const code = this.safeCurrencyCode (currencyId);
            account['free'] = this.safeString (balance, 'available');
            account['used'] = this.safeString (balance, 'freez');
            result[code] = account;
        }
        return this.safeBalance (result);
    }

    async fetchBalance (params = {}) {
        await this.loadMarkets ();
        const response = await this.privateGetGetAccountInfo (params);
        // todo: use this somehow
        // let permissions = response['result']['base'];
        return this.parseBalance (response);
    }

    parseDepositAddress (depositAddress, currency = undefined) {
        //
        // fetchDepositAddress
        //
        //     {
        //         "key": "0x0af7f36b8f09410f3df62c81e5846da673d4d9a9"
        //     }
        //
        // fetchDepositAddresses
        //
        //     {
        //         "blockChain": "btc",
        //         "isUseMemo": false,
        //         "address": "1LL5ati6pXHZnTGzHSA3rWdqi4mGGXudwM",
        //         "canWithdraw": true,
        //         "canDeposit": true
        //     }
        //     {
        //         "blockChain": "bts",
        //         "isUseMemo": true,
        //         "account": "btstest",
        //         "memo": "123",
        //         "canWithdraw": true,
        //         "canDeposit": true
        //     }
        //
        let address = this.safeString2 (depositAddress, 'key', 'address');
        let tag = undefined;
        const memo = this.safeString (depositAddress, 'memo');
        if (memo !== undefined) {
            tag = memo;
        } else if (address.indexOf ('_') >= 0) {
            const parts = address.split ('_');
            address = parts[0];  // WARNING: MAY BE tag_address INSTEAD OF address_tag FOR SOME CURRENCIES!!
            tag = parts[1];
        }
        const currencyId = this.safeString (depositAddress, 'blockChain');
        const code = this.safeCurrencyCode (currencyId, currency);
        return {
            'currency': code,
            'address': address,
            'tag': tag,
            'network': undefined,
            'info': depositAddress,
        };
    }

    async fetchDepositAddresses (codes = undefined, params = {}) {
        await this.loadMarkets ();
        const response = await this.privateGetGetPayinAddress (params);
        //
        //     {
        //         "code": 1000,
        //         "message": {
        //             "des": "success",
        //             "isSuc": true,
        //             "datas": [
        //                 {
        //                     "blockChain": "btc",
        //                     "isUseMemo": false,
        //                     "address": "1LL5ati6pXHZnTGzHSA3rWdqi4mGGXudwM",
        //                     "canWithdraw": true,
        //                     "canDeposit": true
        //                 },
        //                 {
        //                     "blockChain": "bts",
        //                     "isUseMemo": true,
        //                     "account": "btstest",
        //                     "memo": "123",
        //                     "canWithdraw": true,
        //                     "canDeposit": true
        //                 },
        //             ]
        //         }
        //     }
        //
        const message = this.safeValue (response, 'message', {});
        const datas = this.safeValue (message, 'datas', []);
        return this.parseDepositAddresses (datas, codes);
    }

    async fetchDepositAddress (code, params = {}) {
        await this.loadMarkets ();
        const currency = this.currency (code);
        const request = {
            'currency': currency['id'],
        };
        const response = await this.privateGetGetUserAddress (this.extend (request, params));
        //
        //     {
        //         "code": 1000,
        //         "message": {
        //             "des": "success",
        //             "isSuc": true,
        //             "datas": {
        //                 "key": "0x0af7f36b8f09410f3df62c81e5846da673d4d9a9"
        //             }
        //         }
        //     }
        //
        const message = this.safeValue (response, 'message', {});
        const datas = this.safeValue (message, 'datas', {});
        return this.parseDepositAddress (datas, currency);
    }

    async fetchOrderBook (symbol, limit = undefined, params = {}) {
        await this.loadMarkets ();
        const market = this.market (symbol);
        const request = {
            'market': market['id'],
        };
        if (limit !== undefined) {
            request['size'] = limit;
        }
        const response = await this.publicGetDepth (this.extend (request, params));
        //
        //     {
        //         "asks":[
        //             [35000.0,0.2741],
        //             [34949.0,0.0173],
        //             [34900.0,0.5004],
        //         ],
        //         "bids":[
        //             [34119.32,0.0030],
        //             [34107.83,0.1500],
        //             [34104.42,0.1500],
        //         ],
        //         "timestamp":1624536510
        //     }
        //
        return this.parseOrderBook (response, symbol);
    }

    async fetchTickers (symbols = undefined, params = {}) {
        await this.loadMarkets ();
        const response = await this.publicGetAllTicker (params);
        const result = {};
        const marketsByIdWithoutUnderscore = {};
        const marketIds = Object.keys (this.markets_by_id);
        for (let i = 0; i < marketIds.length; i++) {
            const tickerId = marketIds[i].replace ('_', '');
            marketsByIdWithoutUnderscore[tickerId] = this.markets_by_id[marketIds[i]];
        }
        const ids = Object.keys (response);
        for (let i = 0; i < ids.length; i++) {
            const market = marketsByIdWithoutUnderscore[ids[i]];
            result[market['symbol']] = this.parseTicker (response[ids[i]], market);
        }
        return this.filterByArray (result, 'symbol', symbols);
    }

    async fetchTicker (symbol, params = {}) {
        await this.loadMarkets ();
        const market = this.market (symbol);
        const request = {
            'market': market['id'],
        };
        const response = await this.publicGetTicker (this.extend (request, params));
        //
        //     {
        //         "date":"1624399623587",
        //         "ticker":{
        //             "high":"33298.38",
        //             "vol":"56152.9012",
        //             "last":"32578.55",
        //             "low":"28808.19",
        //             "buy":"32572.68",
        //             "sell":"32615.37",
        //             "turnover":"1764201303.6100",
        //             "open":"31664.85",
        //             "riseRate":"2.89"
        //         }
        //     }
        //
        const ticker = this.safeValue (response, 'ticker', {});
        ticker['date'] = this.safeValue (response, 'date');
        return this.parseTicker (ticker, market);
    }

    parseTicker (ticker, market = undefined) {
        //
        //     {
        //         "date":"1624399623587", // injected from outside
        //         "high":"33298.38",
        //         "vol":"56152.9012",
        //         "last":"32578.55",
        //         "low":"28808.19",
        //         "buy":"32572.68",
        //         "sell":"32615.37",
        //         "turnover":"1764201303.6100",
        //         "open":"31664.85",
        //         "riseRate":"2.89"
        //     }
        //
        const timestamp = this.safeInteger (ticker, 'date', this.milliseconds ());
        const last = this.safeString (ticker, 'last');
        return this.safeTicker ({
            'symbol': this.safeSymbol (undefined, market),
            'timestamp': timestamp,
            'datetime': this.iso8601 (timestamp),
            'high': this.safeString (ticker, 'high'),
            'low': this.safeString (ticker, 'low'),
            'bid': this.safeString (ticker, 'buy'),
            'bidVolume': undefined,
            'ask': this.safeString (ticker, 'sell'),
            'askVolume': undefined,
            'vwap': undefined,
            'open': this.safeString (ticker, 'open'),
            'close': last,
            'last': last,
            'previousClose': undefined,
            'change': undefined,
            'percentage': undefined,
            'average': undefined,
            'baseVolume': this.safeString (ticker, 'vol'),
            'quoteVolume': undefined,
            'info': ticker,
        }, market, false);
    }

    parseOHLCV (ohlcv, market = undefined) {
        return [
            this.safeInteger (ohlcv, 0),
            this.safeNumber (ohlcv, 1),
            this.safeNumber (ohlcv, 2),
            this.safeNumber (ohlcv, 3),
            this.safeNumber (ohlcv, 4),
            this.safeNumber (ohlcv, 5),
        ];
    }

    async fetchOHLCV (symbol, timeframe = '1m', since = undefined, limit = undefined, params = {}) {
        await this.loadMarkets ();
        const market = this.market (symbol);
        if (limit === undefined) {
            limit = 1000;
        }
        const request = {
            'market': market['id'],
            'type': this.timeframes[timeframe],
            'limit': limit,
        };
        if (since !== undefined) {
            request['since'] = since;
        }
        const response = await this.publicGetKline (this.extend (request, params));
        const data = this.safeValue (response, 'data', []);
        return this.parseOHLCVs (data, market, timeframe, since, limit);
    }

    parseTrade (trade, market = undefined) {
        //
        //     {
        //         "date":1624537391,
        //         "amount":"0.0142",
        //         "price":"33936.42",
        //         "trade_type":"ask",
        //         "type":"sell",
        //         "tid":1718869018
        //     }
        //
        const timestamp = this.safeTimestamp (trade, 'date');
        let side = this.safeString (trade, 'trade_type');
        side = (side === 'bid') ? 'buy' : 'sell';
        const id = this.safeString (trade, 'tid');
        const priceString = this.safeString (trade, 'price');
        const amountString = this.safeString (trade, 'amount');
        const costString = Precise.stringMul (priceString, amountString);
        const price = this.parseNumber (priceString);
        const amount = this.parseNumber (amountString);
        const cost = this.parseNumber (costString);
        let symbol = undefined;
        if (market !== undefined) {
            symbol = market['symbol'];
        }
        return {
            'info': trade,
            'id': id,
            'timestamp': timestamp,
            'datetime': this.iso8601 (timestamp),
            'symbol': symbol,
            'type': undefined,
            'side': side,
            'order': undefined,
            'takerOrMaker': undefined,
            'price': price,
            'amount': amount,
            'cost': cost,
            'fee': undefined,
        };
    }

    async fetchTrades (symbol, since = undefined, limit = undefined, params = {}) {
        await this.loadMarkets ();
        const market = this.market (symbol);
        const request = {
            'market': market['id'],
        };
        const response = await this.publicGetTrades (this.extend (request, params));
        //
        //     [
        //         {"date":1624537391,"amount":"0.0142","price":"33936.42","trade_type":"ask","type":"sell","tid":1718869018},
        //         {"date":1624537391,"amount":"0.0010","price":"33936.42","trade_type":"ask","type":"sell","tid":1718869020},
        //         {"date":1624537391,"amount":"0.0133","price":"33936.42","trade_type":"ask","type":"sell","tid":1718869021},
        //     ]
        //
        return this.parseTrades (response, market, since, limit);
    }

    async createOrder (symbol, type, side, amount, price = undefined, params = {}) {
        if (type !== 'limit') {
            throw new InvalidOrder (this.id + ' allows limit orders only');
        }
        await this.loadMarkets ();
        const request = {
            'price': this.priceToPrecision (symbol, price),
            'amount': this.amountToPrecision (symbol, amount),
            'tradeType': (side === 'buy') ? '1' : '0',
            'currency': this.marketId (symbol),
        };
        const response = await this.privateGetOrder (this.extend (request, params));
        return {
            'info': response,
            'id': response['id'],
        };
    }

    async cancelOrder (id, symbol = undefined, params = {}) {
        await this.loadMarkets ();
        const request = {
            'id': id.toString (),
            'currency': this.marketId (symbol),
        };
        return await this.privateGetCancelOrder (this.extend (request, params));
    }

    async fetchOrder (id, symbol = undefined, params = {}) {
        if (symbol === undefined) {
            throw new ArgumentsRequired (this.id + ' fetchOrder() requires a symbol argument');
        }
        await this.loadMarkets ();
        const request = {
            'id': id.toString (),
            'currency': this.marketId (symbol),
        };
        const response = await this.privateGetGetOrder (this.extend (request, params));
        //
        //     {
        //         'total_amount': 0.01,
        //         'id': '20180910244276459',
        //         'price': 180.0,
        //         'trade_date': 1536576744960,
        //         'status': 2,
        //         'trade_money': '1.96742',
        //         'trade_amount': 0.01,
        //         'type': 0,
        //         'currency': 'eth_usdt'
        //     }
        //
        return this.parseOrder (response, undefined);
    }

    async fetchOrders (symbol = undefined, since = undefined, limit = 50, params = {}) {
        if (symbol === undefined) {
            throw new ArgumentsRequired (this.id + 'fetchOrders() requires a symbol argument');
        }
        await this.loadMarkets ();
        const market = this.market (symbol);
        const request = {
            'currency': market['id'],
            'pageIndex': 1, // default pageIndex is 1
            'pageSize': limit, // default pageSize is 50
        };
        let method = 'privateGetGetOrdersIgnoreTradeType';
        // tradeType 交易类型1/0[buy/sell]
        if ('tradeType' in params) {
            method = 'privateGetGetOrdersNew';
        }
        let response = undefined;
        try {
            response = await this[method] (this.extend (request, params));
        } catch (e) {
            if (e instanceof OrderNotFound) {
                return [];
            }
            throw e;
        }
        return this.parseOrders (response, market, since, limit);
    }

    async fetchClosedOrders (symbol = undefined, since = undefined, limit = 10, params = {}) {
        if (symbol === undefined) {
            throw new ArgumentsRequired (this.id + 'fetchClosedOrders() requires a symbol argument');
        }
        await this.loadMarkets ();
        const market = this.market (symbol);
        const request = {
            'currency': market['id'],
            'pageIndex': 1, // default pageIndex is 1
            'pageSize': limit, // default pageSize is 10, doesn't work with other values now
        };
        const response = await this.privateGetGetFinishedAndPartialOrders (this.extend (request, params));
        return this.parseOrders (response, market, since, limit);
    }

    async fetchOpenOrders (symbol = undefined, since = undefined, limit = 10, params = {}) {
        if (symbol === undefined) {
            throw new ArgumentsRequired (this.id + 'fetchOpenOrders() requires a symbol argument');
        }
        await this.loadMarkets ();
        const market = this.market (symbol);
        const request = {
            'currency': market['id'],
            'pageIndex': 1, // default pageIndex is 1
            'pageSize': limit, // default pageSize is 10
        };
        let method = 'privateGetGetUnfinishedOrdersIgnoreTradeType';
        // tradeType 交易类型1/0[buy/sell]
        if ('tradeType' in params) {
            method = 'privateGetGetOrdersNew';
        }
        let response = undefined;
        try {
            response = await this[method] (this.extend (request, params));
        } catch (e) {
            if (e instanceof OrderNotFound) {
                return [];
            }
            throw e;
        }
        return this.parseOrders (response, market, since, limit);
    }

    parseOrder (order, market = undefined) {
        //
        //     {
        //         acctType: 0,
        //         currency: 'btc_usdt',
        //         fees: 3.6e-7,
        //         id: '202102282829772463',
        //         price: 45177.5,
        //         status: 2,
        //         total_amount: 0.0002,
        //         trade_amount: 0.0002,
        //         trade_date: 1614515104998,
        //         trade_money: 8.983712,
        //         type: 1,
        //         useZbFee: false
        //     },
        //
        let side = this.safeInteger (order, 'type');
        side = (side === 1) ? 'buy' : 'sell';
        const type = 'limit'; // market order is not availalbe in ZB
        const timestamp = this.safeInteger (order, 'trade_date');
        const marketId = this.safeString (order, 'currency');
        const symbol = this.safeSymbol (marketId, market, '_');
        const price = this.safeString (order, 'price');
        const filled = this.safeString (order, 'trade_amount');
        const amount = this.safeString (order, 'total_amount');
        const cost = this.safeString (order, 'trade_money');
        const status = this.parseOrderStatus (this.safeString (order, 'status'));
        const id = this.safeString (order, 'id');
        const feeCost = this.safeNumber (order, 'fees');
        let fee = undefined;
        if (feeCost !== undefined) {
            let feeCurrency = undefined;
            const zbFees = this.safeValue (order, 'useZbFee');
            if (zbFees === true) {
                feeCurrency = 'ZB';
            } else if (market !== undefined) {
                feeCurrency = (side === 'sell') ? market['quote'] : market['base'];
            }
            fee = {
                'cost': feeCost,
                'currency': feeCurrency,
            };
        }
        return this.safeOrder ({
            'info': order,
            'id': id,
            'clientOrderId': undefined,
            'timestamp': timestamp,
            'datetime': this.iso8601 (timestamp),
            'lastTradeTimestamp': undefined,
            'symbol': symbol,
            'type': type,
            'timeInForce': undefined,
            'postOnly': undefined,
            'side': side,
            'price': price,
            'stopPrice': undefined,
            'average': undefined,
            'cost': cost,
            'amount': amount,
            'filled': filled,
            'remaining': undefined,
            'status': status,
            'fee': fee,
            'trades': undefined,
        }, market);
    }

    parseOrderStatus (status) {
        const statuses = {
            '0': 'open',
            '1': 'canceled',
            '2': 'closed',
            '3': 'open', // partial
        };
        return this.safeString (statuses, status, status);
    }

    parseTransactionStatus (status) {
        const statuses = {
            '0': 'pending', // submitted, pending confirmation
            '1': 'failed',
            '2': 'ok',
            '3': 'canceled',
            '5': 'ok', // confirmed
        };
        return this.safeString (statuses, status, status);
    }

    parseTransaction (transaction, currency = undefined) {
        //
        // withdraw
        //
        //     {
        //         "code": 1000,
        //         "message": "success",
        //         "id": "withdrawalId"
        //     }
        //
        // fetchWithdrawals
        //
        //     {
        //         "amount": 0.01,
        //         "fees": 0.001,
        //         "id": 2016042556231,
        //         "manageTime": 1461579340000,
        //         "status": 3,
        //         "submitTime": 1461579288000,
        //         "toAddress": "14fxEPirL9fyfw1i9EF439Pq6gQ5xijUmp",
        //     }
        //
        // fetchDeposits
        //
        //     {
        //         "address": "1FKN1DZqCm8HaTujDioRL2Aezdh7Qj7xxx",
        //         "amount": "1.00000000",
        //         "confirmTimes": 1,
        //         "currency": "BTC",
        //         "description": "Successfully Confirm",
        //         "hash": "7ce842de187c379abafadd64a5fe66c5c61c8a21fb04edff9532234a1dae6xxx",
        //         "id": 558,
        //         "itransfer": 1,
        //         "status": 2,
        //         "submit_time": "2016-12-07 18:51:57",
        //     }
        //
        const id = this.safeString (transaction, 'id');
        const txid = this.safeString (transaction, 'hash');
        const amount = this.safeNumber (transaction, 'amount');
        let timestamp = this.parse8601 (this.safeString (transaction, 'submit_time'));
        timestamp = this.safeInteger (transaction, 'submitTime', timestamp);
        let address = this.safeString2 (transaction, 'toAddress', 'address');
        let tag = undefined;
        if (address !== undefined) {
            const parts = address.split ('_');
            address = this.safeString (parts, 0);
            tag = this.safeString (parts, 1);
        }
        const confirmTimes = this.safeInteger (transaction, 'confirmTimes');
        const updated = this.safeInteger (transaction, 'manageTime');
        let type = undefined;
        const currencyId = this.safeString (transaction, 'currency');
        const code = this.safeCurrencyCode (currencyId, currency);
        if (address !== undefined) {
            type = (confirmTimes === undefined) ? 'withdrawal' : 'deposit';
        }
        const status = this.parseTransactionStatus (this.safeString (transaction, 'status'));
        let fee = undefined;
        const feeCost = this.safeNumber (transaction, 'fees');
        if (feeCost !== undefined) {
            fee = {
                'cost': feeCost,
                'currency': code,
            };
        }
        return {
            'info': transaction,
            'id': id,
            'txid': txid,
            'timestamp': timestamp,
            'datetime': this.iso8601 (timestamp),
            'network': undefined,
            'addressFrom': undefined,
            'address': address,
            'addressTo': address,
            'tagFrom': undefined,
            'tag': tag,
            'tagTo': tag,
            'type': type,
            'amount': amount,
            'currency': code,
            'status': status,
            'updated': updated,
            'fee': fee,
        };
    }

    async withdraw (code, amount, address, tag = undefined, params = {}) {
        [ tag, params ] = this.handleWithdrawTagAndParams (tag, params);
        const password = this.safeString (params, 'safePwd', this.password);
        if (password === undefined) {
            throw new ArgumentsRequired (this.id + ' withdraw() requires exchange.password or a safePwd parameter');
        }
        const fees = this.safeNumber (params, 'fees');
        if (fees === undefined) {
            throw new ArgumentsRequired (this.id + ' withdraw() requires a fees parameter');
        }
        this.checkAddress (address);
        await this.loadMarkets ();
        const currency = this.currency (code);
        if (tag !== undefined) {
            address += '_' + tag;
        }
        const request = {
            'amount': this.currencyToPrecision (code, amount),
            'currency': currency['id'],
            'fees': this.currencyToPrecision (code, fees),
            // 'itransfer': 0, // agree for an internal transfer, 0 disagree, 1 agree, the default is to disagree
            'method': 'withdraw',
            'receiveAddr': address,
            'safePwd': password,
        };
        const response = await this.privateGetWithdraw (this.extend (request, params));
        //
        //     {
        //         "code": 1000,
        //         "message": "success",
        //         "id": "withdrawalId"
        //     }
        //
        const transaction = this.parseTransaction (response, currency);
        return this.extend (transaction, {
            'type': 'withdrawal',
            'address': address,
            'addressTo': address,
            'amount': amount,
        });
    }

    async fetchWithdrawals (code = undefined, since = undefined, limit = undefined, params = {}) {
        await this.loadMarkets ();
        const request = {
            // 'currency': currency['id'],
            // 'pageIndex': 1,
            // 'pageSize': limit,
        };
        let currency = undefined;
        if (code !== undefined) {
            currency = this.currency (code);
            request['currency'] = currency['id'];
        }
        if (limit !== undefined) {
            request['pageSize'] = limit;
        }
        const response = await this.privateGetGetWithdrawRecord (this.extend (request, params));
        //
        //     {
        //         "code": 1000,
        //         "message": {
        //             "des": "success",
        //             "isSuc": true,
        //             "datas": {
        //                 "list": [
        //                     {
        //                         "amount": 0.01,
        //                         "fees": 0.001,
        //                         "id": 2016042556231,
        //                         "manageTime": 1461579340000,
        //                         "status": 3,
        //                         "submitTime": 1461579288000,
        //                         "toAddress": "14fxEPirL9fyfw1i9EF439Pq6gQ5xijUmp",
        //                     },
        //                 ],
        //                 "pageIndex": 1,
        //                 "pageSize": 10,
        //                 "totalCount": 4,
        //                 "totalPage": 1
        //             }
        //         }
        //     }
        //
        const message = this.safeValue (response, 'message', {});
        const datas = this.safeValue (message, 'datas', {});
        const withdrawals = this.safeValue (datas, 'list', []);
        return this.parseTransactions (withdrawals, currency, since, limit);
    }

    async fetchDeposits (code = undefined, since = undefined, limit = undefined, params = {}) {
        await this.loadMarkets ();
        const request = {
            // 'currency': currency['id'],
            // 'pageIndex': 1,
            // 'pageSize': limit,
        };
        let currency = undefined;
        if (code !== undefined) {
            currency = this.currency (code);
            request['currency'] = currency['id'];
        }
        if (limit !== undefined) {
            request['pageSize'] = limit;
        }
        const response = await this.privateGetGetChargeRecord (this.extend (request, params));
        //
        //     {
        //         "code": 1000,
        //         "message": {
        //             "des": "success",
        //             "isSuc": true,
        //             "datas": {
        //                 "list": [
        //                     {
        //                         "address": "1FKN1DZqCm8HaTujDioRL2Aezdh7Qj7xxx",
        //                         "amount": "1.00000000",
        //                         "confirmTimes": 1,
        //                         "currency": "BTC",
        //                         "description": "Successfully Confirm",
        //                         "hash": "7ce842de187c379abafadd64a5fe66c5c61c8a21fb04edff9532234a1dae6xxx",
        //                         "id": 558,
        //                         "itransfer": 1,
        //                         "status": 2,
        //                         "submit_time": "2016-12-07 18:51:57",
        //                     },
        //                 ],
        //                 "pageIndex": 1,
        //                 "pageSize": 10,
        //                 "total": 8
        //             }
        //         }
        //     }
        //
        const message = this.safeValue (response, 'message', {});
        const datas = this.safeValue (message, 'datas', {});
        const deposits = this.safeValue (datas, 'list', []);
        return this.parseTransactions (deposits, currency, since, limit);
    }

    nonce () {
        return this.milliseconds ();
    }

    sign (path, api = 'public', method = 'GET', params = {}, headers = undefined, body = undefined) {
        let url = this.urls['api'][api];
        if (api === 'public') {
            url += '/' + this.version + '/' + path;
            if (Object.keys (params).length) {
                url += '?' + this.urlencode (params);
            }
        } else if (api === 'trade') {
            url += '/' + path;
            if (Object.keys (params).length) {
                url += '?' + this.urlencode (params);
            }
        } else {
            let query = this.keysort (this.extend ({
                'method': path,
                'accesskey': this.apiKey,
            }, params));
            const nonce = this.nonce ();
            query = this.keysort (query);
            const auth = this.rawencode (query);
            const secret = this.hash (this.encode (this.secret), 'sha1');
            const signature = this.hmac (this.encode (auth), this.encode (secret), 'md5');
            const suffix = 'sign=' + signature + '&reqTime=' + nonce.toString ();
            url += '/' + path + '?' + auth + '&' + suffix;
        }
        return { 'url': url, 'method': method, 'body': body, 'headers': headers };
    }

    handleErrors (httpCode, reason, url, method, headers, body, response, requestHeaders, requestBody) {
        if (response === undefined) {
            return; // fallback to default error handler
        }
        if (body[0] === '{') {
            const feedback = this.id + ' ' + body;
            this.throwBroadlyMatchedException (this.exceptions['broad'], body, feedback);
            if ('code' in response) {
                const code = this.safeString (response, 'code');
                this.throwExactlyMatchedException (this.exceptions['exact'], code, feedback);
                if (code !== '1000') {
                    throw new ExchangeError (feedback);
                }
            }
            // special case for {"result":false,"message":"服务端忙碌"} (a "Busy Server" reply)
            const result = this.safeValue (response, 'result');
            if (result !== undefined) {
                if (!result) {
                    const message = this.safeString (response, 'message');
                    if (message === '服务端忙碌') {
                        throw new ExchangeNotAvailable (feedback);
                    } else {
                        throw new ExchangeError (feedback);
                    }
                }
            }
        }
    }
};<|MERGE_RESOLUTION|>--- conflicted
+++ resolved
@@ -288,17 +288,14 @@
                 'linear': undefined,
                 'inverse': undefined,
                 'contractSize': undefined,
-<<<<<<< HEAD
-=======
                 'maintenanceMarginRate': undefined,
->>>>>>> 2d7aacf2
                 'expiry': undefined,
                 'expiryDatetime': undefined,
                 'strike': undefined,
                 'optionType': undefined,
                 'precision': {
+                    'amount': parseInt (amountPrecisionString),
                     'price': parseInt (pricePrecisionString),
-                    'amount': parseInt (amountPrecisionString),
                 },
                 'limits': {
                     'leverage': {
