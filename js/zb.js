'use strict';

//  ---------------------------------------------------------------------------

const Exchange = require ('./base/Exchange');
const { BadRequest, BadSymbol, ExchangeError, ArgumentsRequired, AuthenticationError, InsufficientFunds, NotSupported, OrderNotFound, ExchangeNotAvailable, RateLimitExceeded, PermissionDenied, InvalidOrder, InvalidAddress, OnMaintenance, RequestTimeout, AccountSuspended, NetworkError, DDoSProtection, DuplicateOrderId, BadResponse } = require ('./base/errors');
const Precise = require ('./base/Precise');

//  ---------------------------------------------------------------------------

module.exports = class zb extends Exchange {
    describe () {
        return this.deepExtend (super.describe (), {
            'id': 'zb',
            'name': 'ZB',
            'countries': [ 'CN' ],
            'rateLimit': 100,
            'version': 'v1',
            'certified': true,
            'pro': true,
            'has': {
                'CORS': undefined,
                'spot': true,
                'margin': true,
                'swap': true,
                'future': undefined,
                'option': undefined,
                'addMargin': true,
                'cancelAllOrders': true,
                'cancelOrder': true,
                'createMarketOrder': undefined,
                'createOrder': true,
                'createReduceOnlyOrder': false,
                'fetchBalance': true,
                'fetchBorrowRate': true,
<<<<<<< HEAD
                'fetchBorrowRateHistory': false,
                'fetchBorrowRateHistories': false,
=======
                'fetchBorrowRateHistories': false,
                'fetchBorrowRateHistory': false,
                'fetchBorrowRates': true,
>>>>>>> c16876fb
                'fetchClosedOrders': true,
                'fetchCurrencies': true,
                'fetchDepositAddress': true,
                'fetchDepositAddresses': true,
                'fetchDeposits': true,
                'fetchFundingHistory': false,
                'fetchFundingRate': true,
                'fetchFundingRateHistory': true,
                'fetchFundingRates': true,
                'fetchLedger': true,
                'fetchLeverage': false,
                'fetchLeverageTiers': false,
                'fetchMarketLeverageTiers': false,
                'fetchMarkets': true,
                'fetchOHLCV': true,
                'fetchOpenOrders': true,
                'fetchOrder': true,
                'fetchOrderBook': true,
                'fetchOrders': true,
                'fetchPosition': true,
                'fetchPositions': true,
                'fetchPositionsRisk': false,
                'fetchPremiumIndexOHLCV': false,
                'fetchTicker': true,
                'fetchTickers': true,
                'fetchTrades': true,
                'fetchWithdrawals': true,
                'reduceMargin': true,
                'setLeverage': true,
                'setMarginMode': false,
                'setPositionMode': false,
                'transfer': true,
                'withdraw': true,
            },
            'timeframes': {
                '1m': '1m',
                '3m': '3m',
                '5m': '5m',
                '15m': '15m',
                '30m': '30m',
                '1h': '1h',
                '2h': '2h',
                '4h': '4h',
                '6h': '6h',
                '12h': '12h',
                '1d': '1d',
                '3d': '3d',
                '5d': '5d',
                '1w': '1w',
            },
            'exceptions': {
                'ws': {
                    // '1000': ExchangeError, // The call is successful.
                    '1001': ExchangeError, // General error prompt
                    '1002': ExchangeError, // Internal Error
                    '1003': AuthenticationError, // Fail to verify
                    '1004': AuthenticationError, // The transaction password is locked
                    '1005': AuthenticationError, // Wrong transaction password, please check it and re-enter。
                    '1006': PermissionDenied, // Real-name authentication is pending approval or unapproved
                    '1007': ExchangeError, // Channel does not exist
                    '1009': OnMaintenance, // This interface is under maintenance
                    '1010': ExchangeNotAvailable, // Not available now
                    '1012': PermissionDenied, // Insufficient permissions
                    '1013': ExchangeError, // Cannot trade, please contact email: support@zb.cn for support.
                    '1014': ExchangeError, // Cannot sell during the pre-sale period
                    '2001': InsufficientFunds, // Insufficient CNY account balance
                    '2002': InsufficientFunds, // Insufficient BTC account balance
                    '2003': InsufficientFunds, // Insufficient LTC account balance
                    '2005': InsufficientFunds, // Insufficient ETH account balance
                    '2006': InsufficientFunds, // ETCInsufficient account balance
                    '2007': InsufficientFunds, // BTSInsufficient account balance
                    '2008': InsufficientFunds, // EOSInsufficient account balance
                    '2009': InsufficientFunds, // BCCInsufficient account balance
                    '3001': OrderNotFound, // Order not found or is completed
                    '3002': InvalidOrder, // Invalid amount
                    '3003': InvalidOrder, // Invalid quantity
                    '3004': AuthenticationError, // User does not exist
                    '3005': BadRequest, // Invalid parameter
                    '3006': PermissionDenied, // Invalid IP or not consistent with the bound IP
                    '3007': RequestTimeout, // The request time has expired
                    '3008': ExchangeError, // Transaction not found
                    '3009': InvalidOrder, // The price exceeds the limit
                    '3010': PermissionDenied, // It fails to place an order, due to you have set up to prohibit trading of this market.
                    '3011': InvalidOrder, // The entrusted price is abnormal, please modify it and place order again
                    '3012': InvalidOrder, // Duplicate custom customerOrderId
                    '4001': AccountSuspended, // APIThe interface is locked for one hour
                    '4002': RateLimitExceeded, // Request too frequently
                },
                'exact': {
                    // '1000': 'Successful operation',
                    '10001': ExchangeError, // Operation failed
                    '10002': PermissionDenied, // Operation is forbidden
                    '10003': BadResponse, // Data existed
                    '10004': BadResponse, // Date not exist
                    '10005': PermissionDenied, // Forbidden to access the interface
                    '10006': BadRequest, // Currency invalid or expired
                    '10007': ExchangeError, // {0}
                    '10008': ExchangeError, // Operation failed: {0}
                    '10009': ExchangeError, // URL error
                    '1001': ExchangeError, // 'General error message',
                    '10010': AuthenticationError, // API KEY not exist
                    '10011': AuthenticationError, // API KEY CLOSED
                    '10012': AccountSuspended, // User API has been frozen, please contact customer service for processing
                    '10013': AuthenticationError, // API verification failed
                    '10014': AuthenticationError, // Invalid signature(1001)
                    '10015': AuthenticationError, // Invalid signature(1002)
                    '10016': AuthenticationError, // Invalid ip
                    '10017': PermissionDenied, // Permission denied
                    '10018': AccountSuspended, // User has been frozen, please contact customer service
                    '10019': RequestTimeout, // Request time has expired
                    '1002': ExchangeError, // 'Internal error',
                    '10020': BadRequest, // {0}Parameter cannot be empty
                    '10021': BadRequest, // {0}Invalid parameter
                    '10022': BadRequest, // Request method error
                    '10023': RateLimitExceeded, // Request frequency is too fast, exceeding the limit allowed by the interface
                    '10024': AuthenticationError, // Login failed
                    '10025': ExchangeError, // Non-personal operation
                    '10026': NetworkError, // Failed to request interface, please try again
                    '10027': RequestTimeout, // Timed out, please try again later
                    '10028': ExchangeNotAvailable, // System busy, please try again later
                    '10029': DDoSProtection, // Frequent operation, please try again later
                    '1003': AuthenticationError, // 'Verification does not pass',
                    '10030': BadRequest, // Currency already exist
                    '10031': BadRequest, // Currency does not exist
                    '10032': BadRequest, // Market existed
                    '10033': BadRequest, // Market not exist
                    '10034': BadRequest, // Currency error
                    '10035': BadRequest, // Market not open
                    '10036': BadRequest, // Ineffective market type
                    '10037': ArgumentsRequired, // User id cannot be empty
                    '10038': BadRequest, // Market id cannot be empty
                    '10039': BadResponse, // Failed to get mark price
                    '1004': AuthenticationError, // 'Funding security password lock',
                    '10040': BadResponse, // Failed to obtain the opening margin configuration
                    '10041': BadResponse, // Failed to obtain maintenance margin allocation
                    '10042': ExchangeError, // Avg. price error
                    '10043': ExchangeError, // Abnormal acquisition of liquidation price
                    '10044': ExchangeError, // Unrealized profit and loss acquisition exception
                    '10045': ExchangeError, // jdbcData source acquisition failed
                    '10046': ExchangeError, // Invalid position opening direction
                    '10047': ExchangeError, // The maximum position allowed by the current leverage multiple has been exceeded
                    '10048': ExchangeError, // The maximum allowable order quantity has been exceeded
                    '10049': NetworkError, // Failed to get the latest price
                    '1005': AuthenticationError, // 'Funds security password is incorrect, please confirm and re-enter.',
                    '1006': AuthenticationError, // 'Real-name certification pending approval or audit does not pass',
                    '1009': ExchangeNotAvailable, // 'This interface is under maintenance',
                    '1010': ExchangeNotAvailable, // Not available now
                    '10100': OnMaintenance, // Sorry! System maintenance, stop operation
                    '1012': PermissionDenied, // Insufficient permissions
                    '1013': ExchangeError, // Cannot trade, please contact email: support@zb.cn for support.
                    '1014': ExchangeError, // Cannot sell during the pre-sale period
                    '11000': ExchangeError, // Funding change failed
                    '11001': ExchangeError, // Position change failed
                    '110011': ExchangeError, // Exceeds the maximum leverage allowed by the position
                    '11002': ExchangeError, // Funding not exist
                    '11003': ExchangeError, // Freeze records not exist
                    '11004': InsufficientFunds, // Insufficient frozen funds
                    '11005': InvalidOrder, // Insufficient positions
                    '11006': InsufficientFunds, // Insufficient frozen positions
                    '11007': OrderNotFound, // Position not exist
                    '11008': ExchangeError, // The contract have positions, cannot be modified
                    '11009': ExchangeError, // Failed to query data
                    '110110': ExchangeError, // Exceed the market's maximum leverage
                    '11012': InsufficientFunds, // Insufficient margin
                    '11013': ExchangeError, // Exceeding accuracy limit
                    '11014': ExchangeError, // Invalid bill type
                    '11015': AuthenticationError, // Failed to add default account
                    '11016': AuthenticationError, // Account not exist
                    '11017': ExchangeError, // Funds are not frozen or unfrozen
                    '11018': InsufficientFunds, // Insufficient funds
                    '11019': ExchangeError, // Bill does not exist
                    '11021': InsufficientFunds, // Inconsistent currency for funds transfer
                    '11023': ExchangeError, // Same transaction currency
                    '11030': PermissionDenied, // Position is locked, the operation is prohibited
                    '11031': ExchangeError, // The number of bill changes is zero
                    '11032': ExchangeError, // The same request is being processed, please do not submit it repeatedly
                    '11033': ArgumentsRequired, // Position configuration data is empty
                    '11034': ExchangeError, // Funding fee is being settled, please do not operate
                    '12000': InvalidOrder, // Invalid order price
                    '12001': InvalidOrder, // Invalid order amount
                    '12002': InvalidOrder, // Invalid order type
                    '12003': InvalidOrder, // Invalid price accuracy
                    '12004': InvalidOrder, // Invalid quantity precision
                    '12005': InvalidOrder, // order value less than the minimum or greater than the maximum
                    '12006': InvalidOrder, // Customize's order number format is wrong
                    '12007': InvalidOrder, // Direction error
                    '12008': InvalidOrder, // Order type error
                    '12009': InvalidOrder, // Commission type error
                    '12010': InvalidOrder, // Failed to place the order, the loss of the order placed at this price will exceed margin
                    '12011': InvalidOrder, // it's not a buz order
                    '12012': OrderNotFound, // order not exist
                    '12013': InvalidOrder, // Order user does not match
                    '12014': InvalidOrder, // Order is still in transaction
                    '12015': InvalidOrder, // Order preprocessing failed
                    '12016': InvalidOrder, // Order cannot be canceled
                    '12017': InvalidOrder, // Transaction Record not exist
                    '12018': InvalidOrder, // Order failed
                    '12019': ArgumentsRequired, // extend parameter cannot be empty
                    '12020': ExchangeError, // extend Parameter error
                    '12021': InvalidOrder, // The order price is not within the price limit rules!
                    '12022': InvalidOrder, // Stop placing an order while the system is calculating the fund fee
                    '12023': OrderNotFound, // There are no positions to close
                    '12024': InvalidOrder, // Orders are prohibited, stay tuned!
                    '12025': InvalidOrder, // Order cancellation is prohibited, so stay tuned!
                    '12026': DuplicateOrderId, // Order failed， customize order number exists
                    '12027': ExchangeNotAvailable, // System busy, please try again later
                    '12028': InvalidOrder, // The market has banned trading
                    '12029': InvalidOrder, // Forbidden place order, stay tuned
                    '12201': InvalidOrder, // Delegation strategy does not exist or the status has changed
                    '12202': InvalidOrder, // Delegation strategy has been changed, cannot be canceled
                    '12203': InvalidOrder, // Wrong order type
                    '12204': InvalidOrder, // Invalid trigger price
                    '12205': InvalidOrder, // The trigger price must be greater than the market’s selling price or lower than the buying price.
                    '12206': InvalidOrder, // Direction and order type do not match
                    '12207': RateLimitExceeded, // Submission failed, exceeding the allowed limit
                    '13001': AuthenticationError, // User not exist
                    '13002': PermissionDenied, // User did not activate futures
                    // '13003': AuthenticationError, // User is locked
                    '13003': InvalidOrder, // Margin gear is not continuous
                    '13004': InvalidOrder, // The margin quick calculation amount is less than 0
                    '13005': RateLimitExceeded, // You have exceeded the number of exports that day
                    '13006': ExchangeError, // No markets are bookmarked
                    '13007': ExchangeError, // Market not favorited
                    '13008': ExchangeError, // Not in any market user whitelist
                    '13009': ExchangeError, // Not in the whitelist of users in this market
                    '14000': ExchangeError, // {0}not support
                    '14001': AuthenticationError, // Already logged in, no need to log in multiple times
                    '14002': AuthenticationError, // Not logged in yet, please log in before subscribing
                    '14003': ExchangeError, // This is a channel for one-time queries, no need to unsubscribe
                    '14100': ExchangeError, // Accuracy does not support
                    '14101': RateLimitExceeded, // Request exceeded frequency limit
                    '14200': ArgumentsRequired, // id empty
                    '14300': ExchangeError, // activity not exist
                    '14301': ExchangeError, // The event has been opened and cannot be admitted
                    '14302': ExchangeError, // The purchase time has passed and cannot be admitted
                    '14303': ExchangeError, // Not yet open for the purchase
                    '14305': ExchangeError, // Cannot enter, the maximum number of returns has been exceeded
                    '14306': ExchangeError, // Cannot repeat admission
                    '14307': InvalidOrder, // Unable to cancel, status has been changed
                    '14308': InvalidOrder, // Unable to cancel, the amount does not match
                    '14309': ExchangeError, // Activity has not started
                    '14310': NotSupported, // Activity is over
                    '14311': NotSupported, // The activity does not support orders placed in this market
                    '14312': ExchangeError, // You have not participated in this activity
                    '14313': PermissionDenied, // Sorry! The purchase failed, the maximum number of participants has been reached
                    '14314': ExchangeError, // Active period id error
                    '2001': InsufficientFunds, // 'Insufficient CNY Balance',
                    '2002': InsufficientFunds, // 'Insufficient BTC Balance',
                    '2003': InsufficientFunds, // 'Insufficient LTC Balance',
                    '2005': InsufficientFunds, // 'Insufficient ETH Balance',
                    '2006': InsufficientFunds, // 'Insufficient ETC Balance',
                    '2007': InsufficientFunds, // 'Insufficient BTS Balance',
                    '2008': InsufficientFunds, // EOSInsufficient account balance
                    '2009': InsufficientFunds, // 'Account balance is not enough',
                    '3001': OrderNotFound, // 'Pending orders not found',
                    '3002': InvalidOrder, // 'Invalid price',
                    '3003': InvalidOrder, // 'Invalid amount',
                    '3004': AuthenticationError, // 'User does not exist',
                    '3005': BadRequest, // 'Invalid parameter',
                    '3006': AuthenticationError, // 'Invalid IP or inconsistent with the bound IP',
                    '3007': AuthenticationError, // 'The request time has expired',
                    '3008': OrderNotFound, // 'Transaction records not found',
                    '3009': InvalidOrder, // 'The price exceeds the limit',
                    '3010': PermissionDenied, // It fails to place an order, due to you have set up to prohibit trading of this market.
                    '3011': InvalidOrder, // 'The entrusted price is abnormal, please modify it and place order again',
                    '3012': InvalidOrder, // Duplicate custom customerOrderId
                    '4001': ExchangeNotAvailable, // 'API interface is locked or not enabled',
                    '4002': RateLimitExceeded, // 'Request too often',
                    '9999': ExchangeError, // Unknown error
                },
                'broad': {
                    '提币地址有误, 请先添加提币地址。': InvalidAddress, // {"code":1001,"message":"提币地址有误，请先添加提币地址。"}
                    '资金不足,无法划账': InsufficientFunds, // {"code":1001,"message":"资金不足,无法划账"}
                    '响应超时': RequestTimeout, // {"code":1001,"message":"响应超时"}
                },
            },
            'urls': {
                'logo': 'https://user-images.githubusercontent.com/1294454/32859187-cd5214f0-ca5e-11e7-967d-96568e2e2bd1.jpg',
                'api': {
                    'spot': {
                        'v1': {
                            'public': 'https://api.zb.work/data',
                            'private': 'https://trade.zb.work/api',
                        },
                    },
                    'contract': {
                        'v1': {
                            'public': 'https://fapi.zb.com/api/public',
                        },
                        'v2': {
                            'public': 'https://fapi.zb.com/Server/api',
                            'private': 'https://fapi.zb.com/Server/api',
                        },
                    },
                },
                'www': 'https://www.zb.com',
                'doc': 'https://www.zb.com/i/developer',
                'fees': 'https://www.zb.com/i/rate',
                'referral': {
                    'url': 'https://www.zbex.club/en/register?ref=4301lera',
                    'discount': 0.16,
                },
            },
            'api': {
                'spot': {
                    'v1': {
                        'public': {
                            'get': [
                                'markets',
                                'ticker',
                                'allTicker',
                                'depth',
                                'trades',
                                'kline',
                                'getGroupMarkets',
                                'getFeeInfo',
                            ],
                        },
                        'private': {
                            'get': [
                                // spot API
                                'order',
                                'orderMoreV2',
                                'cancelOrder',
                                'getOrder',
                                'getOrders',
                                'getOrdersNew',
                                'getOrdersIgnoreTradeType',
                                'getUnfinishedOrdersIgnoreTradeType',
                                'getFinishedAndPartialOrders',
                                'getAccountInfo',
                                'getUserAddress',
                                'getPayinAddress',
                                'getWithdrawAddress',
                                'getWithdrawRecord',
                                'getChargeRecord',
                                'getCnyWithdrawRecord',
                                'getCnyChargeRecord',
                                'withdraw',
                                // sub accounts
                                'addSubUser',
                                'getSubUserList',
                                'doTransferFunds',
                                'createSubUserKey', // removed on 2021-03-16 according to the update log in the API doc
                                // leverage API
                                'getLeverAssetsInfo',
                                'getLeverBills',
                                'transferInLever',
                                'transferOutLever',
                                'loan',
                                'cancelLoan',
                                'getLoans',
                                'getLoanRecords',
                                'borrow',
                                'autoBorrow',
                                'repay',
                                'doAllRepay',
                                'getRepayments',
                                'getFinanceRecords',
                                'changeInvestMark',
                                'changeLoop',
                                // cross API
                                'getCrossAssets',
                                'getCrossBills',
                                'transferInCross',
                                'transferOutCross',
                                'doCrossLoan',
                                'doCrossRepay',
                                'getCrossRepayRecords',
                            ],
                        },
                    },
                },
                'contract': {
                    'v1': {
                        'public': {
                            'get': [
                                'depth',
                                'fundingRate',
                                'indexKline',
                                'indexPrice',
                                'kline',
                                'markKline',
                                'markPrice',
                                'ticker',
                                'trade',
                            ],
                        },
                    },
                    'v2': {
                        'public': {
                            'get': [
                                'allForceOrders',
                                'config/marketList',
                                'topLongShortAccountRatio',
                                'topLongShortPositionRatio',
                                'fundingRate',
                                'premiumIndex',
                            ],
                        },
                        'private': {
                            'get': [
                                'Fund/balance',
                                'Fund/getAccount',
                                'Fund/getBill',
                                'Fund/getBillTypeList',
                                'Fund/marginHistory',
                                'Positions/getPositions',
                                'Positions/getNominalValue',
                                'Positions/marginInfo',
                                'setting/get',
                                'trade/getAllOrders',
                                'trade/getOrder',
                                'trade/getOrderAlgos',
                                'trade/getTradeList',
                                'trade/getUndoneOrders',
                                'trade/tradeHistory',
                            ],
                            'post': [
                                'activity/buyTicket',
                                'Fund/transferFund',
                                'Positions/setMarginCoins',
                                'Positions/updateAppendUSDValue',
                                'Positions/updateMargin',
                                'setting/setLeverage',
                                'trade/batchOrder',
                                'trade/batchCancelOrder',
                                'trade/cancelAlgos',
                                'trade/cancelAllOrders',
                                'trade/cancelOrder',
                                'trade/order',
                                'trade/orderAlgo',
                                'trade/updateOrderAlgo',
                            ],
                        },
                    },
                },
            },
            'fees': {
                'funding': {
                    'withdraw': {},
                },
                'trading': {
                    'maker': 0.2 / 100,
                    'taker': 0.2 / 100,
                },
            },
            'commonCurrencies': {
                'ANG': 'Anagram',
                'ENT': 'ENTCash',
                'BCHABC': 'BCHABC', // conflict with BCH / BCHA
                'BCHSV': 'BCHSV', // conflict with BCH / BSV
            },
            'options': {
                'timeframes': {
                    'spot': {
                        '1m': '1min',
                        '3m': '3min',
                        '5m': '5min',
                        '15m': '15min',
                        '30m': '30min',
                        '1h': '1hour',
                        '2h': '2hour',
                        '4h': '4hour',
                        '6h': '6hour',
                        '12h': '12hour',
                        '1d': '1day',
                        '3d': '3day',
                        '1w': '1week',
                    },
                    'swap': {
                        '1m': '1M',
                        '5m': '5M',
                        '15m': '15M',
                        '30m': '30M',
                        '1h': '1H',
                        '6h': '6H',
                        '1d': '1D',
                        '5d': '5D',
                    },
                },
            },
        });
    }

    async fetchMarkets (params = {}) {
        const markets = await this.spotV1PublicGetMarkets (params);
        //
        //     {
        //         "zb_qc":{
        //             "amountScale":2,
        //             "minAmount":0.01,
        //             "minSize":5,
        //             "priceScale":4,
        //         },
        //     }
        //
        const contracts = await this.contractV2PublicGetConfigMarketList (params);
        //
        //     {
        //         BTC_USDT: {
        //             symbol: 'BTC_USDT',
        //             buyerCurrencyId: '6',
        //             contractType: '1',
        //             defaultMarginMode: '1',
        //             marketType: '2',
        //             historyDBName: 'trade_history_readonly.dbc',
        //             defaultLeverage: '20',
        //             id: '100',
        //             canCancelOrder: true,
        //             area: '1',
        //             mixMarginCoinName: 'usdt',
        //             fundingRateRatio: '0.25',
        //             marginCurrencyName: 'usdt',
        //             minTradeMoney: '0.0001',
        //             enableTime: '1638954000000',
        //             maxTradeMoney: '10000000',
        //             canTrade: true,
        //             maxLeverage: '125',
        //             defaultPositionsMode: '2',
        //             onlyWhitelistVisible: false,
        //             riskWarnRatio: '0.8',
        //             marginDecimal: '8',
        //             spot: false,
        //             status: '1',
        //             amountDecimal: '3',
        //             leverage: false,
        //             minAmount: '0.001',
        //             canOrder: true,
        //             duration: '1',
        //             feeDecimal: '8',
        //             sellerCurrencyId: '1',
        //             maxAmount: '1000',
        //             canOpenPosition: true,
        //             isSupportMixMargin: false,
        //             markPriceLimitRate: '0.05',
        //             marginCurrencyId: '6',
        //             stopFundingFee: false,
        //             priceDecimal: '2',
        //             lightenUpFeeRate: '0',
        //             futures: true,
        //             sellerCurrencyName: 'btc',
        //             marketPriceLimitRate: '0.05',
        //             canRebate: true,
        //             marketName: 'BTC_USDT',
        //             depth: [ 0.01, 0.1, 1 ],
        //             createTime: '1607590430094',
        //             mixMarginCoinIds: [ 6 ],
        //             buyerCurrencyName: 'usdt',
        //             stopService: false
        //         },
        //     }
        //
        const contractsData = this.safeValue (contracts, 'data', []);
        const contractsById = this.indexBy (contractsData, 'marketName');
        const dataById = this.deepExtend (contractsById, markets);
        const keys = Object.keys (dataById);
        const result = [];
        for (let i = 0; i < keys.length; i++) {
            const id = keys[i];
            const market = dataById[id];
            const [ baseId, quoteId ] = id.split ('_');
            const base = this.safeCurrencyCode (baseId);
            const quote = this.safeCurrencyCode (quoteId);
            const settleId = this.safeValue (market, 'marginCurrencyName');
            const settle = this.safeCurrencyCode (settleId);
            const spot = settle === undefined;
            const swap = this.safeValue (market, 'futures', false);
            const linear = swap ? true : undefined;
            let active = true;
            let symbol = base + '/' + quote;
            const amountPrecisionString = this.safeString2 (market, 'amountScale', 'amountDecimal');
            const pricePrecisionString = this.safeString2 (market, 'priceScale', 'priceDecimal');
            if (swap) {
                const status = this.safeString (market, 'status');
                active = (status === '1');
                symbol = base + '/' + quote + ':' + settle;
            }
            result.push ({
                'id': id,
                'symbol': symbol,
                'base': base,
                'quote': quote,
                'settle': settle,
                'baseId': baseId,
                'quoteId': quoteId,
                'settleId': settleId,
                'type': swap ? 'swap' : 'spot',
                'spot': spot,
                'margin': false,
                'swap': swap,
                'future': false,
                'option': false,
                'active': active,
                'contract': swap,
                'linear': linear,
                'inverse': swap ? !linear : undefined,
                'contractSize': undefined,
                'expiry': undefined,
                'expiryDatetime': undefined,
                'strike': undefined,
                'optionType': undefined,
                'precision': {
                    'amount': parseInt (amountPrecisionString),
                    'price': parseInt (pricePrecisionString),
                },
                'limits': {
                    'leverage': {
                        'min': undefined,
                        'max': this.safeNumber (market, 'maxLeverage'),
                    },
                    'amount': {
                        'min': this.safeNumber (market, 'minAmount'),
                        'max': this.safeNumber (market, 'maxAmount'),
                    },
                    'price': {
                        'min': undefined,
                        'max': undefined,
                    },
                    'cost': {
                        'min': this.safeNumber2 (market, 'minSize', 'minTradeMoney'),
                        'max': this.safeNumber (market, 'maxTradeMoney'),
                    },
                },
                'info': market,
            });
        }
        return result;
    }

    async fetchCurrencies (params = {}) {
        const response = await this.spotV1PublicGetGetFeeInfo (params);
        //
        //     {
        //         "code":1000,
        //         "message":"success",
        //         "result":{
        //             "USDT":[
        //                 {
        //                     "chainName":"TRC20",
        //                     "canWithdraw":true,
        //                     "fee":1.0,
        //                     "mainChainName":"TRX",
        //                     "canDeposit":true
        //                 },
        //                 {
        //                     "chainName":"OMNI",
        //                     "canWithdraw":true,
        //                     "fee":5.0,
        //                     "mainChainName":"BTC",
        //                     "canDeposit":true
        //                 },
        //                 {
        //                     "chainName":"ERC20",
        //                     "canWithdraw":true,
        //                     "fee":15.0,
        //                     "mainChainName":"ETH",
        //                     "canDeposit":true
        //                 }
        //             ],
        //         }
        //     }
        //
        const currencies = this.safeValue (response, 'result', {});
        const ids = Object.keys (currencies);
        const result = {};
        for (let i = 0; i < ids.length; i++) {
            const id = ids[i];
            const currency = currencies[id];
            const code = this.safeCurrencyCode (id);
            const precision = undefined;
            let isWithdrawEnabled = true;
            let isDepositEnabled = true;
            const fees = {};
            for (let j = 0; j < currency.length; j++) {
                const networkItem = currency[j];
                const network = this.safeString (networkItem, 'chainName');
                // const name = this.safeString (networkItem, 'name');
                const withdrawFee = this.safeNumber (networkItem, 'fee');
                const depositEnable = this.safeValue (networkItem, 'canDeposit');
                const withdrawEnable = this.safeValue (networkItem, 'canWithdraw');
                isDepositEnabled = isDepositEnabled || depositEnable;
                isWithdrawEnabled = isWithdrawEnabled || withdrawEnable;
                fees[network] = withdrawFee;
            }
            const active = (isWithdrawEnabled && isDepositEnabled);
            result[code] = {
                'id': id,
                'name': undefined,
                'code': code,
                'precision': precision,
                'info': currency,
                'active': active,
                'deposit': isDepositEnabled,
                'withdraw': isWithdrawEnabled,
                'fee': undefined,
                'fees': fees,
                'limits': this.limits,
            };
        }
        return result;
    }

    parseBalance (response) {
        const balances = this.safeValue (response['result'], 'coins');
        const result = {
            'info': response,
        };
        for (let i = 0; i < balances.length; i++) {
            const balance = balances[i];
            //     {        enName: "BTC",
            //               freez: "0.00000000",
            //         unitDecimal:  8, // always 8
            //              cnName: "BTC",
            //       isCanRecharge:  true, // TODO: should use this
            //             unitTag: "฿",
            //       isCanWithdraw:  true,  // TODO: should use this
            //           available: "0.00000000",
            //                 key: "btc"         }
            const account = this.account ();
            const currencyId = this.safeString (balance, 'key');
            const code = this.safeCurrencyCode (currencyId);
            account['free'] = this.safeString (balance, 'available');
            account['used'] = this.safeString (balance, 'freez');
            result[code] = account;
        }
        return this.safeBalance (result);
    }

    parseSwapBalance (response) {
        const result = {
            'info': response,
        };
        const data = this.safeValue (response, 'data', {});
        for (let i = 0; i < data.length; i++) {
            const balance = data[i];
            //
            //     {
            //         "userId": "6896693805014120448",
            //         "currencyId": "6",
            //         "currencyName": "usdt",
            //         "amount": "30.56585118",
            //         "freezeAmount": "0",
            //         "contractType": 1,
            //         "id": "6899113714763638819",
            //         "createTime": "1644876888934",
            //         "modifyTime": "1645787446037",
            //         "accountBalance": "30.56585118",
            //         "allMargin": "0",
            //         "allowTransferOutAmount": "30.56585118"
            //     },
            //
            const code = this.safeCurrencyCode (this.safeString (balance, 'currencyName'));
            const account = this.account ();
            account['total'] = this.safeString (balance, 'accountBalance');
            account['free'] = this.safeString (balance, 'allowTransferOutAmount');
            account['used'] = this.safeString (balance, 'freezeAmount');
            result[code] = account;
        }
        return this.safeBalance (result);
    }

    parseMarginBalance (response, marginType) {
        const result = {
            'info': response,
        };
        let levers = undefined;
        if (marginType === 'isolated') {
            const message = this.safeValue (response, 'message', {});
            const data = this.safeValue (message, 'datas', {});
            levers = this.safeValue (data, 'levers', []);
        } else {
            const crossResponse = this.safeValue (response, 'result', {});
            levers = this.safeValue (crossResponse, 'list', []);
        }
        for (let i = 0; i < levers.length; i++) {
            const balance = levers[i];
            //
            // Isolated Margin
            //
            //     {
            //         "cNetUSD": "0.00",
            //         "repayLeverShow": "-",
            //         "cCanLoanIn": "0.002115400000000",
            //         "fNetCNY": "147.76081161",
            //         "fLoanIn": "0.00",
            //         "repayLevel": 0,
            //         "level": 1,
            //         "netConvertCNY": "147.760811613032",
            //         "cFreeze": "0.00",
            //         "cUnitTag": "BTC",
            //         "version": 1646783178609,
            //         "cAvailableUSD": "0.00",
            //         "cNetCNY": "0.00",
            //         "riskRate": "-",
            //         "fAvailableUSD": "20.49273433",
            //         "fNetUSD": "20.49273432",
            //         "cShowName": "BTC",
            //         "leverMultiple": "5.00",
            //         "couldTransferOutFiat": "20.49273433",
            //         "noticeLine": "1.13",
            //         "fFreeze": "0.00",
            //         "cUnitDecimal": 8,
            //         "fCanLoanIn": "81.970937320000000",
            //         "cAvailable": "0.00",
            //         "repayLock": false,
            //         "status": 1,
            //         "forbidType": 0,
            //         "totalConvertCNY": "147.760811613032",
            //         "cAvailableCNY": "0.00",
            //         "unwindPrice": "0.00",
            //         "fOverdraft": "0.00",
            //         "fShowName": "USDT",
            //         "statusShow": "%E6%AD%A3%E5%B8%B8",
            //         "cOverdraft": "0.00",
            //         "netConvertUSD": "20.49273433",
            //         "cNetBtc": "0.00",
            //         "loanInConvertCNY": "0.00",
            //         "fAvailableCNY": "147.760811613032",
            //         "key": "btcusdt",
            //         "fNetBtc": "0.0005291",
            //         "fUnitDecimal": 8,
            //         "loanInConvertUSD": "0.00",
            //         "showName": "BTC/USDT",
            //         "startLine": "1.25",
            //         "totalConvertUSD": "20.49273433",
            //         "couldTransferOutCoin": "0.00",
            //         "cEnName": "BTC",
            //         "leverMultipleInterest": "3.00",
            //         "fAvailable": "20.49273433",
            //         "fEnName": "USDT",
            //         "forceRepayLine": "1.08",
            //         "cLoanIn": "0.00"
            //     }
            //
            // Cross Margin
            //
            //     [
            //         {
            //             "fundType": 2,
            //             "loanIn": 0,
            //             "amount": 0,
            //             "freeze": 0,
            //             "overdraft": 0,
            //             "key": "BTC",
            //             "canTransferOut": 0
            //         },
            //     ],
            //
            const account = this.account ();
            if (marginType === 'isolated') {
                const code = this.safeCurrencyCode (this.safeString (balance, 'fShowName'));
                account['total'] = this.safeString (balance, 'fAvailableUSD'); // total amount in USD
                account['free'] = this.safeString (balance, 'couldTransferOutFiat');
                account['used'] = this.safeString (balance, 'fFreeze');
                result[code] = account;
            } else {
                const code = this.safeCurrencyCode (this.safeString (balance, 'key'));
                account['total'] = this.safeString (balance, 'amount');
                account['free'] = this.safeString (balance, 'canTransferOut');
                account['used'] = this.safeString (balance, 'freeze');
                result[code] = account;
            }
        }
        return this.safeBalance (result);
    }

    async fetchBalance (params = {}) {
        await this.loadMarkets ();
        const [ marketType, query ] = this.handleMarketTypeAndParams ('fetchBalance', undefined, params);
        const margin = (marketType === 'margin');
        const swap = (marketType === 'swap');
        let marginMethod = undefined;
        const defaultMargin = margin ? 'isolated' : 'cross';
        const marginType = this.safeString2 (this.options, 'defaultMarginType', 'marginType', defaultMargin);
        if (marginType === 'isolated') {
            marginMethod = 'spotV1PrivateGetGetLeverAssetsInfo';
        } else if (marginType === 'cross') {
            marginMethod = 'spotV1PrivateGetGetCrossAssets';
        }
        const method = this.getSupportedMapping (marketType, {
            'spot': 'spotV1PrivateGetGetAccountInfo',
            'swap': 'contractV2PrivateGetFundBalance',
            'margin': marginMethod,
        });
        const request = {
            // 'futuresAccountType': 1, // SWAP
            // 'currencyId': currency['id'], // SWAP
            // 'currencyName': 'usdt', // SWAP
        };
        if (swap) {
            request['futuresAccountType'] = 1;
        }
        const response = await this[method] (this.extend (request, query));
        //
        // Spot
        //
        //     {
        //         "result": {
        //             "coins": [
        //                 {
        //                     "isCanWithdraw": "true",
        //                     "canLoan": false,
        //                     "fundstype": 51,
        //                     "showName": "ZB",
        //                     "isCanRecharge": "true",
        //                     "cnName": "ZB",
        //                     "enName": "ZB",
        //                     "available": "0",
        //                     "freez": "0",
        //                     "unitTag": "ZB",
        //                     "key": "zb",
        //                     "unitDecimal": 8
        //                 },
        //             ],
        //             "version": 1645856691340,
        //             "base": {
        //                 "auth_google_enabled": true,
        //                 "auth_mobile_enabled": false,
        //                 "trade_password_enabled": true,
        //                 "username": "blank@gmail.com"
        //             }
        //         },
        //         "leverPerm": true,
        //         "otcPerm": false,
        //         "assetPerm": true,
        //         "moneyPerm": true,
        //         "subUserPerm": true,
        //         "entrustPerm": true
        //     }
        //
        // Swap
        //
        //     {
        //         "code": 10000,
        //         "data": [
        //             {
        //                 "userId": "6896693805014120448",
        //                 "currencyId": "6",
        //                 "currencyName": "usdt",
        //                 "amount": "30.56585118",
        //                 "freezeAmount": "0",
        //                 "contractType": 1,
        //                 "id": "6899113714763638819",
        //                 "createTime": "1644876888934",
        //                 "modifyTime": "1645787446037",
        //                 "accountBalance": "30.56585118",
        //                 "allMargin": "0",
        //                 "allowTransferOutAmount": "30.56585118"
        //             },
        //         ],
        //         "desc": "操作成功"
        //     }
        //
        // Isolated Margin
        //
        //     {
        //         "code": 1000,
        //         "message": {
        //             "des": "success",
        //             "isSuc": true,
        //             "datas": {
        //                 "leverPerm": true,
        //                 "levers": [
        //                     {
        //                         "cNetUSD": "0.00",
        //                         "repayLeverShow": "-",
        //                         "cCanLoanIn": "0.002115400000000",
        //                         "fNetCNY": "147.76081161",
        //                         "fLoanIn": "0.00",
        //                         "repayLevel": 0,
        //                         "level": 1,
        //                         "netConvertCNY": "147.760811613032",
        //                         "cFreeze": "0.00",
        //                         "cUnitTag": "BTC",
        //                         "version": 1646783178609,
        //                         "cAvailableUSD": "0.00",
        //                         "cNetCNY": "0.00",
        //                         "riskRate": "-",
        //                         "fAvailableUSD": "20.49273433",
        //                         "fNetUSD": "20.49273432",
        //                         "cShowName": "BTC",
        //                         "leverMultiple": "5.00",
        //                         "couldTransferOutFiat": "20.49273433",
        //                         "noticeLine": "1.13",
        //                         "fFreeze": "0.00",
        //                         "cUnitDecimal": 8,
        //                         "fCanLoanIn": "81.970937320000000",
        //                         "cAvailable": "0.00",
        //                         "repayLock": false,
        //                         "status": 1,
        //                         "forbidType": 0,
        //                         "totalConvertCNY": "147.760811613032",
        //                         "cAvailableCNY": "0.00",
        //                         "unwindPrice": "0.00",
        //                         "fOverdraft": "0.00",
        //                         "fShowName": "USDT",
        //                         "statusShow": "%E6%AD%A3%E5%B8%B8",
        //                         "cOverdraft": "0.00",
        //                         "netConvertUSD": "20.49273433",
        //                         "cNetBtc": "0.00",
        //                         "loanInConvertCNY": "0.00",
        //                         "fAvailableCNY": "147.760811613032",
        //                         "key": "btcusdt",
        //                         "fNetBtc": "0.0005291",
        //                         "fUnitDecimal": 8,
        //                         "loanInConvertUSD": "0.00",
        //                         "showName": "BTC/USDT",
        //                         "startLine": "1.25",
        //                         "totalConvertUSD": "20.49273433",
        //                         "couldTransferOutCoin": "0.00",
        //                         "cEnName": "BTC",
        //                         "leverMultipleInterest": "3.00",
        //                         "fAvailable": "20.49273433",
        //                         "fEnName": "USDT",
        //                         "forceRepayLine": "1.08",
        //                         "cLoanIn": "0.00"
        //                     }
        //                 ]
        //             }
        //         }
        //     }
        //
        // Cross Margin
        //
        //     {
        //         "code": 1000,
        //         "message": "操作成功",
        //         "result": {
        //             "loanIn": 0,
        //             "total": 71.167,
        //             "riskRate": "-",
        //             "list" :[
        //                 {
        //                     "fundType": 2,
        //                     "loanIn": 0,
        //                     "amount": 0,
        //                     "freeze": 0,
        //                     "overdraft": 0,
        //                     "key": "BTC",
        //                     "canTransferOut": 0
        //                 },
        //             ],
        //             "net": 71.167
        //         }
        //     }
        //
        // todo: use this somehow
        // let permissions = response['result']['base'];
        if (swap) {
            return this.parseSwapBalance (response);
        } else if (margin) {
            return this.parseMarginBalance (response, marginType);
        } else {
            return this.parseBalance (response);
        }
    }

    parseDepositAddress (depositAddress, currency = undefined) {
        //
        // fetchDepositAddress
        //
        //     {
        //         "key": "0x0af7f36b8f09410f3df62c81e5846da673d4d9a9"
        //     }
        //
        // fetchDepositAddresses
        //
        //     {
        //         "blockChain": "btc",
        //         "isUseMemo": false,
        //         "address": "1LL5ati6pXHZnTGzHSA3rWdqi4mGGXudwM",
        //         "canWithdraw": true,
        //         "canDeposit": true
        //     }
        //     {
        //         "blockChain": "bts",
        //         "isUseMemo": true,
        //         "account": "btstest",
        //         "memo": "123",
        //         "canWithdraw": true,
        //         "canDeposit": true
        //     }
        //
        let address = this.safeString2 (depositAddress, 'key', 'address');
        let tag = undefined;
        const memo = this.safeString (depositAddress, 'memo');
        if (memo !== undefined) {
            tag = memo;
        } else if (address.indexOf ('_') >= 0) {
            const parts = address.split ('_');
            address = parts[0];  // WARNING: MAY BE tag_address INSTEAD OF address_tag FOR SOME CURRENCIES!!
            tag = parts[1];
        }
        const currencyId = this.safeString (depositAddress, 'blockChain');
        const code = this.safeCurrencyCode (currencyId, currency);
        return {
            'currency': code,
            'address': address,
            'tag': tag,
            'network': undefined,
            'info': depositAddress,
        };
    }

    async fetchDepositAddresses (codes = undefined, params = {}) {
        await this.loadMarkets ();
        const response = await this.spotV1PrivateGetGetPayinAddress (params);
        //
        //     {
        //         "code": 1000,
        //         "message": {
        //             "des": "success",
        //             "isSuc": true,
        //             "datas": [
        //                 {
        //                     "blockChain": "btc",
        //                     "isUseMemo": false,
        //                     "address": "1LL5ati6pXHZnTGzHSA3rWdqi4mGGXudwM",
        //                     "canWithdraw": true,
        //                     "canDeposit": true
        //                 },
        //                 {
        //                     "blockChain": "bts",
        //                     "isUseMemo": true,
        //                     "account": "btstest",
        //                     "memo": "123",
        //                     "canWithdraw": true,
        //                     "canDeposit": true
        //                 },
        //             ]
        //         }
        //     }
        //
        const message = this.safeValue (response, 'message', {});
        const datas = this.safeValue (message, 'datas', []);
        return this.parseDepositAddresses (datas, codes);
    }

    async fetchDepositAddress (code, params = {}) {
        await this.loadMarkets ();
        const currency = this.currency (code);
        const request = {
            'currency': currency['id'],
        };
        const response = await this.spotV1PrivateGetGetUserAddress (this.extend (request, params));
        //
        //     {
        //         "code": 1000,
        //         "message": {
        //             "des": "success",
        //             "isSuc": true,
        //             "datas": {
        //                 "key": "0x0af7f36b8f09410f3df62c81e5846da673d4d9a9"
        //             }
        //         }
        //     }
        //
        const message = this.safeValue (response, 'message', {});
        const datas = this.safeValue (message, 'datas', {});
        return this.parseDepositAddress (datas, currency);
    }

    async fetchOrderBook (symbol, limit = undefined, params = {}) {
        await this.loadMarkets ();
        const market = this.market (symbol);
        const request = {
            // 'market': market['id'], // only applicable to SPOT
            // 'symbol': market['id'], // only applicable to SWAP
            // 'size': limit, // 1-50 applicable to SPOT and SWAP
            // 'merge': 5.0, // float default depth only applicable to SPOT
            // 'scale': 5, // int accuracy, only applicable to SWAP
        };
        const marketIdField = market['swap'] ? 'symbol' : 'market';
        request[marketIdField] = market['id'];
        const method = this.getSupportedMapping (market['type'], {
            'spot': 'spotV1PublicGetDepth',
            'swap': 'contractV1PublicGetDepth',
        });
        if (limit !== undefined) {
            request['size'] = limit;
        }
        const response = await this[method] (this.extend (request, params));
        //
        // Spot
        //
        //     {
        //         "asks":[
        //             [35000.0,0.2741],
        //             [34949.0,0.0173],
        //             [34900.0,0.5004],
        //         ],
        //         "bids":[
        //             [34119.32,0.0030],
        //             [34107.83,0.1500],
        //             [34104.42,0.1500],
        //         ],
        //         "timestamp":1624536510
        //     }
        //
        // Swap
        //
        //     {
        //         "code": 10000,
        //         "desc": "操作成功",
        //         "data": {
        //             "asks": [
        //                 [43416.6,0.02],
        //                 [43418.25,0.04],
        //                 [43425.82,0.02]
        //             ],
        //             "bids": [
        //                 [43414.61,0.1],
        //                 [43414.18,0.04],
        //                 [43413.03,0.05]
        //             ],
        //             "time": 1645087743071
        //         }
        //     }
        //
        let result = undefined;
        let timestamp = undefined;
        if (market['type'] === 'swap') {
            result = this.safeValue (response, 'data');
            timestamp = this.safeInteger (result, 'time');
        } else {
            result = response;
            timestamp = this.safeTimestamp (response, 'timestamp');
        }
        return this.parseOrderBook (result, symbol, timestamp);
    }

    async fetchTickers (symbols = undefined, params = {}) {
        await this.loadMarkets ();
        const response = await this.spotV1PublicGetAllTicker (params);
        const result = {};
        const marketsByIdWithoutUnderscore = {};
        const marketIds = Object.keys (this.markets_by_id);
        for (let i = 0; i < marketIds.length; i++) {
            const tickerId = marketIds[i].replace ('_', '');
            marketsByIdWithoutUnderscore[tickerId] = this.markets_by_id[marketIds[i]];
        }
        const ids = Object.keys (response);
        for (let i = 0; i < ids.length; i++) {
            const market = marketsByIdWithoutUnderscore[ids[i]];
            result[market['symbol']] = this.parseTicker (response[ids[i]], market);
        }
        return this.filterByArray (result, 'symbol', symbols);
    }

    async fetchTicker (symbol, params = {}) {
        await this.loadMarkets ();
        const market = this.market (symbol);
        const request = {
            // 'market': market['id'], // only applicable to SPOT
            // 'symbol': market['id'], // only applicable to SWAP
        };
        const marketIdField = market['swap'] ? 'symbol' : 'market';
        request[marketIdField] = market['id'];
        const method = this.getSupportedMapping (market['type'], {
            'spot': 'spotV1PublicGetTicker',
            'swap': 'contractV1PublicGetTicker',
        });
        const response = await this[method] (this.extend (request, params));
        //
        // Spot
        //
        //     {
        //         "date":"1624399623587",
        //         "ticker":{
        //             "high":"33298.38",
        //             "vol":"56152.9012",
        //             "last":"32578.55",
        //             "low":"28808.19",
        //             "buy":"32572.68",
        //             "sell":"32615.37",
        //             "turnover":"1764201303.6100",
        //             "open":"31664.85",
        //             "riseRate":"2.89"
        //         }
        //     }
        //
        // Swap
        //
        //     {
        //         "code": 10000,
        //         "desc": "操作成功",
        //         "data": {
        //             "BTC_USDT": [44053.47,44357.77,42911.54,43297.79,53471.264,-1.72,1645093002,302201.255084]
        //         }
        //     }
        //
        let ticker = undefined;
        if (market['type'] === 'swap') {
            ticker = {};
            const data = this.safeValue (response, 'data');
            const values = this.safeValue (data, market['id']);
            for (let i = 0; i < values.length; i++) {
                ticker['open'] = this.safeValue (values, 0);
                ticker['high'] = this.safeValue (values, 1);
                ticker['low'] = this.safeValue (values, 2);
                ticker['last'] = this.safeValue (values, 3);
                ticker['vol'] = this.safeValue (values, 4);
                ticker['riseRate'] = this.safeValue (values, 5);
            }
        } else {
            ticker = this.safeValue (response, 'ticker', {});
            ticker['date'] = this.safeValue (response, 'date');
        }
        return this.parseTicker (ticker, market);
    }

    parseTicker (ticker, market = undefined) {
        //
        // Spot
        //
        //     {
        //         "date":"1624399623587", // injected from outside
        //         "high":"33298.38",
        //         "vol":"56152.9012",
        //         "last":"32578.55",
        //         "low":"28808.19",
        //         "buy":"32572.68",
        //         "sell":"32615.37",
        //         "turnover":"1764201303.6100",
        //         "open":"31664.85",
        //         "riseRate":"2.89"
        //     }
        //
        // Swap
        //
        //     {
        //         open: 44083.82,
        //         high: 44357.77,
        //         low: 42911.54,
        //         last: 43097.87,
        //         vol: 53451.641,
        //         riseRate: -2.24
        //     }
        //
        const timestamp = this.safeInteger (ticker, 'date', this.milliseconds ());
        const last = this.safeString (ticker, 'last');
        return this.safeTicker ({
            'symbol': this.safeSymbol (undefined, market),
            'timestamp': timestamp,
            'datetime': this.iso8601 (timestamp),
            'high': this.safeString (ticker, 'high'),
            'low': this.safeString (ticker, 'low'),
            'bid': this.safeString (ticker, 'buy'),
            'bidVolume': undefined,
            'ask': this.safeString (ticker, 'sell'),
            'askVolume': undefined,
            'vwap': undefined,
            'open': this.safeString (ticker, 'open'),
            'close': last,
            'last': last,
            'previousClose': undefined,
            'change': undefined,
            'percentage': undefined,
            'average': undefined,
            'baseVolume': this.safeString (ticker, 'vol'),
            'quoteVolume': undefined,
            'info': ticker,
        }, market, false);
    }

    parseOHLCV (ohlcv, market = undefined) {
        if (market['swap']) {
            const ohlcvLength = ohlcv.length;
            if (ohlcvLength > 5) {
                return [
                    this.safeInteger (ohlcv, 5),
                    this.safeNumber (ohlcv, 0),
                    this.safeNumber (ohlcv, 1),
                    this.safeNumber (ohlcv, 2),
                    this.safeNumber (ohlcv, 3),
                    this.safeNumber (ohlcv, 4),
                ];
            } else {
                return [
                    this.safeInteger (ohlcv, 4),
                    this.safeNumber (ohlcv, 0),
                    this.safeNumber (ohlcv, 1),
                    this.safeNumber (ohlcv, 2),
                    this.safeNumber (ohlcv, 3),
                    undefined,
                ];
            }
        } else {
            return [
                this.safeInteger (ohlcv, 0),
                this.safeNumber (ohlcv, 1),
                this.safeNumber (ohlcv, 2),
                this.safeNumber (ohlcv, 3),
                this.safeNumber (ohlcv, 4),
                this.safeNumber (ohlcv, 5),
            ];
        }
    }

    async fetchOHLCV (symbol, timeframe = '1m', since = undefined, limit = undefined, params = {}) {
        await this.loadMarkets ();
        const market = this.market (symbol);
        const swap = market['swap'];
        const options = this.safeValue (this.options, 'timeframes', {});
        const timeframes = this.safeValue (options, market['type'], {});
        const timeframeValue = this.safeString (timeframes, timeframe);
        if (timeframeValue === undefined) {
            throw new NotSupported (this.id + ' fetchOHLCV() does not support ' + timeframe + ' timeframe for ' + market['type'] + ' markets');
        }
        if (limit === undefined) {
            limit = 1000;
        }
        const request = {
            // 'market': market['id'], // spot only
            // 'symbol': market['id'], // swap only
            // 'type': timeframeValue, // spot only
            // 'period': timeframeValue, // swap only
            // 'since': since, // spot only
            // 'limit': limit, // spot only
            // 'size': limit, // swap only
        };
        const marketIdField = swap ? 'symbol' : 'market';
        request[marketIdField] = market['id'];
        const periodField = swap ? 'period' : 'type';
        request[periodField] = timeframeValue;
        const sizeField = swap ? 'size' : 'limit';
        request[sizeField] = limit;
        const method = this.getSupportedMapping (market['type'], {
            'spot': 'spotV1PublicGetKline',
            'swap': 'contractV1PublicGetKline',
        });
        if (since !== undefined) {
            request['since'] = since;
        }
        if (limit !== undefined) {
            request['size'] = limit;
        }
        const response = await this[method] (this.extend (request, params));
        //
        // Spot
        //
        //     {
        //         "symbol": "BTC",
        //         "data": [
        //             [1645091400000,43183.24,43187.49,43145.92,43182.28,0.9110],
        //             [1645091460000,43182.18,43183.15,43182.06,43183.15,1.4393],
        //             [1645091520000,43182.11,43240.1,43182.11,43240.1,0.3802]
        //         ],
        //         "moneyType": "USDT"
        //     }
        //
        // Swap
        //
        //     {
        //         "code": 10000,
        //         "desc": "操作成功",
        //         "data": [
        //             [41433.44,41433.44,41405.88,41408.75,21.368,1646366460],
        //             [41409.25,41423.74,41408.8,41423.42,9.828,1646366520],
        //             [41423.96,41429.39,41369.98,41370.31,123.104,1646366580]
        //         ]
        //     }
        //
        const data = this.safeValue (response, 'data', []);
        return this.parseOHLCVs (data, market, timeframe, since, limit);
    }

    async fetchMarkOHLCV (symbol, timeframe = '1m', since = undefined, limit = undefined, params = {}) {
        await this.loadMarkets ();
        const market = this.market (symbol);
        const options = this.safeValue (this.options, 'timeframes', {});
        const timeframes = this.safeValue (options, market['type'], {});
        const timeframeValue = this.safeString (timeframes, timeframe);
        if (timeframeValue === undefined) {
            throw new NotSupported (this.id + ' fetchMarkOHLCV() does not support ' + timeframe + ' timeframe for ' + market['type'] + ' markets');
        }
        if (limit === undefined) {
            limit = 1000;
        }
        const request = {
            'symbol': market['id'],
            'period': timeframeValue,
            'size': limit,
        };
        if (since !== undefined) {
            request['since'] = since;
        }
        if (limit !== undefined) {
            request['size'] = limit;
        }
        const response = await this.contractV1PublicGetMarkKline (this.extend (request, params));
        //
        //     {
        //         "code": 10000,
        //         "desc": "操作成功",
        //         "data": [
        //             [41603.39,41603.39,41591.59,41600.81,1646381760],
        //             [41600.36,41605.75,41587.69,41601.97,1646381820],
        //             [41601.97,41601.97,41562.62,41593.96,1646381880]
        //         ]
        //     }
        //
        const data = this.safeValue (response, 'data', []);
        return this.parseOHLCVs (data, market, timeframe, since, limit);
    }

    async fetchIndexOHLCV (symbol, timeframe = '1m', since = undefined, limit = undefined, params = {}) {
        await this.loadMarkets ();
        const market = this.market (symbol);
        const options = this.safeValue (this.options, 'timeframes', {});
        const timeframes = this.safeValue (options, market['type'], {});
        const timeframeValue = this.safeString (timeframes, timeframe);
        if (timeframeValue === undefined) {
            throw new NotSupported (this.id + ' fetchIndexOHLCV() does not support ' + timeframe + ' timeframe for ' + market['type'] + ' markets');
        }
        if (limit === undefined) {
            limit = 1000;
        }
        const request = {
            'symbol': market['id'],
            'period': timeframeValue,
            'size': limit,
        };
        if (since !== undefined) {
            request['since'] = since;
        }
        if (limit !== undefined) {
            request['size'] = limit;
        }
        const response = await this.contractV1PublicGetIndexKline (this.extend (request, params));
        //
        //     {
        //         "code": 10000,
        //         "desc": "操作成功",
        //         "data": [
        //             [41697.53,41722.29,41689.16,41689.16,1646381640],
        //             [41690.1,41691.73,41611.61,41611.61,1646381700],
        //             [41611.61,41619.49,41594.87,41594.87,1646381760]
        //         ]
        //     }
        //
        const data = this.safeValue (response, 'data', []);
        return this.parseOHLCVs (data, market, timeframe, since, limit);
    }

    parseTrade (trade, market = undefined) {
        //
        // Spot
        //
        //     {
        //         "date":1624537391,
        //         "amount":"0.0142",
        //         "price":"33936.42",
        //         "trade_type":"ask",
        //         "type":"sell",
        //         "tid":1718869018
        //     }
        //
        // Swap
        //
        //     {
        //         "amount": "0.002",
        //         "createTime": "1645787446034",
        //         "feeAmount": "-0.05762699",
        //         "feeCurrency": "USDT",
        //         "id": "6902932868050395136",
        //         "maker": false,
        //         "orderId": "6902932868042006528",
        //         "price": "38417.99",
        //         "relizedPnl": "0.30402",
        //         "side": 4,
        //         "userId": "6896693805014120448"
        //     },
        //
        const sideField = market['swap'] ? 'side' : 'trade_type';
        let side = this.safeString (trade, sideField);
        let takerOrMaker = undefined;
        const maker = this.safeValue (trade, 'maker');
        if (maker !== undefined) {
            takerOrMaker = maker ? 'maker' : 'taker';
        }
        if (market['spot']) {
            side = (side === 'bid') ? 'buy' : 'sell';
        } else {
            if (side === '3') {
                side = 'sell'; // close long
            } else if (side === '4') {
                side = 'buy'; // close short
            } else if (side === '1') {
                side = 'buy'; // open long
            } else if (side === '2') {
                side = 'sell'; // open short
            }
        }
        let timestamp = undefined;
        if (market['swap']) {
            timestamp = this.safeInteger (trade, 'createTime');
        } else {
            timestamp = this.safeTimestamp (trade, 'date');
        }
        const price = this.safeString (trade, 'price');
        const amount = this.safeString (trade, 'amount');
        let fee = undefined;
        const feeCostString = this.safeString (trade, 'feeAmount');
        if (feeCostString !== undefined) {
            const feeCurrencyId = this.safeString (trade, 'feeCurrency');
            fee = {
                'cost': feeCostString,
                'currency': this.safeCurrencyCode (feeCurrencyId),
            };
        }
        market = this.safeMarket (undefined, market);
        return this.safeTrade ({
            'info': trade,
            'id': this.safeString (trade, 'tid'),
            'timestamp': timestamp,
            'datetime': this.iso8601 (timestamp),
            'symbol': market['symbol'],
            'type': undefined,
            'side': side,
            'order': this.safeString (trade, 'orderId'),
            'takerOrMaker': takerOrMaker,
            'price': price,
            'amount': amount,
            'cost': undefined,
            'fee': fee,
        }, market);
    }

    async fetchTrades (symbol, since = undefined, limit = undefined, params = {}) {
        if (symbol === undefined) {
            throw new ArgumentsRequired (this.id + ' fetchTrades() requires a symbol argument');
        }
        await this.loadMarkets ();
        const market = this.market (symbol);
        const swap = market['swap'];
        const request = {
            // 'market': market['id'], // SPOT
            // 'symbol': market['id'], // SWAP
            // 'side': 1, // SWAP
            // 'dateRange': 0, // SWAP
            // 'startTime': since, // SWAP
            // 'endtime': this.milliseconds (), // SWAP
            // 'pageNum': 1, // SWAP
            // 'pageSize': limit,  // SWAP default is 10
        };
        if (limit !== undefined) {
            request['pageSize'] = limit;
        }
        if (since !== undefined) {
            request['startTime'] = since;
        }
        const marketIdField = swap ? 'symbol' : 'market';
        request[marketIdField] = market['id'];
        if (swap && params['pageNum'] === undefined) {
            request['pageNum'] = 1;
        }
        const method = this.getSupportedMapping (market['type'], {
            'spot': 'spotV1PublicGetTrades',
            'swap': 'contractV2PrivateGetTradeTradeHistory',
        });
        let response = await this[method] (this.extend (request, params));
        //
        // Spot
        //
        //     [
        //         {"date":1624537391,"amount":"0.0142","price":"33936.42","trade_type":"ask","type":"sell","tid":1718869018},
        //         {"date":1624537391,"amount":"0.0010","price":"33936.42","trade_type":"ask","type":"sell","tid":1718869020},
        //         {"date":1624537391,"amount":"0.0133","price":"33936.42","trade_type":"ask","type":"sell","tid":1718869021},
        //     ]
        //
        // Swap
        //
        //     {
        //         "code": 10000,
        //         "data": {
        //             "list": [
        //                 {
        //                     "amount": "0.002",
        //                     "createTime": "1645787446034",
        //                     "feeAmount": "-0.05762699",
        //                     "feeCurrency": "USDT",
        //                     "id": "6902932868050395136",
        //                     "maker": false,
        //                     "orderId": "6902932868042006528",
        //                     "price": "38417.99",
        //                     "relizedPnl": "0.30402",
        //                     "side": 4,
        //                     "userId": "6896693805014120448"
        //                 },
        //             ],
        //             "pageNum": 1,
        //             "pageSize": 10
        //         },
        //         "desc": "操作成功"
        //     }
        //
        if (swap) {
            const data = this.safeValue (response, 'data');
            response = this.safeValue (data, 'list');
        }
        return this.parseTrades (response, market, since, limit);
    }

    async createOrder (symbol, type, side, amount, price = undefined, params = {}) {
        await this.loadMarkets ();
        const market = this.market (symbol);
        const swap = market['swap'];
        const spot = market['spot'];
        const timeInForce = this.safeString (params, 'timeInForce');
        if (type === 'market') {
            throw new InvalidOrder (this.id + ' createOrder() on ' + market['type'] + ' markets does not allow market orders');
        }
        const method = this.getSupportedMapping (market['type'], {
            'spot': 'spotV1PrivateGetOrder',
            'swap': 'contractV2PrivatePostTradeOrder',
        });
        const request = {
            'amount': this.amountToPrecision (symbol, amount),
            // 'acctType': 0, // Spot, Margin 0/1/2 [Spot/Isolated/Cross] Optional, Default to: 0 Spot
            // 'customerOrderId': '1f2g', // Spot, Margin
            // 'orderType': 1, // Spot, Margin order type 1/2 [PostOnly/IOC] Optional
        };
        if (price) {
            request['price'] = this.priceToPrecision (symbol, price);
        }
        if (spot) {
            request['tradeType'] = (side === 'buy') ? '1' : '0';
            request['currency'] = market['id'];
            if (timeInForce !== undefined) {
                if (timeInForce === 'PO') {
                    request['orderType'] = 1;
                } else if (timeInForce === 'IOC') {
                    request['orderType'] = 2;
                } else {
                    throw new InvalidOrder (this.id + ' createOrder() on ' + market['type'] + ' markets does not allow ' + timeInForce + ' orders');
                }
            }
        } else if (swap) {
            const reduceOnly = this.safeValue (params, 'reduceOnly');
            params = this.omit (params, 'reduceOnly');
            if (side === 'sell' && reduceOnly) {
                request['side'] = 3; // close long
            } else if (side === 'buy' && reduceOnly) {
                request['side'] = 4; // close short
            } else if (side === 'buy') {
                request['side'] = 1; // open long
            } else if (side === 'sell') {
                request['side'] = 2; // open short
            }
            if (type === 'limit') {
                request['action'] = 1;
            } else if (timeInForce === 'IOC') {
                request['action'] = 3;
            } else if (timeInForce === 'PO') {
                request['action'] = 4;
            } else if (timeInForce === 'FOK') {
                request['action'] = 5;
            } else {
                request['action'] = type;
            }
            request['symbol'] = market['id'];
            request['clientOrderId'] = params['clientOrderId']; // OPTIONAL '^[a-zA-Z0-9-_]{1,36}$', // The user-defined order number
            request['extend'] = params['extend']; // OPTIONAL {"orderAlgos":[{"bizType":1,"priceType":1,"triggerPrice":"70000"},{"bizType":2,"priceType":1,"triggerPrice":"40000"}]}
        }
        let response = await this[method] (this.extend (request, params));
        //
        // Spot
        //
        //     {
        //         "code": 1000,
        //         "message": "操作成功",
        //         "id": "202202224851151555"
        //     }
        //
        // Swap
        //
        //     {
        //         "code": 10000,
        //         "desc": "操作成功",
        //         "data": {
        //             "orderId": "6901786759944937472",
        //             "orderCode": null
        //         }
        //     }
        //
        if (swap) {
            response = this.safeValue (response, 'data');
        }
        response['timeInForce'] = timeInForce;
        response['type'] = request['tradeType'];
        response['total_amount'] = amount;
        response['price'] = price;
        return this.parseOrder (response, market);
    }

    async cancelOrder (id, symbol = undefined, params = {}) {
        if (symbol === undefined) {
            throw new ArgumentsRequired (this.id + ' cancelOrder() requires a symbol argument');
        }
        await this.loadMarkets ();
        const market = this.market (symbol);
        const swap = market['swap'];
        const request = {
            // 'currency': this.marketId (symbol), // only applicable to SPOT
            // 'id': id.toString (), // only applicable to SPOT
            // 'symbol': this.marketId (symbol), // only applicable to SWAP
            // 'orderId': id.toString (), // only applicable to SWAP
            // 'clientOrderId': params['clientOrderId'], // only applicable to SWAP
        };
        const marketIdField = swap ? 'symbol' : 'currency';
        request[marketIdField] = this.marketId (symbol);
        const orderIdField = swap ? 'orderId' : 'id';
        request[orderIdField] = id.toString ();
        const method = this.getSupportedMapping (market['type'], {
            'spot': 'spotV1PrivateGetCancelOrder',
            'swap': 'contractV2PrivatePostTradeCancelOrder',
        });
        const response = await this[method] (this.extend (request, params));
        //
        // Spot
        //
        //     {
        //         "code": 1000,
        //         "message": "Success。"
        //     }
        //
        // Swap
        //
        //     {
        //         "code": 10007,
        //         "desc": "orderId与clientOrderId选填1个"
        //     }
        //
        return this.parseOrder (response, market);
    }

    async cancelAllOrders (symbol = undefined, params = {}) {
        if (symbol === undefined) {
            throw new ArgumentsRequired (this.id + ' cancelAllOrders() requires a symbol argument');
        }
        await this.loadMarkets ();
        const market = this.market (symbol);
        if (market['spot']) {
            throw new NotSupported (this.id + ' cancelAllOrders() is not supported on ' + market['type'] + ' markets');
        }
        const request = {
            'symbol': market['id'],
        };
        return await this.contractV2PrivatePostTradeCancelAllOrders (this.extend (request, params));
    }

    async fetchOrder (id, symbol = undefined, params = {}) {
        if (symbol === undefined) {
            throw new ArgumentsRequired (this.id + ' fetchOrder() requires a symbol argument');
        }
        await this.loadMarkets ();
        const market = this.market (symbol);
        const swap = market['swap'];
        const request = {
            // 'currency': this.marketId (symbol), // only applicable to SPOT
            // 'id': id.toString (), // only applicable to SPOT
            // 'symbol': this.marketId (symbol), // only applicable to SWAP
            // 'orderId': id.toString (), // only applicable to SWAP
            // 'clientOrderId': params['clientOrderId'], // only applicable to SWAP
        };
        const marketIdField = swap ? 'symbol' : 'currency';
        request[marketIdField] = this.marketId (symbol);
        const orderIdField = swap ? 'orderId' : 'id';
        request[orderIdField] = id.toString ();
        const method = this.getSupportedMapping (market['type'], {
            'spot': 'spotV1PrivateGetGetOrder',
            'swap': 'contractV2PrivateGetTradeGetOrder',
        });
        let response = await this[method] (this.extend (request, params));
        //
        // Spot
        //
        //     {
        //         'total_amount': 0.01,
        //         'id': '20180910244276459',
        //         'price': 180.0,
        //         'trade_date': 1536576744960,
        //         'status': 2,
        //         'trade_money': '1.96742',
        //         'trade_amount': 0.01,
        //         'type': 0,
        //         'currency': 'eth_usdt'
        //     }
        //
        // Swap
        //
        //     {
        //         "code": 10000,
        //         "data": {
        //             "action": 1,
        //             "amount": "0.002",
        //             "availableAmount": "0.002",
        //             "availableValue": "60",
        //             "avgPrice": "0",
        //             "canCancel": true,
        //             "cancelStatus": 20,
        //             "createTime": "1646185684379",
        //             "entrustType": 1,
        //             "id": "6904603200733782016",
        //             "leverage": 2,
        //             "margin": "30",
        //             "marketId": "100",
        //             "modifyTime": "1646185684416",
        //             "price": "30000",
        //             "priority": 0,
        //             "showStatus": 1,
        //             "side": 1,
        //             "sourceType": 4,
        //             "status": 12,
        //             "tradeAmount": "0",
        //             "tradeValue": "0",
        //             "type": 1,
        //             "userId": "6896693805014120448",
        //             "value": "60"
        //         },
        //         "desc":"操作成功"
        //     }
        //
        if (swap) {
            response = this.safeValue (response, 'data', {});
        }
        return this.parseOrder (response, market);
    }

    async fetchOrders (symbol = undefined, since = undefined, limit = undefined, params = {}) {
        if (symbol === undefined) {
            throw new ArgumentsRequired (this.id + 'fetchOrders() requires a symbol argument');
        }
        await this.loadMarkets ();
        const market = this.market (symbol);
        const swap = market['swap'];
        const request = {
            'pageSize': limit, // default pageSize is 50 for spot, 30 for swap
            // 'currency': market['id'], // only applicable to SPOT
            // 'pageIndex': 1, // only applicable to SPOT
            // 'symbol': market['id'], // only applicable to SWAP
            // 'pageNum': 1, // only applicable to SWAP
            // 'type': params['type'], // only applicable to SWAP
            // 'side': params['side'], // only applicable to SWAP
            // 'dateRange': params['dateRange'], // only applicable to SWAP
            // 'action': params['action'], // only applicable to SWAP
            // 'endTime': params['endTime'], // only applicable to SWAP
            // 'startTime': since, // only applicable to SWAP
        };
        const marketIdField = market['swap'] ? 'symbol' : 'currency';
        request[marketIdField] = market['id'];
        const pageNumField = market['swap'] ? 'pageNum' : 'pageIndex';
        request[pageNumField] = 1;
        if (swap) {
            request['startTime'] = since;
        }
        let method = this.getSupportedMapping (market['type'], {
            'spot': 'spotV1PrivateGetGetOrdersIgnoreTradeType',
            'swap': 'contractV2PrivateGetTradeGetAllOrders',
        });
        // tradeType 交易类型1/0[buy/sell]
        if ('tradeType' in params) {
            method = 'spotV1PrivateGetGetOrdersNew';
        }
        let response = undefined;
        try {
            response = await this[method] (this.extend (request, params));
        } catch (e) {
            if (e instanceof OrderNotFound) {
                return [];
            }
            throw e;
        }
        // Spot
        //
        //     [
        //         {
        //             "acctType": 0,
        //             "currency": "btc_usdt",
        //             "fees": 0,
        //             "id": "202202234857482656",
        //             "price": 30000.0,
        //             "status": 3,
        //             "total_amount": 0.0006,
        //             "trade_amount": 0.0000,
        //             "trade_date": 1645610254524,
        //             "trade_money": 0.000000,
        //             "type": 1,
        //             "useZbFee": false,
        //             "webId": 0
        //         }
        //     ]
        //
        // Swap
        //
        //     {
        //         "code": 10000,
        //         "data": {
        //             "list": [
        //                 {
        //                     "action": 1,
        //                     "amount": "0.004",
        //                     "availableAmount": "0.004",
        //                     "availableValue": "120",
        //                     "avgPrice": "0",
        //                     "canCancel": true,
        //                     "cancelStatus": 20,
        //                     "createTime": "1645609643885",
        //                     "entrustType": 1,
        //                     "id": "6902187111785635850",
        //                     "leverage": 5,
        //                     "margin": "24",
        //                     "marketId": "100",
        //                     "marketName": "BTC_USDT",
        //                     "modifyTime": "1645609643889",
        //                     "price": "30000",
        //                     "showStatus": 1,
        //                     "side": 1,
        //                     "sourceType": 1,
        //                     "status": 12,
        //                     "tradeAmount": "0",
        //                     "tradeValue": "0",
        //                     "type": 1,
        //                     "userId": "6896693805014120448",
        //                     "value": "120"
        //                 },
        //             ],
        //             "pageNum": 1,
        //             "pageSize": 10
        //         },
        //         "desc": "操作成功"
        //     }
        //
        if (swap) {
            const data = this.safeValue (response, 'data', {});
            response = this.safeValue (data, 'list', []);
        }
        return this.parseOrders (response, market, since, limit);
    }

    async fetchClosedOrders (symbol = undefined, since = undefined, limit = 10, params = {}) {
        if (symbol === undefined) {
            throw new ArgumentsRequired (this.id + 'fetchClosedOrders() requires a symbol argument');
        }
        await this.loadMarkets ();
        const market = this.market (symbol);
        const request = {
            'currency': market['id'],
            'pageIndex': 1, // default pageIndex is 1
            'pageSize': limit, // default pageSize is 10, doesn't work with other values now
        };
        const response = await this.spotV1PrivateGetGetFinishedAndPartialOrders (this.extend (request, params));
        return this.parseOrders (response, market, since, limit);
    }

    async fetchOpenOrders (symbol = undefined, since = undefined, limit = undefined, params = {}) {
        if (symbol === undefined) {
            throw new ArgumentsRequired (this.id + 'fetchOpenOrders() requires a symbol argument');
        }
        await this.loadMarkets ();
        const market = this.market (symbol);
        const swap = market['swap'];
        const request = {
            // 'pageSize': limit, // default pageSize is 10 for spot, 30 for swap
            // 'currency': market['id'], // spot only
            // 'pageIndex': 1, // spot only
            // 'symbol': market['id'], // swap only
            // 'pageNum': 1, // swap only
            // 'type': params['type'], // swap only
            // 'side': params['side'], // swap only
            // 'action': params['action'], // swap only
        };
        if (limit !== undefined) {
            request['pageSize'] = limit; // default pageSize is 10 for spot, 30 for swap
        }
        const marketIdField = market['swap'] ? 'symbol' : 'currency';
        request[marketIdField] = market['id'];
        const pageNumField = market['swap'] ? 'pageNum' : 'pageIndex';
        request[pageNumField] = 1;
        if (swap && (since !== undefined)) {
            request['startTime'] = since;
        }
        let method = this.getSupportedMapping (market['type'], {
            'spot': 'spotV1PrivateGetGetUnfinishedOrdersIgnoreTradeType',
            'swap': 'contractV2PrivateGetTradeGetUndoneOrders',
        });
        // tradeType 交易类型1/0[buy/sell]
        if ('tradeType' in params) {
            method = 'spotV1PrivateGetGetOrdersNew';
        }
        let response = undefined;
        try {
            response = await this[method] (this.extend (request, params));
        } catch (e) {
            if (e instanceof OrderNotFound) {
                return [];
            }
            throw e;
        }
        //
        // Spot
        //
        //     [
        //         {
        //             "currency": "btc_usdt",
        //             "id": "20150928158614292",
        //             "price": 1560,
        //             "status": 3,
        //             "total_amount": 0.1,
        //             "trade_amount": 0,
        //             "trade_date": 1443410396717,
        //             "trade_money": 0,
        //             "type": 0,
        //             "fees": "0.03",
        //             "useZbFee": true
        //         },
        //     ]
        //
        // Swap
        //
        //     {
        //         "code": 10000,
        //         "data": {
        //             "list": [
        //                 {
        //                     "action": 1,
        //                     "amount": "0.003",
        //                     "availableAmount": "0.003",
        //                     "availableValue": "90",
        //                     "avgPrice": "0",
        //                     "canCancel": true,
        //                     "cancelStatus": 20,
        //                     "createTime": "1645694610880",
        //                     "entrustType": 1,
        //                     "id": "6902543489192632320",
        //                     "leverage": 5,
        //                     "margin": "18",
        //                     "marketId": "100",
        //                     "modifyTime": "1645694610883",
        //                     "price": "30000",
        //                     "priority": 0,
        //                     "showStatus": 1,
        //                     "side": 1,
        //                     "sourceType": 1,
        //                     "status": 12,
        //                     "tradeAmount": "0",
        //                     "tradeValue": "0",
        //                     "type": 1,
        //                     "userId": "6896693805014120448",
        //                     "value": "90"
        //                 }
        //             ],
        //             "pageNum": 1,
        //             "pageSize": 30
        //         },
        //         "desc": "操作成功"
        //     }
        //
        if (swap) {
            const data = this.safeValue (response, 'data', {});
            response = this.safeValue (data, 'list', []);
        }
        return this.parseOrders (response, market, since, limit);
    }

    parseOrder (order, market = undefined) {
        //
        // fetchOrder Spot
        //
        //     {
        //         acctType: 0,
        //         currency: 'btc_usdt',
        //         fees: 3.6e-7,
        //         id: '202102282829772463',
        //         price: 45177.5,
        //         status: 2,
        //         total_amount: 0.0002,
        //         trade_amount: 0.0002,
        //         trade_date: 1614515104998,
        //         trade_money: 8.983712,
        //         type: 1,
        //         useZbFee: false
        //     },
        //
        // fetchOrder Swap
        //
        //     {
        //         "action": 1,
        //         "amount": "0.002",
        //         "availableAmount": "0.002",
        //         "availableValue": "60",
        //         "avgPrice": "0",
        //         "canCancel": true,
        //         "cancelStatus": 20,
        //         "createTime": "1646185684379",
        //         "entrustType": 1,
        //         "id": "6904603200733782016",
        //         "leverage": 2,
        //         "margin": "30",
        //         "marketId": "100",
        //         "modifyTime": "1646185684416",
        //         "price": "30000",
        //         "priority": 0,
        //         "showStatus": 1,
        //         "side": 1,
        //         "sourceType": 4,
        //         "status": 12,
        //         "tradeAmount": "0",
        //         "tradeValue": "0",
        //         "type": 1,
        //         "userId": "6896693805014120448",
        //         "value": "60"
        //     },
        //
        // Spot
        //
        //     {
        //         code: '1000',
        //         message: '操作成功',
        //         id: '202202224851151555',
        //         type: '1',
        //         total_amount: 0.0002,
        //         price: 30000
        //     }
        //
        // Swap
        //
        //     {
        //         orderId: '6901786759944937472',
        //         orderCode: null,
        //         timeInForce: 'IOC',
        //         total_amount: 0.0002,
        //         price: 30000
        //     }
        //
        let orderId = market['swap'] ? this.safeValue (order, 'orderId') : this.safeValue (order, 'id');
        if (orderId === undefined) {
            orderId = this.safeValue (order, 'id');
        }
        let side = this.safeInteger (order, 'type');
        if (side === undefined) {
            side = undefined;
        } else {
            side = (side === 1) ? 'buy' : 'sell';
        }
        let timestamp = this.safeInteger (order, 'trade_date');
        if (timestamp === undefined) {
            timestamp = this.safeInteger (order, 'createTime');
        }
        const marketId = this.safeString (order, 'currency');
        market = this.safeMarket (marketId, market, '_');
        const price = this.safeString (order, 'price');
        const filled = market['swap'] ? this.safeString (order, 'tradeAmount') : this.safeString (order, 'trade_amount');
        let amount = this.safeString (order, 'total_amount');
        if (amount === undefined) {
            amount = this.safeString (order, 'amount');
        }
        const cost = this.safeString (order, 'trade_money');
        const status = this.parseOrderStatus (this.safeString (order, 'status'));
        const timeInForce = this.safeString (order, 'timeInForce');
        const postOnly = (timeInForce === 'PO');
        const feeCost = this.safeNumber (order, 'fees');
        let fee = undefined;
        if (feeCost !== undefined) {
            let feeCurrency = undefined;
            const zbFees = this.safeValue (order, 'useZbFee');
            if (zbFees === true) {
                feeCurrency = 'ZB';
            } else {
                feeCurrency = (side === 'sell') ? market['quote'] : market['base'];
            }
            fee = {
                'cost': feeCost,
                'currency': feeCurrency,
            };
        }
        return this.safeOrder ({
            'info': order,
            'id': orderId,
            'clientOrderId': this.safeString (order, 'userId'),
            'timestamp': timestamp,
            'datetime': this.iso8601 (timestamp),
            'lastTradeTimestamp': undefined,
            'symbol': market['symbol'],
            'type': 'limit', // market order is not available on ZB
            'timeInForce': timeInForce,
            'postOnly': postOnly,
            'side': side,
            'price': price,
            'stopPrice': undefined,
            'average': this.safeString (order, 'avgPrice'),
            'cost': cost,
            'amount': amount,
            'filled': filled,
            'remaining': undefined,
            'status': status,
            'fee': fee,
            'trades': undefined,
        }, market);
    }

    parseOrderStatus (status) {
        const statuses = {
            '0': 'open',
            '1': 'canceled',
            '2': 'closed',
            '3': 'open', // partial
        };
        return this.safeString (statuses, status, status);
    }

    parseTransactionStatus (status) {
        const statuses = {
            '0': 'pending', // submitted, pending confirmation
            '1': 'failed',
            '2': 'ok',
            '3': 'canceled',
            '5': 'ok', // confirmed
        };
        return this.safeString (statuses, status, status);
    }

    parseTransaction (transaction, currency = undefined) {
        //
        // withdraw
        //
        //     {
        //         "code": 1000,
        //         "message": "success",
        //         "id": "withdrawalId"
        //     }
        //
        // fetchWithdrawals
        //
        //     {
        //         "amount": 0.01,
        //         "fees": 0.001,
        //         "id": 2016042556231,
        //         "manageTime": 1461579340000,
        //         "status": 3,
        //         "submitTime": 1461579288000,
        //         "toAddress": "14fxEPirL9fyfw1i9EF439Pq6gQ5xijUmp",
        //     }
        //
        // fetchDeposits
        //
        //     {
        //         "address": "1FKN1DZqCm8HaTujDioRL2Aezdh7Qj7xxx",
        //         "amount": "1.00000000",
        //         "confirmTimes": 1,
        //         "currency": "BTC",
        //         "description": "Successfully Confirm",
        //         "hash": "7ce842de187c379abafadd64a5fe66c5c61c8a21fb04edff9532234a1dae6xxx",
        //         "id": 558,
        //         "itransfer": 1,
        //         "status": 2,
        //         "submit_time": "2016-12-07 18:51:57",
        //     }
        //
        const id = this.safeString (transaction, 'id');
        const txid = this.safeString (transaction, 'hash');
        const amount = this.safeNumber (transaction, 'amount');
        let timestamp = this.parse8601 (this.safeString (transaction, 'submit_time'));
        timestamp = this.safeInteger (transaction, 'submitTime', timestamp);
        let address = this.safeString2 (transaction, 'toAddress', 'address');
        let tag = undefined;
        if (address !== undefined) {
            const parts = address.split ('_');
            address = this.safeString (parts, 0);
            tag = this.safeString (parts, 1);
        }
        const confirmTimes = this.safeInteger (transaction, 'confirmTimes');
        const updated = this.safeInteger (transaction, 'manageTime');
        let type = undefined;
        const currencyId = this.safeString (transaction, 'currency');
        const code = this.safeCurrencyCode (currencyId, currency);
        if (address !== undefined) {
            type = (confirmTimes === undefined) ? 'withdrawal' : 'deposit';
        }
        const status = this.parseTransactionStatus (this.safeString (transaction, 'status'));
        let fee = undefined;
        const feeCost = this.safeNumber (transaction, 'fees');
        if (feeCost !== undefined) {
            fee = {
                'cost': feeCost,
                'currency': code,
            };
        }
        return {
            'info': transaction,
            'id': id,
            'txid': txid,
            'timestamp': timestamp,
            'datetime': this.iso8601 (timestamp),
            'network': undefined,
            'addressFrom': undefined,
            'address': address,
            'addressTo': address,
            'tagFrom': undefined,
            'tag': tag,
            'tagTo': tag,
            'type': type,
            'amount': amount,
            'currency': code,
            'status': status,
            'updated': updated,
            'fee': fee,
        };
    }

    async setLeverage (leverage, symbol = undefined, params = {}) {
        await this.loadMarkets ();
        if (symbol === undefined) {
            throw new ArgumentsRequired (this.id + ' setLeverage() requires a symbol argument');
        }
        if ((leverage < 1) || (leverage > 125)) {
            throw new BadRequest (this.id + ' leverage should be between 1 and 125');
        }
        const market = this.market (symbol);
        let accountType = undefined;
        if (!market['swap']) {
            throw new BadSymbol (this.id + ' setLeverage() supports swap contracts only');
        } else {
            accountType = 1;
        }
        const request = {
            'symbol': market['id'],
            'leverage': leverage,
            'futuresAccountType': accountType, // 1: USDT perpetual swaps
        };
        return await this.contractV2PrivatePostSettingSetLeverage (this.extend (request, params));
    }

    async fetchFundingRateHistory (symbol = undefined, since = undefined, limit = undefined, params = {}) {
        await this.loadMarkets ();
        const request = {
            // 'symbol': market['id'],
            // 'startTime': since,
            // 'endTime': endTime, // current time by default
            // 'limit': limit, // default 100, max 1000
        };
        if (symbol !== undefined) {
            const market = this.market (symbol);
            symbol = market['symbol'];
            request['symbol'] = market['id'];
        }
        if (since !== undefined) {
            request['startTime'] = since;
        }
        const till = this.safeInteger (params, 'till');
        const endTime = this.safeString (params, 'endTime');
        params = this.omit (params, [ 'endTime', 'till' ]);
        if (till !== undefined) {
            request['endTime'] = till;
        } else if (endTime !== undefined) {
            request['endTime'] = endTime;
        }
        if (limit !== undefined) {
            request['limit'] = limit;
        }
        const response = await this.contractV2PublicGetFundingRate (this.extend (request, params));
        //
        //     {
        //         "code": 10000,
        //         "data": [
        //             {
        //                 "symbol": "BTC_USDT",
        //                 "fundingRate": "0.0001",
        //                 "fundingTime": "1645171200000"
        //             },
        //         ],
        //         "desc": "操作成功"
        //     }
        //
        const data = this.safeValue (response, 'data');
        const rates = [];
        for (let i = 0; i < data.length; i++) {
            const entry = data[i];
            const marketId = this.safeString (entry, 'symbol');
            const symbol = this.safeSymbol (marketId);
            const timestamp = this.safeString (entry, 'fundingTime');
            rates.push ({
                'info': entry,
                'symbol': symbol,
                'fundingRate': this.safeNumber (entry, 'fundingRate'),
                'timestamp': timestamp,
                'datetime': this.iso8601 (timestamp),
            });
        }
        const sorted = this.sortBy (rates, 'timestamp');
        return this.filterBySymbolSinceLimit (sorted, symbol, since, limit);
    }

    async fetchFundingRate (symbol, params = {}) {
        await this.loadMarkets ();
        const market = this.market (symbol);
        if (!market['swap']) {
            throw new BadSymbol (this.id + ' fetchFundingRate() does not supports contracts only');
        }
        const request = {
            'symbol': market['id'],
        };
        const response = await this.contractV1PublicGetFundingRate (this.extend (request, params));
        //
        //     {
        //         "code": 10000,
        //         "desc": "操作成功",
        //         "data": {
        //             "fundingRate": "0.0001",
        //             "nextCalculateTime": "2022-02-19 00:00:00"
        //         }
        //     }
        //
        const data = this.safeValue (response, 'data');
        return this.parseFundingRate (data, market);
    }

    parseFundingRate (contract, market = undefined) {
        //
        // fetchFundingRate
        //
        //     {
        //         "fundingRate": "0.0001",
        //         "nextCalculateTime": "2022-02-19 00:00:00"
        //     }
        //
        // fetchFundingRates
        //
        //     {
        //         "symbol": "BTC_USDT",
        //         "markPrice": "43254.42",
        //         "indexPrice": "43278.61",
        //         "lastFundingRate": "0.0001",
        //         "nextFundingTime": "1646121600000"
        //     }
        //
        const marketId = this.safeString (contract, 'symbol');
        const symbol = this.safeSymbol (marketId, market);
        const fundingRate = this.safeNumber (contract, 'fundingRate');
        const nextFundingDatetime = this.safeString (contract, 'nextCalculateTime');
        return {
            'info': contract,
            'symbol': symbol,
            'markPrice': this.safeString (contract, 'markPrice'),
            'indexPrice': this.safeString (contract, 'indexPrice'),
            'interestRate': undefined,
            'estimatedSettlePrice': undefined,
            'timestamp': undefined,
            'datetime': undefined,
            'fundingRate': fundingRate,
            'fundingTimestamp': undefined,
            'fundingDatetime': undefined,
            'nextFundingRate': undefined,
            'nextFundingTimestamp': this.parse8601 (nextFundingDatetime),
            'nextFundingDatetime': nextFundingDatetime,
            'previousFundingRate': this.safeString (contract, 'lastFundingRate'),
            'previousFundingTimestamp': undefined,
            'previousFundingDatetime': undefined,
        };
    }

    async fetchFundingRates (symbols, params = {}) {
        await this.loadMarkets ();
        const response = await this.contractV2PublicGetPremiumIndex (params);
        //
        //     {
        //         "code": 10000,
        //         "data": [
        //             {
        //                 "symbol": "BTC_USDT",
        //                 "markPrice": "43254.42",
        //                 "indexPrice": "43278.61",
        //                 "lastFundingRate": "0.0001",
        //                 "nextFundingTime": "1646121600000"
        //             },
        //         ],
        //         "desc":"操作成功"
        //     }
        //
        const data = this.safeValue (response, 'data', []);
        const result = this.parseFundingRates (data);
        return this.filterByArray (result, 'symbol', symbols);
    }

    async withdraw (code, amount, address, tag = undefined, params = {}) {
        [ tag, params ] = this.handleWithdrawTagAndParams (tag, params);
        const password = this.safeString (params, 'safePwd', this.password);
        if (password === undefined) {
            throw new ArgumentsRequired (this.id + ' withdraw() requires exchange.password or a safePwd parameter');
        }
        const fees = this.safeNumber (params, 'fees');
        if (fees === undefined) {
            throw new ArgumentsRequired (this.id + ' withdraw() requires a fees parameter');
        }
        this.checkAddress (address);
        await this.loadMarkets ();
        const currency = this.currency (code);
        if (tag !== undefined) {
            address += '_' + tag;
        }
        const request = {
            'amount': this.currencyToPrecision (code, amount),
            'currency': currency['id'],
            'fees': this.currencyToPrecision (code, fees),
            // 'itransfer': 0, // agree for an internal transfer, 0 disagree, 1 agree, the default is to disagree
            'method': 'withdraw',
            'receiveAddr': address,
            'safePwd': password,
        };
        const response = await this.spotV1PrivateGetWithdraw (this.extend (request, params));
        //
        //     {
        //         "code": 1000,
        //         "message": "success",
        //         "id": "withdrawalId"
        //     }
        //
        const transaction = this.parseTransaction (response, currency);
        return this.extend (transaction, {
            'type': 'withdrawal',
            'address': address,
            'addressTo': address,
            'amount': amount,
        });
    }

    async fetchWithdrawals (code = undefined, since = undefined, limit = undefined, params = {}) {
        await this.loadMarkets ();
        const request = {
            // 'currency': currency['id'],
            // 'pageIndex': 1,
            // 'pageSize': limit,
        };
        let currency = undefined;
        if (code !== undefined) {
            currency = this.currency (code);
            request['currency'] = currency['id'];
        }
        if (limit !== undefined) {
            request['pageSize'] = limit;
        }
        const response = await this.spotV1PrivateGetGetWithdrawRecord (this.extend (request, params));
        //
        //     {
        //         "code": 1000,
        //         "message": {
        //             "des": "success",
        //             "isSuc": true,
        //             "datas": {
        //                 "list": [
        //                     {
        //                         "amount": 0.01,
        //                         "fees": 0.001,
        //                         "id": 2016042556231,
        //                         "manageTime": 1461579340000,
        //                         "status": 3,
        //                         "submitTime": 1461579288000,
        //                         "toAddress": "14fxEPirL9fyfw1i9EF439Pq6gQ5xijUmp",
        //                     },
        //                 ],
        //                 "pageIndex": 1,
        //                 "pageSize": 10,
        //                 "totalCount": 4,
        //                 "totalPage": 1
        //             }
        //         }
        //     }
        //
        const message = this.safeValue (response, 'message', {});
        const datas = this.safeValue (message, 'datas', {});
        const withdrawals = this.safeValue (datas, 'list', []);
        return this.parseTransactions (withdrawals, currency, since, limit);
    }

    async fetchDeposits (code = undefined, since = undefined, limit = undefined, params = {}) {
        await this.loadMarkets ();
        const request = {
            // 'currency': currency['id'],
            // 'pageIndex': 1,
            // 'pageSize': limit,
        };
        let currency = undefined;
        if (code !== undefined) {
            currency = this.currency (code);
            request['currency'] = currency['id'];
        }
        if (limit !== undefined) {
            request['pageSize'] = limit;
        }
        const response = await this.spotV1PrivateGetGetChargeRecord (this.extend (request, params));
        //
        //     {
        //         "code": 1000,
        //         "message": {
        //             "des": "success",
        //             "isSuc": true,
        //             "datas": {
        //                 "list": [
        //                     {
        //                         "address": "1FKN1DZqCm8HaTujDioRL2Aezdh7Qj7xxx",
        //                         "amount": "1.00000000",
        //                         "confirmTimes": 1,
        //                         "currency": "BTC",
        //                         "description": "Successfully Confirm",
        //                         "hash": "7ce842de187c379abafadd64a5fe66c5c61c8a21fb04edff9532234a1dae6xxx",
        //                         "id": 558,
        //                         "itransfer": 1,
        //                         "status": 2,
        //                         "submit_time": "2016-12-07 18:51:57",
        //                     },
        //                 ],
        //                 "pageIndex": 1,
        //                 "pageSize": 10,
        //                 "total": 8
        //             }
        //         }
        //     }
        //
        const message = this.safeValue (response, 'message', {});
        const datas = this.safeValue (message, 'datas', {});
        const deposits = this.safeValue (datas, 'list', []);
        return this.parseTransactions (deposits, currency, since, limit);
    }

    async fetchPosition (symbol, params = {}) {
        await this.loadMarkets ();
        let market = undefined;
        if (symbol !== undefined) {
            market = this.market (symbol);
        }
        const request = {
            'futuresAccountType': 1, // 1: USDT-M Perpetual Futures
            // 'symbol': market['id'],
            // 'marketId': market['id'],
            // 'side': params['side'],
        };
        const response = await this.contractV2PrivateGetPositionsGetPositions (this.extend (request, params));
        //
        //     {
        //         "code": 10000,
        //         "data": [
        //             {
        //                 "amount": "0.002",
        //                 "appendAmount": "0",
        //                 "autoLightenRatio": "0",
        //                 "avgPrice": "38570",
        //                 "bankruptcyPrice": "46288.41",
        //                 "contractType": 1,
        //                 "createTime": "1645784751867",
        //                 "freezeAmount": "0",
        //                 "freezeList": [
        //                     {
        //                         "amount": "15.436832",
        //                         "currencyId": "6",
        //                         "currencyName": "usdt",
        //                         "modifyTime": "1645784751867"
        //                     }
        //                 ],
        //                 "id": "6902921567894972486",
        //                 "lastAppendAmount": "0",
        //                 "leverage": 5,
        //                 "liquidateLevel": 1,
        //                 "liquidatePrice": "46104",
        //                 "maintainMargin": "0.30912384",
        //                 "margin": "15.436832",
        //                 "marginAppendCount": 0,
        //                 "marginBalance": "15.295872",
        //                 "marginMode": 1,
        //                 "marginRate": "0.020209",
        //                 "marketId": "100",
        //                 "marketName": "BTC_USDT",
        //                 "modifyTime": "1645784751867",
        //                 "nominalValue": "77.14736",
        //                 "originAppendAmount": "0",
        //                 "originId": "6902921567894972591",
        //                 "refreshType": "Timer",
        //                 "returnRate": "-0.0091",
        //                 "side": 0,
        //                 "status": 1,
        //                 "unrealizedPnl": "-0.14096",
        //                 "userId": "6896693805014120448"
        //             }
        //         ],
        //         "desc": "操作成功"
        //     }
        //
        const data = this.safeValue (response, 'data', []);
        const firstPosition = this.safeValue (data, 0);
        return this.parsePosition (firstPosition, market);
    }

    async fetchPositions (symbols = undefined, params = {}) {
        await this.loadMarkets ();
        let market = undefined;
        if (symbols !== undefined) {
            market = this.market (symbols);
        }
        const request = {
            'futuresAccountType': 1, // 1: USDT-M Perpetual Futures
            // 'symbol': market['id'],
            // 'marketId': market['id'],
            // 'side': params['side'],
        };
        const response = await this.contractV2PrivateGetPositionsGetPositions (this.extend (request, params));
        //
        //     {
        //         "code": 10000,
        //         "data": [
        //             {
        //                 "amount": "0.002",
        //                 "appendAmount": "0",
        //                 "autoLightenRatio": "0",
        //                 "avgPrice": "38570",
        //                 "bankruptcyPrice": "46288.41",
        //                 "contractType": 1,
        //                 "createTime": "1645784751867",
        //                 "freezeAmount": "0",
        //                 "freezeList": [
        //                     {
        //                         "amount": "15.436832",
        //                         "currencyId": "6",
        //                         "currencyName": "usdt",
        //                         "modifyTime": "1645784751867"
        //                     }
        //                 ],
        //                 "id": "6902921567894972486",
        //                 "lastAppendAmount": "0",
        //                 "leverage": 5,
        //                 "liquidateLevel": 1,
        //                 "liquidatePrice": "46104",
        //                 "maintainMargin": "0.30912384",
        //                 "margin": "15.436832",
        //                 "marginAppendCount": 0,
        //                 "marginBalance": "15.295872",
        //                 "marginMode": 1,
        //                 "marginRate": "0.020209",
        //                 "marketId": "100",
        //                 "marketName": "BTC_USDT",
        //                 "modifyTime": "1645784751867",
        //                 "nominalValue": "77.14736",
        //                 "originAppendAmount": "0",
        //                 "originId": "6902921567894972591",
        //                 "refreshType": "Timer",
        //                 "returnRate": "-0.0091",
        //                 "side": 0,
        //                 "status": 1,
        //                 "unrealizedPnl": "-0.14096",
        //                 "userId": "6896693805014120448"
        //             },
        //         ],
        //         "desc": "操作成功"
        //     }
        //
        const data = this.safeValue (response, 'data', []);
        return this.parsePositions (data, market);
    }

    parsePosition (position, market = undefined) {
        //
        //     {
        //         "amount": "0.002",
        //         "appendAmount": "0",
        //         "autoLightenRatio": "0",
        //         "avgPrice": "38570",
        //         "bankruptcyPrice": "46288.41",
        //         "contractType": 1,
        //         "createTime": "1645784751867",
        //         "freezeAmount": "0",
        //         "freezeList": [
        //             {
        //                 "amount": "15.436832",
        //                 "currencyId": "6",
        //                 "currencyName": "usdt",
        //                 "modifyTime": "1645784751867"
        //             }
        //         ],
        //         "id": "6902921567894972486",
        //         "lastAppendAmount": "0",
        //         "leverage": 5,
        //         "liquidateLevel": 1,
        //         "liquidatePrice": "46104",
        //         "maintainMargin": "0.30912384",
        //         "margin": "15.436832",
        //         "marginAppendCount": 0,
        //         "marginBalance": "15.295872",
        //         "marginMode": 1,
        //         "marginRate": "0.020209",
        //         "marketId": "100",
        //         "marketName": "BTC_USDT",
        //         "modifyTime": "1645784751867",
        //         "nominalValue": "77.14736",
        //         "originAppendAmount": "0",
        //         "originId": "6902921567894972591",
        //         "refreshType": "Timer",
        //         "returnRate": "-0.0091",
        //         "side": 0,
        //         "status": 1,
        //         "unrealizedPnl": "-0.14096",
        //         "userId": "6896693805014120448"
        //     }
        //
        market = this.safeMarket (this.safeString (position, 'marketName'), market);
        const symbol = market['symbol'];
        const contracts = this.safeString (position, 'amount');
        const entryPrice = this.safeNumber (position, 'avgPrice');
        const initialMargin = this.safeString (position, 'margin');
        const rawSide = this.safeString (position, 'side');
        const side = (rawSide === '1') ? 'long' : 'short';
        const openType = this.safeString (position, 'marginMode');
        const marginType = (openType === '1') ? 'isolated' : 'cross';
        const leverage = this.safeString (position, 'leverage');
        const liquidationPrice = this.safeNumber (position, 'liquidatePrice');
        const unrealizedProfit = this.safeNumber (position, 'unrealizedPnl');
        const maintenanceMargin = this.safeNumber (position, 'maintainMargin');
        const marginRatio = this.safeNumber (position, 'marginRate');
        const notional = this.safeNumber (position, 'nominalValue');
        const percentage = Precise.stringMul (this.safeString (position, 'returnRate'), '100');
        const timestamp = this.safeNumber (position, 'createTime');
        return {
            'info': position,
            'symbol': symbol,
            'contracts': this.parseNumber (contracts),
            'contractSize': undefined,
            'entryPrice': entryPrice,
            'collateral': undefined,
            'side': side,
            'unrealizedProfit': unrealizedProfit,
            'leverage': this.parseNumber (leverage),
            'percentage': percentage,
            'marginType': marginType,
            'notional': notional,
            'markPrice': undefined,
            'liquidationPrice': liquidationPrice,
            'initialMargin': this.parseNumber (initialMargin),
            'initialMarginPercentage': undefined,
            'maintenanceMargin': maintenanceMargin,
            'maintenanceMarginPercentage': undefined,
            'marginRatio': marginRatio,
            'timestamp': timestamp,
            'datetime': this.iso8601 (timestamp),
        };
    }

    parsePositions (positions) {
        const result = [];
        for (let i = 0; i < positions.length; i++) {
            result.push (this.parsePosition (positions[i]));
        }
        return result;
    }

    parseLedgerEntryType (type) {
        const types = {
            '1': 'realized pnl',
            '2': 'commission',
            '3': 'funding fee subtract',
            '4': 'funding fee addition',
            '5': 'insurance clear',
            '6': 'transfer in',
            '7': 'transfer out',
            '8': 'margin addition',
            '9': 'margin subtraction',
            '10': 'commission addition',
            '11': 'bill type freeze',
            '12': 'bill type unfreeze',
            '13': 'system take over margin',
            '14': 'transfer',
            '15': 'realized pnl collection',
            '16': 'funding fee collection',
            '17': 'recommender return commission',
            '18': 'by level subtract positions',
            '19': 'system add',
            '20': 'system subtract',
            '23': 'trading competition take over fund',
            '24': 'trading contest tickets',
            '25': 'return of trading contest tickets',
            '26': 'experience expired recall',
            '50': 'test register gift',
            '51': 'register gift',
            '52': 'deposit gift',
            '53': 'trading volume gift',
            '54': 'awards gift',
            '55': 'trading volume gift',
            '56': 'awards gift expire',
            '201': 'open positions',
            '202': 'close positions',
            '203': 'take over positions',
            '204': 'trading competition take over positions',
            '205': 'one way open long',
            '206': 'one way open short',
            '207': 'one way close long',
            '208': 'one way close short',
            '301': 'coupon deduction service charge',
            '302': 'experience deduction',
            '303': 'experience expired',
        };
        return this.safeString (types, type, type);
    }

    parseLedgerEntry (item, currency = undefined) {
        //
        //     [
        //         {
        //             "type": 3,
        //             "changeAmount": "0.00434664",
        //             "isIn": 0,
        //             "beforeAmount": "30.53353135",
        //             "beforeFreezeAmount": "21.547",
        //             "createTime": "1646121604997",
        //             "available": "30.52918471",
        //             "unit": "usdt",
        //             "symbol": "BTC_USDT"
        //         },
        //     ],
        //
        const timestamp = this.safeString (item, 'createTime');
        let direction = undefined;
        const changeDirection = this.safeNumber (item, 'isIn');
        if (changeDirection === 1) {
            direction = 'increase';
        } else {
            direction = 'reduce';
        }
        let fee = undefined;
        const feeCost = this.safeNumber (item, 'fee');
        if (feeCost !== undefined) {
            fee = {
                'cost': feeCost,
                'currency': this.safeCurrencyCode (this.safeString (item, 'unit')),
            };
        }
        return {
            'id': this.safeString (item, 'id'),
            'info': item,
            'timestamp': timestamp,
            'datetime': this.iso8601 (timestamp),
            'direction': direction,
            'account': this.safeString (item, 'userId'),
            'referenceId': undefined,
            'referenceAccount': undefined,
            'type': this.parseLedgerEntryType (this.safeInteger (item, 'type')),
            'currency': this.safeCurrencyCode (this.safeString (item, 'unit')),
            'amount': this.safeNumber (item, 'changeAmount'),
            'before': this.safeNumber (item, 'beforeAmount'),
            'after': this.safeNumber (item, 'available'),
            'status': undefined,
            'fee': fee,
        };
    }

    async fetchLedger (code = undefined, since = undefined, limit = undefined, params = {}) {
        if (code === undefined) {
            throw new ArgumentsRequired (this.id + ' fetchLedger() requires a code argument');
        }
        await this.loadMarkets ();
        const currency = this.currency (code);
        const request = {
            'futuresAccountType': 1,
            // 'currencyId': '11',
            // 'type': 1,
            // 'endTime': this.milliseconds (),
            // 'pageNum': 1,
        };
        if (code !== undefined) {
            request['currencyName'] = currency['id'];
        }
        if (since !== undefined) {
            request['startTime'] = since;
        }
        if (limit !== undefined) {
            request['pageSize'] = limit;
        }
        const response = await this.contractV2PrivateGetFundGetBill (this.extend (request, params));
        //
        //     {
        //         "code": 10000,
        //         "data": {
        //             "list": [
        //                 {
        //                     "type": 3,
        //                     "changeAmount": "0.00434664",
        //                     "isIn": 0,
        //                     "beforeAmount": "30.53353135",
        //                     "beforeFreezeAmount": "21.547",
        //                     "createTime": "1646121604997",
        //                     "available": "30.52918471",
        //                     "unit": "usdt",
        //                     "symbol": "BTC_USDT"
        //                 },
        //             ],
        //             "pageNum": 1,
        //             "pageSize": 10
        //         },
        //         "desc": "操作成功"
        //     }
        //
        const data = this.safeValue (response, 'data', {});
        const list = this.safeValue (data, 'list', []);
        return this.parseLedger (list, currency, since, limit);
    }

    async transfer (code, amount, fromAccount, toAccount, params = {}) {
        await this.loadMarkets ();
        const [ marketType, query ] = this.handleMarketTypeAndParams ('transfer', undefined, params);
        const currency = this.currency (code);
        const margin = (marketType === 'margin');
        const swap = (marketType === 'swap');
        let side = undefined;
        let marginMethod = undefined;
        const request = {
            'amount': amount, // Swap, Cross Margin, Isolated Margin
            // 'coin': currency['id'], // Margin
            // 'currencyName': currency['id'], // Swap
            // 'clientId': this.safeString (params, 'clientId'), // Swap "2sdfsdfsdf232342"
            // 'side': side, // Swap, 1：Deposit (zb account -> futures account)，0：Withdrawal (futures account -> zb account)
            // 'marketName': this.safeString (params, 'marketName'), // Isolated Margin
        };
        if (swap) {
            if (fromAccount === 'spot' || toAccount === 'future') {
                side = 1;
            } else {
                side = 0;
            }
            request['currencyName'] = currency['id'];
            request['clientId'] = this.safeString (params, 'clientId');
            request['side'] = side;
        } else {
            const defaultMargin = margin ? 'isolated' : 'cross';
            const marginType = this.safeString2 (this.options, 'defaultMarginType', 'marginType', defaultMargin);
            if (marginType === 'isolated') {
                if (fromAccount === 'spot' || toAccount === 'isolated') {
                    marginMethod = 'spotV1PrivateGetTransferInLever';
                } else {
                    marginMethod = 'spotV1PrivateGetTransferOutLever';
                }
                request['marketName'] = this.safeString (params, 'marketName');
            } else if (marginType === 'cross') {
                if (fromAccount === 'spot' || toAccount === 'cross') {
                    marginMethod = 'spotV1PrivateGetTransferInCross';
                } else {
                    marginMethod = 'spotV1PrivateGetTransferOutCross';
                }
            }
            request['coin'] = currency['id'];
        }
        const method = this.getSupportedMapping (marketType, {
            'swap': 'contractV2PrivatePostFundTransferFund',
            'margin': marginMethod,
        });
        const response = await this[method] (this.extend (request, query));
        //
        // Swap
        //
        //     {
        //         "code": 10000,
        //         "data": "2sdfsdfsdf232342",
        //         "desc": "Success"
        //     }
        //
        // Margin
        //
        //     {
        //         "code": 1000,
        //         "message": "Success"
        //     }
        //
        const timestamp = this.milliseconds ();
        const transfer = {
            'id': this.safeString (response, 'data'),
            'timestamp': timestamp,
            'datetime': this.iso8601 (timestamp),
            'currency': code,
            'amount': amount,
            'fromAccount': fromAccount,
            'toAccount': toAccount,
            'status': this.safeInteger (response, 'code'),
        };
        return this.parseTransfer (transfer, code);
    }

    parseTransfer (transfer, currency = undefined) {
        //
        //     {
        //         "id": "2sdfsdfsdf232342",
        //         "timestamp": "",
        //         "datetime": "",
        //         "currency": "USDT",
        //         "amount": "10",
        //         "fromAccount": "futures account",
        //         "toAccount": "zb account",
        //         "status": 10000,
        //     }
        //
        const currencyId = this.safeString (transfer, 'currency');
        return {
            'info': transfer,
            'id': this.safeString (transfer, 'id'),
            'timestamp': this.safeInteger (transfer, 'timestamp'),
            'datetime': this.safeString (transfer, 'datetime'),
            'currency': this.safeCurrencyCode (currencyId, currency),
            'amount': this.safeNumber (transfer, 'amount'),
            'fromAccount': this.safeString (transfer, 'fromAccount'),
            'toAccount': this.safeString (transfer, 'toAccount'),
            'status': this.safeInteger (transfer, 'status'),
        };
    }

    async modifyMarginHelper (symbol, amount, type, params = {}) {
        if (params['positionsId'] === undefined) {
            throw new ArgumentsRequired (this.id + ' modifyMarginHelper() requires a positionsId argument in the params');
        }
        await this.loadMarkets ();
        const market = this.market (symbol);
        amount = this.amountToPrecision (symbol, amount);
        const position = this.safeString (params, 'positionsId');
        const request = {
            'positionsId': position,
            'amount': amount,
            'type': type, // 1 increase, 0 reduce
            'futuresAccountType': 1, // 1: USDT Perpetual Futures
        };
        const response = await this.contractV2PrivatePostPositionsUpdateMargin (this.extend (request, params));
        //
        //     {
        //         "code": 10000,
        //         "data": {
        //             "amount": "0.002",
        //             "appendAmount": "0",
        //             "avgPrice": "43927.23",
        //             "bankruptcyPrice": "41730.86",
        //             "createTime": "1646208695609",
        //             "freezeAmount": "0",
        //             "id": "6900781818669377576",
        //             "keyMark": "6896693805014120448-100-1-",
        //             "lastAppendAmount": "0",
        //             "lastTime": "1646209235505",
        //             "leverage": 20,
        //             "liquidateLevel": 1,
        //             "liquidatePrice": "41898.46",
        //             "maintainMargin": "0",
        //             "margin": "4.392723",
        //             "marginAppendCount": 0,
        //             "marginBalance": "0",
        //             "marginMode": 1,
        //             "marginRate": "0",
        //             "marketId": "100",
        //             "marketName": "BTC_USDT",
        //             "modifyTime": "1646209235505",
        //             "nominalValue": "87.88828",
        //             "originAppendAmount": "0",
        //             "originId": "6904699716827818029",
        //             "positionsMode": 2,
        //             "sellerCurrencyId": "1",
        //             "side": 1,
        //             "status": 1,
        //             "unrealizedPnl": "0.03382",
        //             "usable": true,
        //             "userId": "6896693805014120448"
        //         },
        //         "desc":"操作成功"
        //     }
        //
        const data = this.safeValue (response, 'data', {});
        const side = (type === 1) ? 'add' : 'reduce';
        const errorCode = this.safeInteger (data, 'status');
        const status = (errorCode === 1) ? 'ok' : 'failed';
        return {
            'info': response,
            'type': side,
            'amount': amount,
            'code': market['quote'],
            'symbol': market['symbol'],
            'status': status,
        };
    }

    async reduceMargin (symbol, amount, params = {}) {
        if (params['positionsId'] === undefined) {
            throw new ArgumentsRequired (this.id + ' reduceMargin() requires a positionsId argument in the params');
        }
        return await this.modifyMarginHelper (symbol, amount, 0, params);
    }

    async addMargin (symbol, amount, params = {}) {
        if (params['positionsId'] === undefined) {
            throw new ArgumentsRequired (this.id + ' addMargin() requires a positionsId argument in the params');
        }
        return await this.modifyMarginHelper (symbol, amount, 1, params);
    }

    async fetchBorrowRate (code, params = {}) {
        await this.loadMarkets ();
        const currency = this.currency (code);
        const request = {
            'coin': currency['id'],
        };
        const response = await this.spotV1PrivateGetGetLoans (this.extend (request, params));
        //
        //     {
        //         code: '1000',
        //         message: '操作成功',
        //         result: [
        //             {
        //                 interestRateOfDay: '0.0005',
        //                 repaymentDay: '30',
        //                 amount: '148804.4841',
        //                 balance: '148804.4841',
        //                 rateOfDayShow: '0.05 %',
        //                 coinName: 'USDT',
        //                 lowestAmount: '0.01'
        //             },
        //         ]
        //     }
        //
        const timestamp = this.milliseconds ();
        const data = this.safeValue (response, 'result', []);
        const rate = this.safeValue (data, 0, {});
        return {
            'currency': this.safeCurrencyCode (this.safeString (rate, 'coinName')),
            'rate': this.safeNumber (rate, 'interestRateOfDay'),
            'period': this.safeNumber (rate, 'repaymentDay'),
            'timestamp': timestamp,
            'datetime': this.iso8601 (timestamp),
            'info': rate,
        };
    }

    async fetchBorrowRates (params = {}) {
        if (params['coin'] === undefined) {
            throw new ArgumentsRequired (this.id + ' fetchBorrowRates() requires a coin argument in the params');
        }
        await this.loadMarkets ();
        const currency = this.currency (this.safeString (params, 'coin'));
        const request = {
            'coin': currency['id'],
        };
        const response = await this.spotV1PrivateGetGetLoans (this.extend (request, params));
        //
        //     {
        //         code: '1000',
        //         message: '操作成功',
        //         result: [
        //             {
        //                 interestRateOfDay: '0.0005',
        //                 repaymentDay: '30',
        //                 amount: '148804.4841',
        //                 balance: '148804.4841',
        //                 rateOfDayShow: '0.05 %',
        //                 coinName: 'USDT',
        //                 lowestAmount: '0.01'
        //             },
        //         ]
        //     }
        //
        const timestamp = this.milliseconds ();
        const data = this.safeValue (response, 'result');
        const rates = [];
        for (let i = 0; i < data.length; i++) {
            const entry = data[i];
            rates.push ({
                'currency': this.safeCurrencyCode (this.safeString (entry, 'coinName')),
                'rate': this.safeNumber (entry, 'interestRateOfDay'),
                'period': this.safeNumber (entry, 'repaymentDay'),
                'timestamp': timestamp,
                'datetime': this.iso8601 (timestamp),
                'info': entry,
            });
        }
        return rates;
    }

    nonce () {
        return this.milliseconds ();
    }

    sign (path, api = 'public', method = 'GET', params = {}, headers = undefined, body = undefined) {
        const [ section, version, access ] = api;
        let url = this.urls['api'][section][version][access];
        if (access === 'public') {
            if (path === 'getFeeInfo') {
                url = this.urls['api'][section][version]['private'] + '/' + path;
            } else {
                url += '/' + version + '/' + path;
            }
            if (Object.keys (params).length) {
                url += '?' + this.urlencode (params);
            }
        } else if (section === 'contract') {
            const timestamp = this.milliseconds ();
            const iso8601 = this.iso8601 (timestamp);
            let signedString = iso8601 + method + '/Server/api/' + version + '/' + path;
            params = this.keysort (params);
            headers = {
                'ZB-APIKEY': this.apiKey,
                'ZB-TIMESTAMP': iso8601,
                // 'ZB-LAN': 'cn', // cn, en, kr
            };
            url += '/' + version + '/' + path;
            if (method === 'POST') {
                headers['Content-Type'] = 'application/json';
                body = this.json (params);
                signedString += this.urlencode (params);
            } else {
                if (Object.keys (params).length) {
                    const query = this.urlencode (params);
                    url += '?' + query;
                    signedString += query;
                }
            }
            const secret = this.hash (this.encode (this.secret), 'sha1');
            const signature = this.hmac (this.encode (signedString), this.encode (secret), 'sha256', 'base64');
            headers['ZB-SIGN'] = signature;
        } else {
            let query = this.keysort (this.extend ({
                'method': path,
                'accesskey': this.apiKey,
            }, params));
            const nonce = this.nonce ();
            query = this.keysort (query);
            const auth = this.rawencode (query);
            const secret = this.hash (this.encode (this.secret), 'sha1');
            const signature = this.hmac (this.encode (auth), this.encode (secret), 'md5');
            const suffix = 'sign=' + signature + '&reqTime=' + nonce.toString ();
            url += '/' + path + '?' + auth + '&' + suffix;
        }
        return { 'url': url, 'method': method, 'body': body, 'headers': headers };
    }

    handleErrors (httpCode, reason, url, method, headers, body, response, requestHeaders, requestBody) {
        if (response === undefined) {
            return; // fallback to default error handler
        }
        if (body[0] === '{') {
            const feedback = this.id + ' ' + body;
            this.throwBroadlyMatchedException (this.exceptions['broad'], body, feedback);
            if ('code' in response) {
                const code = this.safeString (response, 'code');
                this.throwExactlyMatchedException (this.exceptions['exact'], code, feedback);
                if ((code !== '1000') && (code !== '10000')) {
                    throw new ExchangeError (feedback);
                }
            }
            // special case for {"result":false,"message":"服务端忙碌"} (a "Busy Server" reply)
            const result = this.safeValue (response, 'result');
            if (result !== undefined) {
                if (!result) {
                    const message = this.safeString (response, 'message');
                    if (message === '服务端忙碌') {
                        throw new ExchangeNotAvailable (feedback);
                    } else {
                        throw new ExchangeError (feedback);
                    }
                }
            }
        }
    }
};<|MERGE_RESOLUTION|>--- conflicted
+++ resolved
@@ -33,14 +33,9 @@
                 'createReduceOnlyOrder': false,
                 'fetchBalance': true,
                 'fetchBorrowRate': true,
-<<<<<<< HEAD
-                'fetchBorrowRateHistory': false,
-                'fetchBorrowRateHistories': false,
-=======
                 'fetchBorrowRateHistories': false,
                 'fetchBorrowRateHistory': false,
                 'fetchBorrowRates': true,
->>>>>>> c16876fb
                 'fetchClosedOrders': true,
                 'fetchCurrencies': true,
                 'fetchDepositAddress': true,
