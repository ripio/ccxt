'use strict';

const Exchange = require ('./base/Exchange');
const { ExchangeError, ArgumentsRequired, ExchangeNotAvailable, InsufficientFunds, OrderNotFound, DDoSProtection, InvalidOrder, AuthenticationError, PermissionDenied } = require ('./base/errors');
const Precise = require ('./base/Precise');

module.exports = class tidex extends Exchange {
    describe () {
        return this.deepExtend (super.describe (), {
            'id': 'tidex',
            'name': 'Tidex',
            'countries': [ 'UK' ],
            'rateLimit': 2000,
            'version': '3',
            'userAgent': this.userAgents['chrome'],
            'has': {
                'cancelOrder': true,
                'CORS': undefined,
                'createMarketOrder': undefined,
                'createOrder': true,
                'fetchBalance': true,
                'fetchCurrencies': true,
                'fetchMarkets': true,
                'fetchMyTrades': true,
                'fetchOpenOrders': true,
                'fetchOrder': true,
                'fetchOrderBook': true,
                'fetchOrderBooks': true,
                'fetchTicker': true,
                'fetchTickers': true,
                'fetchTrades': true,
                'withdraw': true,
            },
            'urls': {
                'logo': 'https://user-images.githubusercontent.com/1294454/30781780-03149dc4-a12e-11e7-82bb-313b269d24d4.jpg',
                'api': {
                    'web': 'https://gate.tidex.com/api',
                    'public': 'https://api.tidex.com/api/3',
                    'private': 'https://api.tidex.com/tapi',
                },
                'www': 'https://tidex.com',
                'doc': 'https://tidex.com/exchange/public-api',
                'referral': 'https://tidex.com/exchange/?ref=57f5638d9cd7',
                'fees': [
                    'https://tidex.com/exchange/assets-spec',
                    'https://tidex.com/exchange/pairs-spec',
                ],
            },
            'api': {
                'web': {
                    'get': [
                        'currency',
                        'pairs',
                        'tickers',
                        'orders',
                        'ordershistory',
                        'trade-data',
                        'trade-data/{id}',
                    ],
                },
                'public': {
                    'get': [
                        'info',
                        'ticker/{pair}',
                        'depth/{pair}',
                        'trades/{pair}',
                    ],
                },
                'private': {
                    'post': [
                        'getInfoExt',
                        'getInfo',
                        'Trade',
                        'ActiveOrders',
                        'OrderInfo',
                        'CancelOrder',
                        'TradeHistory',
                        'getDepositAddress',
                        'createWithdraw',
                        'getWithdraw',
                    ],
                },
            },
            'fees': {
                'trading': {
                    'feeSide': 'get',
                    'tierBased': false,
                    'percentage': true,
                    'taker': this.parseNumber ('0.001'),
                    'maker': this.parseNumber ('0.001'),
                },
            },
            'commonCurrencies': {
                'DSH': 'DASH',
                'EMGO': 'MGO',
                'MGO': 'WMGO',
            },
            'exceptions': {
                'exact': {
                    '803': InvalidOrder, // "Count could not be less than 0.001." (selling below minAmount)
                    '804': InvalidOrder, // "Count could not be more than 10000." (buying above maxAmount)
                    '805': InvalidOrder, // "price could not be less than X." (minPrice violation on buy & sell)
                    '806': InvalidOrder, // "price could not be more than X." (maxPrice violation on buy & sell)
                    '807': InvalidOrder, // "cost could not be less than X." (minCost violation on buy & sell)
                    '831': InsufficientFunds, // "Not enougth X to create buy order." (buying with balance.quote < order.cost)
                    '832': InsufficientFunds, // "Not enougth X to create sell order." (selling with balance.base < order.amount)
                    '833': OrderNotFound, // "Order with id X was not found." (cancelling non-existent, closed and cancelled order)
                },
                'broad': {
                    'Invalid pair name': ExchangeError, // {"success":0,"error":"Invalid pair name: btc_eth"}
                    'invalid api key': AuthenticationError,
                    'invalid sign': AuthenticationError,
                    'api key dont have trade permission': AuthenticationError,
                    'invalid parameter': InvalidOrder,
                    'invalid order': InvalidOrder,
                    'Requests too often': DDoSProtection,
                    'not available': ExchangeNotAvailable,
                    'data unavailable': ExchangeNotAvailable,
                    'external service unavailable': ExchangeNotAvailable,
                    'IP restricted': PermissionDenied, // {"success":0,"code":0,"error":"IP restricted (223.xxx.xxx.xxx)"}
                },
            },
            'options': {
                'fetchTickersMaxLength': 2048,
            },
            'orders': {}, // orders cache / emulation
        });
    }

    async fetchCurrencies (params = {}) {
        const response = await this.webGetCurrency (params);
        //
        //     [
        //         {
        //             "id":2,
        //             "symbol":"BTC",
        //             "type":2,
        //             "name":"Bitcoin",
        //             "amountPoint":8,
        //             "depositEnable":true,
        //             "depositMinAmount":0.0005,
        //             "withdrawEnable":true,
        //             "withdrawFee":0.0004,
        //             "withdrawMinAmount":0.0005,
        //             "settings":{
        //                 "Blockchain":"https://blockchair.com/bitcoin/",
        //                 "TxUrl":"https://blockchair.com/bitcoin/transaction/{0}",
        //                 "AddrUrl":"https://blockchair.com/bitcoin/address/{0}",
        //                 "ConfirmationCount":3,
        //                 "NeedMemo":false
        //             },
        //             "visible":true,
        //             "isDelisted":false
        //         }
        //     ]
        //
        const result = {};
        for (let i = 0; i < response.length; i++) {
            const currency = response[i];
            const id = this.safeString (currency, 'symbol');
            const precision = this.safeInteger (currency, 'amountPoint');
            const code = this.safeCurrencyCode (id);
            const visible = this.safeValue (currency, 'visible');
            let active = visible === true;
            const withdrawEnable = this.safeValue (currency, 'withdrawEnable', true);
            const depositEnable = this.safeValue (currency, 'depositEnable', true);
            if (!withdrawEnable || !depositEnable) {
                active = false;
            }
            const name = this.safeString (currency, 'name');
            const fee = this.safeNumber (currency, 'withdrawFee');
            result[code] = {
                'id': id,
                'code': code,
                'name': name,
                'active': active,
                'deposit': depositEnable,
                'withdraw': withdrawEnable,
                'precision': precision,
                'funding': {
                    'withdraw': {
                        'active': withdrawEnable,
                        'fee': fee,
                    },
                    'deposit': {
                        'active': depositEnable,
                        'fee': this.parseNumber ('0'),
                    },
                },
                'limits': {
                    'amount': {
                        'min': undefined,
                        'max': undefined,
                    },
                    'withdraw': {
                        'min': this.safeNumber (currency, 'withdrawMinAmount'),
                        'max': undefined,
                    },
                    'deposit': {
                        'min': this.safeNumber (currency, 'depositMinAmount'),
                        'max': undefined,
                    },
                },
                'info': currency,
            };
        }
        return result;
    }

    async fetchMarkets (params = {}) {
        const response = await this.publicGetInfo (params);
        //
        //     {
        //         "server_time":1615861869,
        //         "pairs":{
        //             "ltc_btc":{
        //                 "decimal_places":8,
        //                 "min_price":0.00000001,
        //                 "max_price":3.0,
        //                 "min_amount":0.001,
        //                 "max_amount":1000000.0,
        //                 "min_total":0.0001,
        //                 "hidden":0,
        //                 "fee":0.1,
        //             },
        //         },
        //     }
        //
        const markets = response['pairs'];
        const keys = Object.keys (markets);
        const result = [];
        for (let i = 0; i < keys.length; i++) {
            const id = keys[i];
            const market = markets[id];
            const [ baseId, quoteId ] = id.split ('_');
            const base = this.safeCurrencyCode (baseId);
            const quote = this.safeCurrencyCode (quoteId);
            const symbol = base + '/' + quote;
            const precision = {
                'amount': this.safeInteger (market, 'decimal_places'),
                'price': this.safeInteger (market, 'decimal_places'),
            };
            const limits = {
                'amount': {
                    'min': this.safeNumber (market, 'min_amount'),
                    'max': this.safeNumber (market, 'max_amount'),
                },
                'price': {
                    'min': this.safeNumber (market, 'min_price'),
                    'max': this.safeNumber (market, 'max_price'),
                },
                'cost': {
                    'min': this.safeNumber (market, 'min_total'),
                },
            };
            const hidden = this.safeInteger (market, 'hidden');
            const active = (hidden === 0);
            let takerFeeString = this.safeString (market, 'fee');
            takerFeeString = Precise.stringDiv (takerFeeString, '100');
            const takerFee = this.parseNumber (takerFeeString);
            result.push ({
                'id': id,
                'symbol': symbol,
                'base': base,
                'quote': quote,
                'baseId': baseId,
                'quoteId': quoteId,
                'type': 'spot',
                'spot': true,
                'active': active,
                'taker': takerFee,
                'precision': precision,
                'limits': limits,
                'info': market,
            });
        }
        return result;
    }

    parseBalance (response) {
        const balances = this.safeValue (response, 'return');
        const timestamp = this.safeTimestamp (balances, 'server_time');
        const result = {
            'info': response,
            'timestamp': timestamp,
            'datetime': this.iso8601 (timestamp),
        };
        const funds = this.safeValue (balances, 'funds', {});
        const currencyIds = Object.keys (funds);
        for (let i = 0; i < currencyIds.length; i++) {
            const currencyId = currencyIds[i];
            const code = this.safeCurrencyCode (currencyId);
            const balance = this.safeValue (funds, currencyId, {});
            const account = this.account ();
            account['free'] = this.safeString (balance, 'value');
            account['used'] = this.safeString (balance, 'inOrders');
            result[code] = account;
        }
        return this.safeBalance (result);
    }

    async fetchBalance (params = {}) {
        await this.loadMarkets ();
        const response = await this.privatePostGetInfoExt (params);
        //
        //     {
        //         "success":1,
        //         "return":{
        //             "funds":{
        //                 "btc":{"value":0.0000499885629956,"inOrders":0.0},
        //                 "eth":{"value":0.000000030741708,"inOrders":0.0},
        //                 "tdx":{"value":0.0000000155385356,"inOrders":0.0}
        //             },
        //             "rights":{
        //                 "info":true,
        //                 "trade":true,
        //                 "withdraw":false
        //             },
        //             "transaction_count":0,
        //             "open_orders":0,
        //             "server_time":1619436907
        //         },
        //         "stat":{
        //             "isSuccess":true,
        //             "serverTime":"00:00:00.0001157",
        //             "time":"00:00:00.0101364",
        //             "errors":null
        //         }
        //     }
        //
        return this.parseBalance (response);
    }

    async fetchOrderBook (symbol, limit = undefined, params = {}) {
        await this.loadMarkets ();
        const market = this.market (symbol);
        const request = {
            'pair': market['id'],
        };
        if (limit !== undefined) {
            request['limit'] = limit; // default = 150, max = 2000
        }
        const response = await this.publicGetDepthPair (this.extend (request, params));
        const market_id_in_reponse = (market['id'] in response);
        if (!market_id_in_reponse) {
            throw new ExchangeError (this.id + ' ' + market['symbol'] + ' order book is empty or not available');
        }
        const orderbook = response[market['id']];
        return this.parseOrderBook (orderbook, symbol);
    }

    async fetchOrderBooks (symbols = undefined, limit = undefined, params = {}) {
        await this.loadMarkets ();
        let ids = undefined;
        if (symbols === undefined) {
            ids = this.ids.join ('-');
            // max URL length is 2083 symbols, including http schema, hostname, tld, etc...
            if (ids.length > 2048) {
                const numIds = this.ids.length;
                throw new ExchangeError (this.id + ' has ' + numIds.toString () + ' symbols exceeding max URL length, you are required to specify a list of symbols in the first argument to fetchOrderBooks');
            }
        } else {
            ids = this.marketIds (symbols);
            ids = ids.join ('-');
        }
        const request = {
            'pair': ids,
        };
        if (limit !== undefined) {
            request['limit'] = limit; // default = 150, max = 2000
        }
        const response = await this.publicGetDepthPair (this.extend (request, params));
        const result = {};
        ids = Object.keys (response);
        for (let i = 0; i < ids.length; i++) {
            const id = ids[i];
            const symbol = this.safeSymbol (id);
            result[symbol] = this.parseOrderBook (response[id]);
        }
        return result;
    }

    parseTicker (ticker, market = undefined) {
        //
        //     {
        //         high: 0.03497582,
        //         low: 0.03248474,
        //         avg: 0.03373028,
        //         vol: 120.11485715062999,
        //         vol_cur: 3572.24914074,
        //         last: 0.0337611,
        //         buy: 0.0337442,
        //         sell: 0.03377798,
        //         updated: 1537522009
        //     }
        //
        const timestamp = this.safeTimestamp (ticker, 'updated');
        market = this.safeSymbol (undefined, market);
        const last = this.safeNumber (ticker, 'last');
        return this.safeTicker ({
<<<<<<< HEAD
            'symbol': symbol,
=======
            'symbol': market['symbol'],
>>>>>>> c99587fe
            'timestamp': timestamp,
            'datetime': this.iso8601 (timestamp),
            'high': this.safeNumber (ticker, 'high'),
            'low': this.safeNumber (ticker, 'low'),
            'bid': this.safeNumber (ticker, 'buy'),
            'bidVolume': undefined,
            'ask': this.safeNumber (ticker, 'sell'),
            'askVolume': undefined,
            'vwap': undefined,
            'open': undefined,
            'close': last,
            'last': last,
            'previousClose': undefined,
            'change': undefined,
            'percentage': undefined,
            'average': this.safeNumber (ticker, 'avg'),
            'baseVolume': this.safeNumber (ticker, 'vol_cur'),
            'quoteVolume': this.safeNumber (ticker, 'vol'),
            'info': ticker,
<<<<<<< HEAD
        });
=======
        }, market);
>>>>>>> c99587fe
    }

    async fetchTickers (symbols = undefined, params = {}) {
        await this.loadMarkets ();
        let ids = this.ids;
        if (symbols === undefined) {
            const numIds = ids.length;
            ids = ids.join ('-');
            // max URL length is 2048 symbols, including http schema, hostname, tld, etc...
            if (ids.length > this.options['fetchTickersMaxLength']) {
                const maxLength = this.safeInteger (this.options, 'fetchTickersMaxLength', 2048);
                throw new ArgumentsRequired (this.id + ' has ' + numIds.toString () + ' markets exceeding max URL length for this endpoint (' + maxLength.toString () + ' characters), please, specify a list of symbols of interest in the first argument to fetchTickers');
            }
        } else {
            ids = this.marketIds (symbols);
            ids = ids.join ('-');
        }
        const request = {
            'pair': ids,
        };
        const response = await this.publicGetTickerPair (this.extend (request, params));
        const result = {};
        const keys = Object.keys (response);
        for (let i = 0; i < keys.length; i++) {
            const id = keys[i];
            const market = this.safeMarket (id);
            const symbol = market['symbol'];
            result[symbol] = this.parseTicker (response[id], market);
        }
        return this.filterByArray (result, 'symbol', symbols);
    }

    async fetchTicker (symbol, params = {}) {
        const tickers = await this.fetchTickers ([ symbol ], params);
        return tickers[symbol];
    }

    parseTrade (trade, market = undefined) {
        const timestamp = this.safeTimestamp (trade, 'timestamp');
        let side = this.safeString (trade, 'type');
        if (side === 'ask') {
            side = 'sell';
        } else if (side === 'bid') {
            side = 'buy';
        }
        const priceString = this.safeString2 (trade, 'rate', 'price');
        const id = this.safeString2 (trade, 'trade_id', 'tid');
        const orderId = this.safeString (trade, 'order_id');
        const marketId = this.safeString (trade, 'pair');
        const symbol = this.safeSymbol (marketId, market);
        const amountString = this.safeString (trade, 'amount');
        const price = this.parseNumber (priceString);
        const amount = this.parseNumber (amountString);
        const cost = this.parseNumber (Precise.stringMul (priceString, amountString));
        const type = 'limit'; // all trades are still limit trades
        let takerOrMaker = undefined;
        let fee = undefined;
        const feeCost = this.safeNumber (trade, 'commission');
        if (feeCost !== undefined) {
            const feeCurrencyId = this.safeString (trade, 'commissionCurrency');
            const feeCurrencyCode = this.safeCurrencyCode (feeCurrencyId);
            fee = {
                'cost': feeCost,
                'currency': feeCurrencyCode,
            };
        }
        const isYourOrder = this.safeValue (trade, 'is_your_order');
        if (isYourOrder !== undefined) {
            takerOrMaker = 'taker';
            if (isYourOrder) {
                takerOrMaker = 'maker';
            }
            if (fee === undefined) {
                fee = this.calculateFee (symbol, type, side, amount, price, takerOrMaker);
            }
        }
        return {
            'id': id,
            'order': orderId,
            'timestamp': timestamp,
            'datetime': this.iso8601 (timestamp),
            'symbol': symbol,
            'type': type,
            'side': side,
            'takerOrMaker': takerOrMaker,
            'price': price,
            'amount': amount,
            'cost': cost,
            'fee': fee,
            'info': trade,
        };
    }

    async fetchTrades (symbol, since = undefined, limit = undefined, params = {}) {
        await this.loadMarkets ();
        const market = this.market (symbol);
        const request = {
            'pair': market['id'],
        };
        if (limit !== undefined) {
            request['limit'] = limit;
        }
        const response = await this.publicGetTradesPair (this.extend (request, params));
        if (Array.isArray (response)) {
            const numElements = response.length;
            if (numElements === 0) {
                return [];
            }
        }
        return this.parseTrades (response[market['id']], market, since, limit);
    }

    async createOrder (symbol, type, side, amount, price = undefined, params = {}) {
        if (type === 'market') {
            throw new ExchangeError (this.id + ' allows limit orders only');
        }
        const amountString = amount.toString ();
        const priceString = price.toString ();
        await this.loadMarkets ();
        const market = this.market (symbol);
        const request = {
            'pair': market['id'],
            'type': side,
            'amount': this.amountToPrecision (symbol, amount),
            'rate': this.priceToPrecision (symbol, price),
        };
        const response = await this.privatePostTrade (this.extend (request, params));
        let id = undefined;
        let status = 'open';
        let filledString = '0.0';
        let remainingString = amountString;
        const returnResult = this.safeValue (response, 'return');
        if (returnResult !== undefined) {
            id = this.safeString (returnResult, 'order_id');
            if (id === '0') {
                id = this.safeString (returnResult, 'init_order_id');
                status = 'closed';
            }
            filledString = this.safeString (returnResult, 'received', filledString);
            remainingString = this.safeString (returnResult, 'remains', amountString);
        }
        const timestamp = this.milliseconds ();
        return this.safeOrder ({
            'id': id,
            'timestamp': timestamp,
            'datetime': this.iso8601 (timestamp),
            'lastTradeTimestamp': undefined,
            'status': status,
            'symbol': symbol,
            'type': type,
            'side': side,
            'price': priceString,
            'cost': undefined,
            'amount': amountString,
            'remaining': remainingString,
            'filled': filledString,
            'fee': undefined,
            // 'trades': this.parseTrades (order['trades'], market),
            'info': response,
            'clientOrderId': undefined,
            'average': undefined,
            'trades': undefined,
        }, market);
    }

    async cancelOrder (id, symbol = undefined, params = {}) {
        await this.loadMarkets ();
        const request = {
            'order_id': parseInt (id),
        };
        return await this.privatePostCancelOrder (this.extend (request, params));
    }

    parseOrderStatus (status) {
        const statuses = {
            '0': 'open',
            '1': 'closed',
            '2': 'canceled',
            '3': 'canceled', // or partially-filled and still open? https://github.com/ccxt/ccxt/issues/1594
        };
        return this.safeString (statuses, status, status);
    }

    parseOrder (order, market = undefined) {
        const id = this.safeString (order, 'id');
        const status = this.parseOrderStatus (this.safeString (order, 'status'));
        const timestamp = this.safeTimestamp (order, 'timestamp_created');
        const marketId = this.safeString (order, 'pair');
        const symbol = this.safeSymbol (marketId, market);
        let remaining = undefined;
        let amount = undefined;
        const price = this.safeString (order, 'rate');
        if ('start_amount' in order) {
            amount = this.safeString (order, 'start_amount');
            remaining = this.safeString (order, 'amount');
        } else {
            remaining = this.safeString (order, 'amount');
        }
        const fee = undefined;
        return this.safeOrder ({
            'info': order,
            'id': id,
            'clientOrderId': undefined,
            'symbol': symbol,
            'timestamp': timestamp,
            'datetime': this.iso8601 (timestamp),
            'lastTradeTimestamp': undefined,
            'type': 'limit',
            'timeInForce': undefined,
            'postOnly': undefined,
            'side': this.safeString (order, 'type'),
            'price': price,
            'stopPrice': undefined,
            'cost': undefined,
            'amount': amount,
            'remaining': remaining,
            'filled': undefined,
            'status': status,
            'fee': fee,
            'average': undefined,
            'trades': undefined,
        }, market);
    }

    async fetchOrder (id, symbol = undefined, params = {}) {
        await this.loadMarkets ();
        const request = {
            'order_id': parseInt (id),
        };
        const response = await this.privatePostOrderInfo (this.extend (request, params));
        id = id.toString ();
        const result = this.safeValue (response, 'return', {});
        const order = this.safeValue (result, id);
        return this.parseOrder (this.extend ({ 'id': id }, order));
    }

    async fetchOpenOrders (symbol = undefined, since = undefined, limit = undefined, params = {}) {
        await this.loadMarkets ();
        const request = {};
        let market = undefined;
        if (symbol !== undefined) {
            market = this.market (symbol);
            request['pair'] = market['id'];
        }
        const response = await this.privatePostActiveOrders (this.extend (request, params));
        //
        //     {
        //         "success":1,
        //         "return":{
        //             "1255468911":{
        //                 "status":0,
        //                 "pair":"spike_usdt",
        //                 "type":"sell",
        //                 "amount":35028.44256388,
        //                 "rate":0.00199989,
        //                 "timestamp_created":1602684432
        //             }
        //         },
        //         "stat":{
        //             "isSuccess":true,
        //             "serverTime":"00:00:00.0000826",
        //             "time":"00:00:00.0091423",
        //             "errors":null
        //         }
        //     }
        //
        // it can only return 'open' orders (i.e. no way to fetch 'closed' orders)
        const orders = this.safeValue (response, 'return', []);
        return this.parseOrders (orders, market, since, limit);
    }

    async fetchMyTrades (symbol = undefined, since = undefined, limit = undefined, params = {}) {
        await this.loadMarkets ();
        let market = undefined;
        // some derived classes use camelcase notation for request fields
        const request = {
            // 'from': 123456789, // trade ID, from which the display starts numerical 0 (test result: liqui ignores this field)
            // 'count': 1000, // the number of trades for display numerical, default = 1000
            // 'from_id': trade ID, from which the display starts numerical 0
            // 'end_id': trade ID on which the display ends numerical ∞
            // 'order': 'ASC', // sorting, default = DESC (test result: liqui ignores this field, most recent trade always goes last)
            // 'since': 1234567890, // UTC start time, default = 0 (test result: liqui ignores this field)
            // 'end': 1234567890, // UTC end time, default = ∞ (test result: liqui ignores this field)
            // 'pair': 'eth_btc', // default = all markets
        };
        if (symbol !== undefined) {
            market = this.market (symbol);
            request['pair'] = market['id'];
        }
        if (limit !== undefined) {
            request['count'] = parseInt (limit);
        }
        if (since !== undefined) {
            request['since'] = parseInt (since / 1000);
        }
        const response = await this.privatePostTradeHistory (this.extend (request, params));
        const trades = this.safeValue (response, 'return', []);
        return this.parseTrades (trades, market, since, limit);
    }

    async withdraw (code, amount, address, tag = undefined, params = {}) {
        [ tag, params ] = this.handleWithdrawTagAndParams (tag, params);
        this.checkAddress (address);
        await this.loadMarkets ();
        const currency = this.currency (code);
        const request = {
            'asset': currency['id'],
            'amount': parseFloat (amount),
            'address': address,
        };
        if (tag !== undefined) {
            request['memo'] = tag;
        }
        const response = await this.privatePostCreateWithdraw (this.extend (request, params));
        //
        //     {
        //         "success":1,
        //         "return":{
        //             "withdraw_id":1111,
        //             "withdraw_info":{
        //                 "id":1111,
        //                 "asset_id":1,
        //                 "asset":"BTC",
        //                 "amount":0.0093,
        //                 "fee":0.0007,
        //                 "create_time":1575128018,
        //                 "status":"Created",
        //                 "data":{
        //                     "address":"1KFHE7w8BhaENAswwryaoccDb6qcT6DbYY",
        //                     "memo":"memo",
        //                     "tx":null,
        //                     "error":null
        //                 },
        //             "in_blockchain":false
        //             }
        //         }
        //     }
        //
        const result = this.safeValue (response, 'return', {});
        return {
            'info': response,
            'id': this.safeString (result, 'withdraw_id'),
        };
    }

    sign (path, api = 'public', method = 'GET', params = {}, headers = undefined, body = undefined) {
        let url = this.urls['api'][api];
        const query = this.omit (params, this.extractParams (path));
        if (api === 'private') {
            this.checkRequiredCredentials ();
            const nonce = this.nonce ();
            body = this.urlencode (this.extend ({
                'nonce': nonce,
                'method': path,
            }, query));
            const signature = this.hmac (this.encode (body), this.encode (this.secret), 'sha512');
            headers = {
                'Content-Type': 'application/x-www-form-urlencoded',
                'Key': this.apiKey,
                'Sign': signature,
            };
        } else if (api === 'public') {
            url += '/' + this.implodeParams (path, params);
            if (Object.keys (query).length) {
                url += '?' + this.urlencode (query);
            }
        } else {
            url += '/' + this.implodeParams (path, params);
            if (method === 'GET') {
                if (Object.keys (query).length) {
                    url += '?' + this.urlencode (query);
                }
            } else {
                if (Object.keys (query).length) {
                    body = this.json (query);
                    headers = {
                        'Content-Type': 'application/json',
                    };
                }
            }
        }
        return { 'url': url, 'method': method, 'body': body, 'headers': headers };
    }

    handleErrors (httpCode, reason, url, method, headers, body, response, requestHeaders, requestBody) {
        if (response === undefined) {
            return; // fallback to default error handler
        }
        if ('success' in response) {
            //
            // 1 - The exchange only returns the integer 'success' key from their private API
            //
            //     { "success": 1, ... } httpCode === 200
            //     { "success": 0, ... } httpCode === 200
            //
            // 2 - However, derived exchanges can return non-integers
            //
            //     It can be a numeric string
            //     { "sucesss": "1", ... }
            //     { "sucesss": "0", ... }, httpCode >= 200 (can be 403, 502, etc)
            //
            //     Or just a string
            //     { "success": "true", ... }
            //     { "success": "false", ... }, httpCode >= 200
            //
            //     Or a boolean
            //     { "success": true, ... }
            //     { "success": false, ... }, httpCode >= 200
            //
            // 3 - Oversimplified, Python PEP8 forbids comparison operator (===) of different types
            //
            // 4 - We do not want to copy-paste and duplicate the code of this handler to other exchanges derived from Liqui
            //
            // To cover points 1, 2, 3 and 4 combined this handler should work like this:
            //
            let success = this.safeValue (response, 'success', false);
            if (typeof success === 'string') {
                if ((success === 'true') || (success === '1')) {
                    success = true;
                } else {
                    success = false;
                }
            }
            if (!success) {
                const code = this.safeString (response, 'code');
                const message = this.safeString (response, 'error');
                const feedback = this.id + ' ' + body;
                this.throwExactlyMatchedException (this.exceptions['exact'], code, feedback);
                this.throwExactlyMatchedException (this.exceptions['exact'], message, feedback);
                this.throwBroadlyMatchedException (this.exceptions['broad'], message, feedback);
                throw new ExchangeError (feedback); // unknown message
            }
        }
    }
};<|MERGE_RESOLUTION|>--- conflicted
+++ resolved
@@ -398,11 +398,7 @@
         market = this.safeSymbol (undefined, market);
         const last = this.safeNumber (ticker, 'last');
         return this.safeTicker ({
-<<<<<<< HEAD
-            'symbol': symbol,
-=======
             'symbol': market['symbol'],
->>>>>>> c99587fe
             'timestamp': timestamp,
             'datetime': this.iso8601 (timestamp),
             'high': this.safeNumber (ticker, 'high'),
@@ -422,11 +418,7 @@
             'baseVolume': this.safeNumber (ticker, 'vol_cur'),
             'quoteVolume': this.safeNumber (ticker, 'vol'),
             'info': ticker,
-<<<<<<< HEAD
-        });
-=======
         }, market);
->>>>>>> c99587fe
     }
 
     async fetchTickers (symbols = undefined, params = {}) {
