'use strict';

//  ---------------------------------------------------------------------------

const Exchange = require ('./base/Exchange');
const Precise = require ('./base/Precise');
const { TICK_SIZE } = require ('./base/functions/number');
const { ExchangeError, BadRequest, ArgumentsRequired, AuthenticationError, PermissionDenied, AccountSuspended, InsufficientFunds, RateLimitExceeded, ExchangeNotAvailable, BadSymbol, InvalidOrder, OrderNotFound, NotSupported, AccountNotEnabled } = require ('./base/errors');

module.exports = class gateio extends Exchange {
    describe () {
        return this.deepExtend (super.describe (), {
            'id': 'gateio',
            'name': 'Gate.io',
            'countries': [ 'KR' ],
            'rateLimit': 10 / 3, // 300 requests per second or 3.33ms
            'version': 'v4',
            'certified': true,
            'pro': true,
            'urls': {
                'logo': 'https://user-images.githubusercontent.com/1294454/31784029-0313c702-b509-11e7-9ccc-bc0da6a0e435.jpg',
                'doc': 'https://www.gate.io/docs/apiv4/en/index.html',
                'www': 'https://gate.io/',
                'api': {
                    'public': {
                        'wallet': 'https://api.gateio.ws/api/v4',
                        'futures': 'https://api.gateio.ws/api/v4',
                        'margin': 'https://api.gateio.ws/api/v4',
                        'delivery': 'https://api.gateio.ws/api/v4',
                        'spot': 'https://api.gateio.ws/api/v4',
                        'options': 'https://api.gateio.ws/api/v4',
                    },
                    'private': {
                        'withdrawals': 'https://api.gateio.ws/api/v4',
                        'wallet': 'https://api.gateio.ws/api/v4',
                        'futures': 'https://api.gateio.ws/api/v4',
                        'margin': 'https://api.gateio.ws/api/v4',
                        'delivery': 'https://api.gateio.ws/api/v4',
                        'spot': 'https://api.gateio.ws/api/v4',
                        'options': 'https://api.gateio.ws/api/v4',
                    },
                },
                'test': {
                    'public': {
                        'futures': 'https://fx-api-testnet.gateio.ws/api/v4',
                        'delivery': 'https://fx-api-testnet.gateio.ws/api/v4',
                    },
                    'private': {
                        'futures': 'https://fx-api-testnet.gateio.ws/api/v4',
                        'delivery': 'https://fx-api-testnet.gateio.ws/api/v4',
                    },
                },
                'referral': {
                    'url': 'https://www.gate.io/ref/2436035',
                    'discount': 0.2,
                },
            },
            'has': {
                'CORS': undefined,
                'spot': true,
                'margin': true,
                'swap': true,
                'future': true,
                'option': undefined,
                'cancelAllOrders': true,
                'cancelOrder': true,
                'createMarketOrder': false,
                'createOrder': true,
                'createPostOnlyOrder': true,
                'createStopLimitOrder': true,
                'createStopMarketOrder': false,
                'createStopOrder': true,
                'fetchBalance': true,
                'fetchBorrowRate': false,
                'fetchBorrowRateHistories': false,
                'fetchBorrowRateHistory': false,
                'fetchBorrowRates': false,
                'fetchClosedOrders': true,
                'fetchCurrencies': true,
                'fetchDepositAddress': true,
                'fetchDeposits': true,
                'fetchFundingFees': true,
                'fetchFundingHistory': true,
                'fetchFundingRate': true,
                'fetchFundingRateHistory': true,
                'fetchFundingRates': true,
                'fetchIndexOHLCV': true,
                'fetchLeverage': false,
                'fetchLeverageTiers': true,
                'fetchMarketLeverageTiers': 'emulated',
                'fetchMarkets': true,
                'fetchMarkOHLCV': true,
                'fetchMyTrades': true,
                'fetchNetworkDepositAddress': true,
                'fetchOHLCV': true,
                'fetchOpenOrders': true,
                'fetchOrder': true,
                'fetchOrderBook': true,
                'fetchPositions': true,
                'fetchPremiumIndexOHLCV': false,
                'fetchTicker': true,
                'fetchTickers': true,
                'fetchTime': false,
                'fetchTrades': true,
                'fetchTradingFee': true,
                'fetchTradingFees': true,
                'fetchWithdrawals': true,
                'setLeverage': true,
                'setMarginMode': false,
                'transfer': true,
                'withdraw': true,
            },
            'api': {
                'public': {
                    'wallet': {
                        'get': {
                            'wallet/currency_chains': 1.5,
                        },
                    },
                    'spot': {
                        'get': {
                            'currencies': 1,
                            'currencies/{currency}': 1,
                            'currency_pairs': 1,
                            'currency_pairs/{currency_pair}': 1,
                            'tickers': 1,
                            'order_book': 1,
                            'trades': 1,
                            'candlesticks': 1,
                        },
                    },
                    'margin': {
                        'get': {
                            'currency_pairs': 1,
                            'currency_pairs/{currency_pair}': 1,
                            'cross/currencies': 1,
                            'cross/currencies/{currency}': 1,
                            'funding_book': 1,
                        },
                    },
                    'futures': {
                        'get': {
                            '{settle}/contracts': 1.5,
                            '{settle}/contracts/{contract}': 1.5,
                            '{settle}/order_book': 1.5,
                            '{settle}/trades': 1.5,
                            '{settle}/candlesticks': 1.5,
                            '{settle}/tickers': 1.5,
                            '{settle}/funding_rate': 1.5,
                            '{settle}/insurance': 1.5,
                            '{settle}/contract_stats': 1.5,
                            '{settle}/liq_orders': 1.5,
                        },
                    },
                    'delivery': {
                        'get': {
                            '{settle}/contracts': 1.5,
                            '{settle}/contracts/{contract}': 1.5,
                            '{settle}/order_book': 1.5,
                            '{settle}/trades': 1.5,
                            '{settle}/candlesticks': 1.5,
                            '{settle}/tickers': 1.5,
                            '{settle}/insurance': 1.5,
                        },
                    },
                    'options': {
                        'get': {
                            'underlyings': 1.5,
                            'expirations': 1.5,
                            'contracts': 1.5,
                            'contracts/{contract}': 1.5,
                            'settlements': 1.5,
                            'settlements/{contract}': 1.5,
                            'order_book': 1.5,
                            'tickers': 1.5,
                            'underlying/tickers/{underlying}': 1.5,
                            'candlesticks': 1.5,
                            'underlying/candlesticks': 1.5,
                            'trades': 1.5,
                        },
                    },
                },
                'private': {
                    'withdrawals': {
                        'post': {
                            '': 3000, // 3000 = 10 seconds
                        },
                        'delete': {
                            '{withdrawal_id}': 300,
                        },
                    },
                    'wallet': {
                        'get': {
                            'deposit_address': 300,
                            'withdrawals': 300,
                            'deposits': 300,
                            'sub_account_transfers': 300,
                            'withdraw_status': 300,
                            'sub_account_balances': 300,
                            'fee': 300,
                            'total_balance': 300,
                        },
                        'post': {
                            'transfers': 300,
                            'sub_account_transfers': 300,
                        },
                    },
                    'spot': {
                        'get': {
                            'accounts': 1,
                            'open_orders': 1,
                            'orders': 1,
                            'orders/{order_id}': 1,
                            'my_trades': 1,
                            'price_orders': 1,
                            'price_orders/{order_id}': 1,
                        },
                        'post': {
                            'batch_orders': 1,
                            'orders': 1,
                            'cancel_batch_orders': 1,
                            'price_orders': 1,
                        },
                        'delete': {
                            'orders': 1,
                            'orders/{order_id}': 1,
                            'price_orders': 1,
                            'price_orders/{order_id}': 1,
                        },
                    },
                    'margin': {
                        'get': {
                            'accounts': 1.5,
                            'account_book': 1.5,
                            'funding_accounts': 1.5,
                            'loans': 1.5,
                            'loans/{loan_id}': 1.5,
                            'loans/{loan_id}/repayment': 1.5,
                            'loan_records': 1.5,
                            'loan_records/{load_record_id}': 1.5,
                            'auto_repay': 1.5,
                            'transferable': 1.5,
                            'cross/accounts': 1.5,
                            'cross/account_book': 1.5,
                            'cross/loans': 1.5,
                            'cross/loans/{loan_id}': 1.5,
                            'cross/loans/repayments': 1.5,
                            'cross/transferable': 1.5,
                            'loan_records/{loan_record_id}': 1.5,
                            'borrowable': 1.5,
                            'cross/repayments': 1.5,
                            'cross/borrowable': 1.5,
                        },
                        'post': {
                            'loans': 1.5,
                            'merged_loans': 1.5,
                            'loans/{loan_id}/repayment': 1.5,
                            'auto_repay': 1.5,
                            'cross/loans': 1.5,
                            'cross/loans/repayments': 1.5,
                            'cross/repayments': 1.5,
                        },
                        'patch': {
                            'loans/{loan_id}': 1.5,
                            'loan_records/{loan_record_id}': 1.5,
                        },
                        'delete': {
                            'loans/{loan_id}': 1.5,
                        },
                    },
                    'futures': {
                        'get': {
                            '{settle}/accounts': 1.5,
                            '{settle}/account_book': 1.5,
                            '{settle}/positions': 1.5,
                            '{settle}/positions/{contract}': 1.5,
                            '{settle}/orders': 1.5,
                            '{settle}/orders/{order_id}': 1.5,
                            '{settle}/my_trades': 1.5,
                            '{settle}/position_close': 1.5,
                            '{settle}/liquidates': 1.5,
                            '{settle}/price_orders': 1.5,
                            '{settle}/price_orders/{order_id}': 1.5,
                            '{settle}/dual_comp/positions/{contract}': 1.5,
                        },
                        'post': {
                            '{settle}/positions/{contract}/margin': 1.5,
                            '{settle}/positions/{contract}/leverage': 1.5,
                            '{settle}/positions/{contract}/risk_limit': 1.5,
                            '{settle}/dual_mode': 1.5,
                            '{settle}/dual_comp/positions/{contract}': 1.5,
                            '{settle}/dual_comp/positions/{contract}/margin': 1.5,
                            '{settle}/dual_comp/positions/{contract}/leverage': 1.5,
                            '{settle}/dual_comp/positions/{contract}/risk_limit': 1.5,
                            '{settle}/orders': 1.5,
                            '{settle}/price_orders': 1.5,
                        },
                        'delete': {
                            '{settle}/orders': 1.5,
                            '{settle}/orders/{order_id}': 1.5,
                            '{settle}/price_orders': 1.5,
                            '{settle}/price_orders/{order_id}': 1.5,
                        },
                    },
                    'delivery': {
                        'get': {
                            '{settle}/accounts': 1.5,
                            '{settle}/account_book': 1.5,
                            '{settle}/positions': 1.5,
                            '{settle}/positions/{contract}': 1.5,
                            '{settle}/orders': 1.5,
                            '{settle}/orders/{order_id}': 1.5,
                            '{settle}/my_trades': 1.5,
                            '{settle}/position_close': 1.5,
                            '{settle}/liquidates': 1.5,
                            '{settle}/price_orders': 1.5,
                            '{settle}/price_orders/{order_id}': 1.5,
                            '{settle}/settlements': 1.5,
                        },
                        'post': {
                            '{settle}/positions/{contract}/margin': 1.5,
                            '{settle}/positions/{contract}/leverage': 1.5,
                            '{settle}/positions/{contract}/risk_limit': 1.5,
                            '{settle}/orders': 1.5,
                            '{settle}/price_orders': 1.5,
                        },
                        'delete': {
                            '{settle}/orders': 1.5,
                            '{settle}/orders/{order_id}': 1.5,
                            '{settle}/price_orders': 1.5,
                            '{settle}/price_orders/{order_id}': 1.5,
                        },
                    },
                    'options': {
                        'get': {
                            'accounts': 1.5,
                            'account_book': 1.5,
                            'positions': 1.5,
                            'positions/{contract}': 1.5,
                            'position_close': 1.5,
                            'orders': 1.5,
                            'orders/{order_id}': 1.5,
                            'my_trades': 1.5,
                        },
                        'post': {
                            'orders': 1.5,
                        },
                        'delete': {
                            'orders': 1.5,
                            'orders/{order_id}': 1.5,
                        },
                    },
                },
            },
            'timeframes': {
                '10s': '10s',
                '1m': '1m',
                '5m': '5m',
                '15m': '15m',
                '30m': '30m',
                '1h': '1h',
                '4h': '4h',
                '8h': '8h',
                '1d': '1d',
                '7d': '7d',
                '1w': '7d',
            },
            // copied from gateiov2
            'commonCurrencies': {
                '88MPH': 'MPH',
                'AXIS': 'Axis DeFi',
                'BIFI': 'Bitcoin File',
                'BOX': 'DefiBox',
                'BTCBEAR': 'BEAR',
                'BTCBULL': 'BULL',
                'BYN': 'BeyondFi',
                'EGG': 'Goose Finance',
                'GTC': 'Game.com', // conflict with Gitcoin and Gastrocoin
                'GTC_HT': 'Game.com HT',
                'GTC_BSC': 'Game.com BSC',
                'HIT': 'HitChain',
                'MM': 'Million', // conflict with MilliMeter
                'MPH': 'Morpher', // conflict with 88MPH
                'RAI': 'Rai Reflex Index', // conflict with RAI Finance
                'SBTC': 'Super Bitcoin',
                'TNC': 'Trinity Network Credit',
                'TON': 'TONToken',
                'VAI': 'VAIOT',
            },
            'requiredCredentials': {
                'apiKey': true,
                'secret': true,
            },
            'headers': {
                'X-Gate-Channel-Id': 'ccxt',
            },
            'options': {
                'createOrder': {
                    'expiration': 86400, // for conditional orders
                },
                'networks': {
                    'TRC20': 'TRX',
                    'ERC20': 'ETH',
                    'BEP20': 'BSC',
                },
                'accountsByType': {
                    'funding': 'spot',
                    'spot': 'spot',
                    'margin': 'margin',
                    'cross_margin': 'cross_margin',
                    'cross': 'cross_margin',
                    'isolated': 'margin',
                    'swap': 'futures',
                    'future': 'delivery',
                    'futures': 'futures',
                    'delivery': 'delivery',
                },
                'defaultType': 'spot',
                'swap': {
                    'fetchMarkets': {
                        'settlementCurrencies': [ 'usdt', 'btc' ],
                    },
                },
                'future': {
                    'fetchMarkets': {
                        'settlementCurrencies': [ 'usdt', 'btc' ],
                    },
                },
            },
            'precisionMode': TICK_SIZE,
            'fees': {
                'trading': {
                    'tierBased': true,
                    'feeSide': 'get',
                    'percentage': true,
                    'maker': this.parseNumber ('0.002'),
                    'taker': this.parseNumber ('0.002'),
                    'tiers': {
                        // volume is in BTC
                        'maker': [
                            [ this.parseNumber ('0'), this.parseNumber ('0.002') ],
                            [ this.parseNumber ('1.5'), this.parseNumber ('0.00185') ],
                            [ this.parseNumber ('3'), this.parseNumber ('0.00175') ],
                            [ this.parseNumber ('6'), this.parseNumber ('0.00165') ],
                            [ this.parseNumber ('12.5'), this.parseNumber ('0.00155') ],
                            [ this.parseNumber ('25'), this.parseNumber ('0.00145') ],
                            [ this.parseNumber ('75'), this.parseNumber ('0.00135') ],
                            [ this.parseNumber ('200'), this.parseNumber ('0.00125') ],
                            [ this.parseNumber ('500'), this.parseNumber ('0.00115') ],
                            [ this.parseNumber ('1250'), this.parseNumber ('0.00105') ],
                            [ this.parseNumber ('2500'), this.parseNumber ('0.00095') ],
                            [ this.parseNumber ('3000'), this.parseNumber ('0.00085') ],
                            [ this.parseNumber ('6000'), this.parseNumber ('0.00075') ],
                            [ this.parseNumber ('11000'), this.parseNumber ('0.00065') ],
                            [ this.parseNumber ('20000'), this.parseNumber ('0.00055') ],
                            [ this.parseNumber ('40000'), this.parseNumber ('0.00055') ],
                            [ this.parseNumber ('75000'), this.parseNumber ('0.00055') ],
                        ],
                        'taker': [
                            [ this.parseNumber ('0'), this.parseNumber ('0.002') ],
                            [ this.parseNumber ('1.5'), this.parseNumber ('0.00195') ],
                            [ this.parseNumber ('3'), this.parseNumber ('0.00185') ],
                            [ this.parseNumber ('6'), this.parseNumber ('0.00175') ],
                            [ this.parseNumber ('12.5'), this.parseNumber ('0.00165') ],
                            [ this.parseNumber ('25'), this.parseNumber ('0.00155') ],
                            [ this.parseNumber ('75'), this.parseNumber ('0.00145') ],
                            [ this.parseNumber ('200'), this.parseNumber ('0.00135') ],
                            [ this.parseNumber ('500'), this.parseNumber ('0.00125') ],
                            [ this.parseNumber ('1250'), this.parseNumber ('0.00115') ],
                            [ this.parseNumber ('2500'), this.parseNumber ('0.00105') ],
                            [ this.parseNumber ('3000'), this.parseNumber ('0.00095') ],
                            [ this.parseNumber ('6000'), this.parseNumber ('0.00085') ],
                            [ this.parseNumber ('11000'), this.parseNumber ('0.00075') ],
                            [ this.parseNumber ('20000'), this.parseNumber ('0.00065') ],
                            [ this.parseNumber ('40000'), this.parseNumber ('0.00065') ],
                            [ this.parseNumber ('75000'), this.parseNumber ('0.00065') ],
                        ],
                    },
                },
                'swap': {
                    'tierBased': true,
                    'feeSide': 'base',
                    'percentage': true,
                    'maker': this.parseNumber ('0.0'),
                    'taker': this.parseNumber ('0.0005'),
                    'tiers': {
                        'maker': [
                            [ this.parseNumber ('0'), this.parseNumber ('0.0000') ],
                            [ this.parseNumber ('1.5'), this.parseNumber ('-0.00005') ],
                            [ this.parseNumber ('3'), this.parseNumber ('-0.00005') ],
                            [ this.parseNumber ('6'), this.parseNumber ('-0.00005') ],
                            [ this.parseNumber ('12.5'), this.parseNumber ('-0.00005') ],
                            [ this.parseNumber ('25'), this.parseNumber ('-0.00005') ],
                            [ this.parseNumber ('75'), this.parseNumber ('-0.00005') ],
                            [ this.parseNumber ('200'), this.parseNumber ('-0.00005') ],
                            [ this.parseNumber ('500'), this.parseNumber ('-0.00005') ],
                            [ this.parseNumber ('1250'), this.parseNumber ('-0.00005') ],
                            [ this.parseNumber ('2500'), this.parseNumber ('-0.00005') ],
                            [ this.parseNumber ('3000'), this.parseNumber ('-0.00008') ],
                            [ this.parseNumber ('6000'), this.parseNumber ('-0.01000') ],
                            [ this.parseNumber ('11000'), this.parseNumber ('-0.01002') ],
                            [ this.parseNumber ('20000'), this.parseNumber ('-0.01005') ],
                            [ this.parseNumber ('40000'), this.parseNumber ('-0.02000') ],
                            [ this.parseNumber ('75000'), this.parseNumber ('-0.02005') ],
                        ],
                        'taker': [
                            [ this.parseNumber ('0'), this.parseNumber ('0.00050') ],
                            [ this.parseNumber ('1.5'), this.parseNumber ('0.00048') ],
                            [ this.parseNumber ('3'), this.parseNumber ('0.00046') ],
                            [ this.parseNumber ('6'), this.parseNumber ('0.00044') ],
                            [ this.parseNumber ('12.5'), this.parseNumber ('0.00042') ],
                            [ this.parseNumber ('25'), this.parseNumber ('0.00040') ],
                            [ this.parseNumber ('75'), this.parseNumber ('0.00038') ],
                            [ this.parseNumber ('200'), this.parseNumber ('0.00036') ],
                            [ this.parseNumber ('500'), this.parseNumber ('0.00034') ],
                            [ this.parseNumber ('1250'), this.parseNumber ('0.00032') ],
                            [ this.parseNumber ('2500'), this.parseNumber ('0.00030') ],
                            [ this.parseNumber ('3000'), this.parseNumber ('0.00030') ],
                            [ this.parseNumber ('6000'), this.parseNumber ('0.00030') ],
                            [ this.parseNumber ('11000'), this.parseNumber ('0.00030') ],
                            [ this.parseNumber ('20000'), this.parseNumber ('0.00030') ],
                            [ this.parseNumber ('40000'), this.parseNumber ('0.00030') ],
                            [ this.parseNumber ('75000'), this.parseNumber ('0.00030') ],
                        ],
                    },
                },
            },
            // https://www.gate.io/docs/apiv4/en/index.html#label-list
            'exceptions': {
                'exact': {
                    'INVALID_PARAM_VALUE': BadRequest,
                    'INVALID_PROTOCOL': BadRequest,
                    'INVALID_ARGUMENT': BadRequest,
                    'INVALID_REQUEST_BODY': BadRequest,
                    'MISSING_REQUIRED_PARAM': ArgumentsRequired,
                    'BAD_REQUEST': BadRequest,
                    'INVALID_CONTENT_TYPE': BadRequest,
                    'NOT_ACCEPTABLE': BadRequest,
                    'METHOD_NOT_ALLOWED': BadRequest,
                    'NOT_FOUND': ExchangeError,
                    'INVALID_CREDENTIALS': AuthenticationError,
                    'INVALID_KEY': AuthenticationError,
                    'IP_FORBIDDEN': AuthenticationError,
                    'READ_ONLY': PermissionDenied,
                    'INVALID_SIGNATURE': AuthenticationError,
                    'MISSING_REQUIRED_HEADER': AuthenticationError,
                    'REQUEST_EXPIRED': AuthenticationError,
                    'ACCOUNT_LOCKED': AccountSuspended,
                    'FORBIDDEN': PermissionDenied,
                    'SUB_ACCOUNT_NOT_FOUND': ExchangeError,
                    'SUB_ACCOUNT_LOCKED': AccountSuspended,
                    'MARGIN_BALANCE_EXCEPTION': ExchangeError,
                    'MARGIN_TRANSFER_FAILED': ExchangeError,
                    'TOO_MUCH_FUTURES_AVAILABLE': ExchangeError,
                    'FUTURES_BALANCE_NOT_ENOUGH': InsufficientFunds,
                    'ACCOUNT_EXCEPTION': ExchangeError,
                    'SUB_ACCOUNT_TRANSFER_FAILED': ExchangeError,
                    'ADDRESS_NOT_USED': ExchangeError,
                    'TOO_FAST': RateLimitExceeded,
                    'WITHDRAWAL_OVER_LIMIT': ExchangeError,
                    'API_WITHDRAW_DISABLED': ExchangeNotAvailable,
                    'INVALID_WITHDRAW_ID': ExchangeError,
                    'INVALID_WITHDRAW_CANCEL_STATUS': ExchangeError,
                    'INVALID_PRECISION': InvalidOrder,
                    'INVALID_CURRENCY': BadSymbol,
                    'INVALID_CURRENCY_PAIR': BadSymbol,
                    'POC_FILL_IMMEDIATELY': ExchangeError,
                    'ORDER_NOT_FOUND': OrderNotFound,
                    'CLIENT_ID_NOT_FOUND': OrderNotFound,
                    'ORDER_CLOSED': InvalidOrder,
                    'ORDER_CANCELLED': InvalidOrder,
                    'QUANTITY_NOT_ENOUGH': InvalidOrder,
                    'BALANCE_NOT_ENOUGH': InsufficientFunds,
                    'MARGIN_NOT_SUPPORTED': InvalidOrder,
                    'MARGIN_BALANCE_NOT_ENOUGH': InsufficientFunds,
                    'AMOUNT_TOO_LITTLE': InvalidOrder,
                    'AMOUNT_TOO_MUCH': InvalidOrder,
                    'REPEATED_CREATION': InvalidOrder,
                    'LOAN_NOT_FOUND': OrderNotFound,
                    'LOAN_RECORD_NOT_FOUND': OrderNotFound,
                    'NO_MATCHED_LOAN': ExchangeError,
                    'NOT_MERGEABLE': ExchangeError,
                    'NO_CHANGE': ExchangeError,
                    'REPAY_TOO_MUCH': ExchangeError,
                    'TOO_MANY_CURRENCY_PAIRS': InvalidOrder,
                    'TOO_MANY_ORDERS': InvalidOrder,
                    'MIXED_ACCOUNT_TYPE': InvalidOrder,
                    'AUTO_BORROW_TOO_MUCH': ExchangeError,
                    'TRADE_RESTRICTED': InsufficientFunds,
                    'USER_NOT_FOUND': AccountNotEnabled,
                    'CONTRACT_NO_COUNTER': ExchangeError,
                    'CONTRACT_NOT_FOUND': BadSymbol,
                    'RISK_LIMIT_EXCEEDED': ExchangeError,
                    'INSUFFICIENT_AVAILABLE': InsufficientFunds,
                    'LIQUIDATE_IMMEDIATELY': InvalidOrder,
                    'LEVERAGE_TOO_HIGH': InvalidOrder,
                    'LEVERAGE_TOO_LOW': InvalidOrder,
                    'ORDER_NOT_OWNED': ExchangeError,
                    'ORDER_FINISHED': ExchangeError,
                    'POSITION_CROSS_MARGIN': ExchangeError,
                    'POSITION_IN_LIQUIDATION': ExchangeError,
                    'POSITION_IN_CLOSE': ExchangeError,
                    'POSITION_EMPTY': InvalidOrder,
                    'REMOVE_TOO_MUCH': ExchangeError,
                    'RISK_LIMIT_NOT_MULTIPLE': ExchangeError,
                    'RISK_LIMIT_TOO_HIGH': ExchangeError,
                    'RISK_LIMIT_TOO_lOW': ExchangeError,
                    'PRICE_TOO_DEVIATED': InvalidOrder,
                    'SIZE_TOO_LARGE': InvalidOrder,
                    'SIZE_TOO_SMALL': InvalidOrder,
                    'PRICE_OVER_LIQUIDATION': InvalidOrder,
                    'PRICE_OVER_BANKRUPT': InvalidOrder,
                    'ORDER_POC_IMMEDIATE': InvalidOrder,
                    'INCREASE_POSITION': InvalidOrder,
                    'CONTRACT_IN_DELISTING': ExchangeError,
                    'INTERNAL': ExchangeNotAvailable,
                    'SERVER_ERROR': ExchangeNotAvailable,
                    'TOO_BUSY': ExchangeNotAvailable,
                    'CROSS_ACCOUNT_NOT_FOUND': ExchangeError,
                },
            },
            'broad': {},
        });
    }

    async fetchMarkets (params = {}) {
        let result = [];
        const [ type, query ] = this.handleMarketTypeAndParams ('fetchMarkets', undefined, params);
        if (type === 'spot' || type === 'margin') {
            result = await this.fetchSpotMarkets (query);
        }
        if (type === 'swap' || type === 'future') {
            result = await this.fetchContractMarkets (query); // futures and swaps
        }
        if (type === 'option') {
            result = await this.fetchOptionMarkets (query);
        }
        const resultLength = result.length;
        if (resultLength === 0) {
            throw new ExchangeError (this.id + " does not support '" + type + "' type, set exchange.options['defaultType'] to " + "'spot', 'margin', 'swap', 'future' or 'option'"); // eslint-disable-line quotes
        }
        return result;
    }

    async fetchSpotMarkets (params) {
        const marginResponse = await this.publicMarginGetCurrencyPairs (params);
        const spotMarketsResponse = await this.publicSpotGetCurrencyPairs (params);
        const marginMarkets = this.indexBy (marginResponse, 'id');
        //
        //  Spot
        //
        //     [
        //         {
        //             "id": "QTUM_ETH",
        //             "base": "QTUM",
        //             "quote": "ETH",
        //             "fee": "0.2",
        //             "min_base_amount": "0.01",
        //             "min_quote_amount": "0.001",
        //             "amount_precision": 3,
        //             "precision": 6,
        //             "trade_status": "tradable",
        //             "sell_start": 0,
        //             "buy_start": 0
        //         }
        //     ]
        //
        //  Margin
        //
        //     [
        //         {
        //             "id": "ETH_USDT",
        //             "base": "ETH",
        //             "quote": "USDT",
        //             "leverage": 3,
        //             "min_base_amount": "0.01",
        //             "min_quote_amount": "100",
        //             "max_quote_amount": "1000000"
        //         }
        //     ]
        //
        const result = [];
        for (let i = 0; i < spotMarketsResponse.length; i++) {
            const spotMarket = spotMarketsResponse[i];
            const id = this.safeString (spotMarket, 'id');
            const marginMarket = this.safeValue (marginMarkets, id);
            const market = this.deepExtend (marginMarket, spotMarket);
            const [ baseId, quoteId ] = id.split ('_');
            const base = this.safeCurrencyCode (baseId);
            const quote = this.safeCurrencyCode (quoteId);
            const takerPercent = this.safeString (market, 'fee');
            const makerPercent = this.safeString (market, 'maker_fee_rate', takerPercent);
            const amountPrecisionString = this.safeString (market, 'amount_precision');
            const pricePrecisionString = this.safeString (market, 'precision');
            const tradeStatus = this.safeString (market, 'trade_status');
            const leverage = this.safeNumber (market, 'leverage');
            const defaultMinAmountLimit = this.parseNumber (this.parsePrecision (amountPrecisionString));
            const margin = leverage !== undefined;
            result.push ({
                'id': id,
                'symbol': base + '/' + quote,
                'base': base,
                'quote': quote,
                'settle': undefined,
                'baseId': baseId,
                'quoteId': quoteId,
                'settleId': undefined,
                'type': 'spot',
                'spot': true,
                'margin': margin,
                'swap': false,
                'future': false,
                'option': false,
                'active': (tradeStatus === 'tradable'),
                'contract': false,
                'linear': undefined,
                'inverse': undefined,
                // Fee is in %, so divide by 100
                'taker': this.parseNumber (Precise.stringDiv (takerPercent, '100')),
                'maker': this.parseNumber (Precise.stringDiv (makerPercent, '100')),
                'contractSize': undefined,
                'expiry': undefined,
                'expiryDatetime': undefined,
                'strike': undefined,
                'optionType': undefined,
                'precision': {
                    'amount': this.parseNumber (this.parsePrecision (amountPrecisionString)),
                    'price': this.parseNumber (this.parsePrecision (pricePrecisionString)),
                },
                'limits': {
                    'leverage': {
                        'min': this.parseNumber ('1'),
                        'max': this.safeNumber (market, 'leverage', 1),
                    },
                    'amount': {
                        'min': this.safeNumber (spotMarket, 'min_base_amount', defaultMinAmountLimit),
                        'max': undefined,
                    },
                    'price': {
                        'min': undefined,
                        'max': undefined,
                    },
                    'cost': {
                        'min': this.safeNumber (market, 'min_quote_amount'),
                        'max': this.safeNumber (market, 'max_quote_amount'),
                    },
                },
                'info': market,
            });
        }
        return result;
    }

    async fetchContractMarkets (params) {
        const result = [];
        const swapSettlementCurrencies = this.getSettlementCurrencies ('swap', 'fetchMarkets');
        const futureSettlementCurrencies = this.getSettlementCurrencies ('future', 'fetchMarkets');
        for (let c = 0; c < swapSettlementCurrencies.length; c++) {
            const settleId = swapSettlementCurrencies[c];
            const query = params;
            query['settle'] = settleId;
            const response = await this.publicFuturesGetSettleContracts (query);
            for (let i = 0; i < response.length; i++) {
                const parsedMarket = this.parseContractMarket (response[i], settleId);
                result.push (parsedMarket);
            }
        }
        for (let c = 0; c < futureSettlementCurrencies.length; c++) {
            const settleId = futureSettlementCurrencies[c];
            const query = params;
            query['settle'] = settleId;
            const response = await this.publicDeliveryGetSettleContracts (query);
            for (let i = 0; i < response.length; i++) {
                const parsedMarket = this.parseContractMarket (response[i], settleId);
                result.push (parsedMarket);
            }
        }
        return result;
    }

    parseContractMarket (market, settleId) {
        //
        //  Perpetual swap
        //
        //    {
        //        "name": "BTC_USDT",
        //        "type": "direct",
        //        "quanto_multiplier": "0.0001",
        //        "ref_discount_rate": "0",
        //        "order_price_deviate": "0.5",
        //        "maintenance_rate": "0.005",
        //        "mark_type": "index",
        //        "last_price": "38026",
        //        "mark_price": "37985.6",
        //        "index_price": "37954.92",
        //        "funding_rate_indicative": "0.000219",
        //        "mark_price_round": "0.01",
        //        "funding_offset": 0,
        //        "in_delisting": false,
        //        "risk_limit_base": "1000000",
        //        "interest_rate": "0.0003",
        //        "order_price_round": "0.1",
        //        "order_size_min": 1,
        //        "ref_rebate_rate": "0.2",
        //        "funding_interval": 28800,
        //        "risk_limit_step": "1000000",
        //        "leverage_min": "1",
        //        "leverage_max": "100",
        //        "risk_limit_max": "8000000",
        //        "maker_fee_rate": "-0.00025",
        //        "taker_fee_rate": "0.00075",
        //        "funding_rate": "0.002053",
        //        "order_size_max": 1000000,
        //        "funding_next_apply": 1610035200,
        //        "short_users": 977,
        //        "config_change_time": 1609899548,
        //        "trade_size": 28530850594,
        //        "position_size": 5223816,
        //        "long_users": 455,
        //        "funding_impact_value": "60000",
        //        "orders_limit": 50,
        //        "trade_id": 10851092,
        //        "orderbook_id": 2129638396
        //    }
        //
        //  Delivery Futures
        //
        //    {
        //        "name": "BTC_USDT_20200814",
        //        "underlying": "BTC_USDT",
        //        "cycle": "WEEKLY",
        //        "type": "direct",
        //        "quanto_multiplier": "0.0001",
        //        "mark_type": "index",
        //        "last_price": "9017",
        //        "mark_price": "9019",
        //        "index_price": "9005.3",
        //        "basis_rate": "0.185095",
        //        "basis_value": "13.7",
        //        "basis_impact_value": "100000",
        //        "settle_price": "0",
        //        "settle_price_interval": 60,
        //        "settle_price_duration": 1800,
        //        "settle_fee_rate": "0.0015",
        //        "expire_time": 1593763200,
        //        "order_price_round": "0.1",
        //        "mark_price_round": "0.1",
        //        "leverage_min": "1",
        //        "leverage_max": "100",
        //        "maintenance_rate": "1000000",
        //        "risk_limit_base": "140.726652109199",
        //        "risk_limit_step": "1000000",
        //        "risk_limit_max": "8000000",
        //        "maker_fee_rate": "-0.00025",
        //        "taker_fee_rate": "0.00075",
        //        "ref_discount_rate": "0",
        //        "ref_rebate_rate": "0.2",
        //        "order_price_deviate": "0.5",
        //        "order_size_min": 1,
        //        "order_size_max": 1000000,
        //        "orders_limit": 50,
        //        "orderbook_id": 63,
        //        "trade_id": 26,
        //        "trade_size": 435,
        //        "position_size": 130,
        //        "config_change_time": 1593158867,
        //        "in_delisting": false
        //    }
        //
        const id = this.safeString (market, 'name');
        const parts = id.split ('_');
        const baseId = this.safeString (parts, 0);
        const quoteId = this.safeString (parts, 1);
        const date = this.safeString (parts, 2);
        const base = this.safeCurrencyCode (baseId);
        const quote = this.safeCurrencyCode (quoteId);
        const settle = this.safeCurrencyCode (settleId);
        const expiry = this.safeTimestamp (market, 'expire_time');
        let symbol = '';
        let marketType = 'swap';
        if (date !== undefined) {
            symbol = base + '/' + quote + ':' + settle + '-' + this.yymmdd (expiry, '');
            marketType = 'future';
        } else {
            symbol = base + '/' + quote + ':' + settle;
        }
        const priceDeviate = this.safeString (market, 'order_price_deviate');
        const markPrice = this.safeString (market, 'mark_price');
        const minMultiplier = Precise.stringSub ('1', priceDeviate);
        const maxMultiplier = Precise.stringAdd ('1', priceDeviate);
        const minPrice = Precise.stringMul (minMultiplier, markPrice);
        const maxPrice = Precise.stringMul (maxMultiplier, markPrice);
        const takerPercent = this.safeString (market, 'taker_fee_rate');
        const makerPercent = this.safeString (market, 'maker_fee_rate', takerPercent);
        const isLinear = quote === settle;
        return {
            'id': id,
            'symbol': symbol,
            'base': base,
            'quote': quote,
            'settle': settle,
            'baseId': baseId,
            'quoteId': quoteId,
            'settleId': settleId,
            'type': marketType,
            'spot': false,
            'margin': false,
            'swap': marketType === 'swap',
            'future': marketType === 'future',
            'option': marketType === 'option',
            'active': true,
            'contract': true,
            'linear': isLinear,
            'inverse': !isLinear,
            'taker': this.parseNumber (Precise.stringDiv (takerPercent, '100')), // Fee is in %, so divide by 100
            'maker': this.parseNumber (Precise.stringDiv (makerPercent, '100')),
            'contractSize': this.safeNumber (market, 'quanto_multiplier'),
            'expiry': expiry,
            'expiryDatetime': this.iso8601 (expiry),
            'strike': undefined,
            'optionType': undefined,
            'precision': {
                'amount': this.parseNumber ('1'),
                'price': this.safeNumber (market, 'order_price_round'),
            },
            'limits': {
                'leverage': {
                    'min': this.safeNumber (market, 'leverage_min'),
                    'max': this.safeNumber (market, 'leverage_max'),
                },
                'amount': {
                    'min': this.safeNumber (market, 'order_size_min'),
                    'max': this.safeNumber (market, 'order_size_max'),
                },
                'price': {
                    'min': this.parseNumber (minPrice),
                    'max': this.parseNumber (maxPrice),
                },
                'cost': {
                    'min': undefined,
                    'max': undefined,
                },
            },
            'info': market,
        };
    }

    async fetchOptionMarkets (params = {}) {
        const result = [];
        const underlyings = await this.fetchOptionUnderlyings ();
        for (let i = 0; i < underlyings.length; i++) {
            const underlying = underlyings[i];
            const query = params;
            query['underlying'] = underlying;
            const response = await this.publicOptionsGetContracts (query);
            //
            //    [
            //        {
            //            "orders_limit": "50",
            //            "order_size_max": "100000",
            //            "mark_price_round": "0.1",
            //            "order_size_min": "1",
            //            "position_limit": "1000000",
            //            "orderbook_id": "575967",
            //            "order_price_deviate": "0.9",
            //            "is_call": true, // true means Call false means Put
            //            "last_price": "93.9",
            //            "bid1_size": "0",
            //            "bid1_price": "0",
            //            "taker_fee_rate": "0.0004",
            //            "underlying": "BTC_USDT",
            //            "create_time": "1646381188",
            //            "price_limit_fee_rate": "0.1",
            //            "maker_fee_rate": "0.0004",
            //            "trade_id": "727",
            //            "order_price_round": "0.1",
            //            "settle_fee_rate": "0.0001",
            //            "trade_size": "1982",
            //            "ref_rebate_rate": "0",
            //            "name": "BTC_USDT-20220311-44000-C",
            //            "underlying_price": "39194.26",
            //            "strike_price": "44000",
            //            "multiplier": "0.0001",
            //            "ask1_price": "0",
            //            "ref_discount_rate": "0",
            //            "expiration_time": "1646985600",
            //            "mark_price": "12.15",
            //            "position_size": "4",
            //            "ask1_size": "0",
            //            "tag": "WEEK"
            //        }
            //    ]
            //
            for (let i = 0; i < response.length; i++) {
                const market = response[i];
                const id = this.safeString (market, 'name');
                const parts = underlying.split ('_');
                const baseId = this.safeString (parts, 0);
                const quoteId = this.safeString (parts, 1);
                const base = this.safeCurrencyCode (baseId);
                const quote = this.safeCurrencyCode (quoteId);
                let symbol = base + '/' + quote;
                const expiry = this.safeTimestamp (market, 'expiration_time');
                const strike = this.safeString (market, 'strike_price');
                const isCall = this.safeValue (market, 'is_call');
                const optionLetter = isCall ? 'C' : 'P';
                const optionType = isCall ? 'call' : 'put';
                symbol = symbol + ':' + quote + '-' + this.yymmdd (expiry) + ':' + strike + ':' + optionLetter;
                const priceDeviate = this.safeString (market, 'order_price_deviate');
                const markPrice = this.safeString (market, 'mark_price');
                const minMultiplier = Precise.stringSub ('1', priceDeviate);
                const maxMultiplier = Precise.stringAdd ('1', priceDeviate);
                const minPrice = Precise.stringMul (minMultiplier, markPrice);
                const maxPrice = Precise.stringMul (maxMultiplier, markPrice);
                const takerPercent = this.safeString (market, 'taker_fee_rate');
                const makerPercent = this.safeString (market, 'maker_fee_rate', takerPercent);
                result.push ({
                    'id': id,
                    'symbol': symbol,
                    'base': base,
                    'quote': quote,
                    'settle': quote,
                    'baseId': baseId,
                    'quoteId': quoteId,
                    'settleId': quoteId,
                    'type': 'option',
                    'spot': false,
                    'margin': false,
                    'swap': false,
                    'future': false,
                    'option': true,
                    'active': true,
                    'contract': true,
                    'linear': true,
                    'inverse': false,
                    'taker': this.parseNumber (Precise.stringDiv (takerPercent, '100')), // Fee is in %, so divide by 100
                    'maker': this.parseNumber (Precise.stringDiv (makerPercent, '100')),
                    'contractSize': this.parseNumber ('1'),
                    'expiry': expiry,
                    'expiryDatetime': this.iso8601 (expiry),
                    'strike': strike,
                    'optionType': optionType,
                    'precision': {
                        'amount': this.parseNumber ('1'),
                        'price': this.safeNumber (market, 'order_price_round'),
                    },
                    'limits': {
                        'leverage': {
                            'min': undefined,
                            'max': undefined,
                        },
                        'amount': {
                            'min': this.safeNumber (market, 'order_size_min'),
                            'max': this.safeNumber (market, 'order_size_max'),
                        },
                        'price': {
                            'min': this.parseNumber (minPrice),
                            'max': this.parseNumber (maxPrice),
                        },
                        'cost': {
                            'min': undefined,
                            'max': undefined,
                        },
                    },
                    'info': market,
                });
            }
        }
        return result;
    }

    async fetchOptionUnderlyings () {
        const underlyingsResponse = await this.publicOptionsGetUnderlyings ();
        //
        //    [
        //        {
        //            "index_time": "1646915796",
        //            "name": "BTC_USDT",
        //            "index_price": "39142.73"
        //        }
        //    ]
        //
        const underlyings = [];
        for (let i = 0; i < underlyingsResponse.length; i++) {
            const underlying = underlyingsResponse[i];
            const name = this.safeString (underlying, 'name');
            if (name !== undefined) {
                underlyings.push (name);
            }
        }
        return underlyings;
    }

    prepareRequest (market) {
        if (market !== undefined) {
            if (market['contract']) {
                return {
                    'contract': market['id'],
                    'settle': market['settleId'],
                };
            } else {
                return {
                    'currency_pair': market['id'],
                };
            }
        }
    }

    getMarginType (stop, params) {
        /**
         * @ignore
         * @method
         * @name gateio#getMarginType
         * @description Gets the margin type for this api call
         * @param {bool} stop True if for a stop order
         * @param {dict} params Request params
         * @returns The marginType and the updated request params with marginType removed, marginType value is the value that can be read by the "account" property specified in gateios api docs
         */
        const defaultMarginType = this.safeStringLower2 (this.options, 'defaultMarginType', 'marginType', 'spot'); // 'margin' is isolated margin on gateio's api
        let marginType = this.safeStringLower2 (params, 'marginType', 'account', defaultMarginType);
        params = this.omit (params, [ 'marginType' ]);
        if (marginType === 'cross') {
            marginType = 'cross_margin';
        } else if (marginType === 'isolated') {
            marginType = 'margin';
        } else if (marginType === '') {
            marginType = 'spot';
        }
        if (stop) {
            if (marginType === 'spot') {
                marginType = 'normal';
                // gateio spot and margin stop orders use the term normal instead of spot
            }
            if (marginType === 'cross_margin') {
                throw new BadRequest (this.id + ' getMarginType() does not support stop orders for cross margin');
            }
        }
        return [ marginType, params ];
    }

    getSettlementCurrencies (type, method) {
        const options = this.safeValue (this.options, type, {}); // [ 'BTC', 'USDT' ] unified codes
        const fetchMarketsContractOptions = this.safeValue (options, method, {});
        const defaultSettle = (type === 'swap') ? [ 'usdt' ] : [ 'btc' ];
        return this.safeValue (fetchMarketsContractOptions, 'settlementCurrencies', defaultSettle);
    }

    async fetchCurrencies (params = {}) {
        // sandbox/testnet only supports future markets
        const apiBackup = this.safeValue (this.urls, 'apiBackup');
        if (apiBackup !== undefined) {
            return undefined;
        }
        const response = await this.publicSpotGetCurrencies (params);
        //
        //    {
        //        "currency": "BCN",
        //        "delisted": false,
        //        "withdraw_disabled": true,
        //        "withdraw_delayed": false,
        //        "deposit_disabled": true,
        //        "trade_disabled": false
        //    }
        //
        const result = {};
        // TODO: remove magic constants
        const amountPrecision = this.parseNumber ('1e-6');
        for (let i = 0; i < response.length; i++) {
            const entry = response[i];
            const currencyId = this.safeString (entry, 'currency');
            const currencyIdLower = this.safeStringLower (entry, 'currency');
            const code = this.safeCurrencyCode (currencyId);
            const delisted = this.safeValue (entry, 'delisted');
            const withdrawDisabled = this.safeValue (entry, 'withdraw_disabled', false);
            const depositDisabled = this.safeValue (entry, 'deposit_disabled', false);
            const tradeDisabled = this.safeValue (entry, 'trade_disabled', false);
            const withdrawEnabled = !withdrawDisabled;
            const depositEnabled = !depositDisabled;
            const tradeEnabled = !tradeDisabled;
            const listed = !delisted;
            const active = listed && tradeEnabled && withdrawEnabled && depositEnabled;
            result[code] = {
                'id': currencyId,
                'lowerCaseId': currencyIdLower,
                'name': undefined,
                'code': code,
                'precision': amountPrecision,
                'info': entry,
                'active': active,
                'deposit': depositEnabled,
                'withdraw': withdrawEnabled,
                'fee': undefined,
                'fees': [],
                'limits': this.limits,
            };
        }
        return result;
    }

    async fetchFundingRate (symbol, params = {}) {
        await this.loadMarkets ();
        const market = this.market (symbol);
        if (!market['swap']) {
            throw new BadRequest ('Funding rates only exist for swap contracts');
        }
        const request = this.prepareRequest (market);
        const response = await this.publicFuturesGetSettleContractsContract (this.extend (request, params));
        //
        //    [
        //        {
        //            "name": "BTC_USDT",
        //            "type": "direct",
        //            "quanto_multiplier": "0.0001",
        //            "ref_discount_rate": "0",
        //            "order_price_deviate": "0.5",
        //            "maintenance_rate": "0.005",
        //            "mark_type": "index",
        //            "last_price": "38026",
        //            "mark_price": "37985.6",
        //            "index_price": "37954.92",
        //            "funding_rate_indicative": "0.000219",
        //            "mark_price_round": "0.01",
        //            "funding_offset": 0,
        //            "in_delisting": false,
        //            "risk_limit_base": "1000000",
        //            "interest_rate": "0.0003",
        //            "order_price_round": "0.1",
        //            "order_size_min": 1,
        //            "ref_rebate_rate": "0.2",
        //            "funding_interval": 28800,
        //            "risk_limit_step": "1000000",
        //            "leverage_min": "1",
        //            "leverage_max": "100",
        //            "risk_limit_max": "8000000",
        //            "maker_fee_rate": "-0.00025",
        //            "taker_fee_rate": "0.00075",
        //            "funding_rate": "0.002053",
        //            "order_size_max": 1000000,
        //            "funding_next_apply": 1610035200,
        //            "short_users": 977,
        //            "config_change_time": 1609899548,
        //            "trade_size": 28530850594,
        //            "position_size": 5223816,
        //            "long_users": 455,
        //            "funding_impact_value": "60000",
        //            "orders_limit": 50,
        //            "trade_id": 10851092,
        //            "orderbook_id": 2129638396
        //        }
        //    ]
        //
        return this.parseFundingRate (response);
    }

    async fetchFundingRates (symbols = undefined, params = {}) {
        await this.loadMarkets ();
        const settle = this.safeStringLower (params, 'settle');
        const request = {
            'settle': settle,
        };
        const response = await this.publicFuturesGetSettleContracts (this.extend (request, params));
        //
        //    [
        //        {
        //            "name": "BTC_USDT",
        //            "type": "direct",
        //            "quanto_multiplier": "0.0001",
        //            "ref_discount_rate": "0",
        //            "order_price_deviate": "0.5",
        //            "maintenance_rate": "0.005",
        //            "mark_type": "index",
        //            "last_price": "38026",
        //            "mark_price": "37985.6",
        //            "index_price": "37954.92",
        //            "funding_rate_indicative": "0.000219",
        //            "mark_price_round": "0.01",
        //            "funding_offset": 0,
        //            "in_delisting": false,
        //            "risk_limit_base": "1000000",
        //            "interest_rate": "0.0003",
        //            "order_price_round": "0.1",
        //            "order_size_min": 1,
        //            "ref_rebate_rate": "0.2",
        //            "funding_interval": 28800,
        //            "risk_limit_step": "1000000",
        //            "leverage_min": "1",
        //            "leverage_max": "100",
        //            "risk_limit_max": "8000000",
        //            "maker_fee_rate": "-0.00025",
        //            "taker_fee_rate": "0.00075",
        //            "funding_rate": "0.002053",
        //            "order_size_max": 1000000,
        //            "funding_next_apply": 1610035200,
        //            "short_users": 977,
        //            "config_change_time": 1609899548,
        //            "trade_size": 28530850594,
        //            "position_size": 5223816,
        //            "long_users": 455,
        //            "funding_impact_value": "60000",
        //            "orders_limit": 50,
        //            "trade_id": 10851092,
        //            "orderbook_id": 2129638396
        //        }
        //    ]
        //
        const result = this.parseFundingRates (response);
        return this.filterByArray (result, 'symbol', symbols);
    }

    parseFundingRate (contract, market = undefined) {
        //
        //    {
        //        "name": "BTC_USDT",
        //        "type": "direct",
        //        "quanto_multiplier": "0.0001",
        //        "ref_discount_rate": "0",
        //        "order_price_deviate": "0.5",
        //        "maintenance_rate": "0.005",
        //        "mark_type": "index",
        //        "last_price": "38026",
        //        "mark_price": "37985.6",
        //        "index_price": "37954.92",
        //        "funding_rate_indicative": "0.000219",
        //        "mark_price_round": "0.01",
        //        "funding_offset": 0,
        //        "in_delisting": false,
        //        "risk_limit_base": "1000000",
        //        "interest_rate": "0.0003",
        //        "order_price_round": "0.1",
        //        "order_size_min": 1,
        //        "ref_rebate_rate": "0.2",
        //        "funding_interval": 28800,
        //        "risk_limit_step": "1000000",
        //        "leverage_min": "1",
        //        "leverage_max": "100",
        //        "risk_limit_max": "8000000",
        //        "maker_fee_rate": "-0.00025",
        //        "taker_fee_rate": "0.00075",
        //        "funding_rate": "0.002053",
        //        "order_size_max": 1000000,
        //        "funding_next_apply": 1610035200,
        //        "short_users": 977,
        //        "config_change_time": 1609899548,
        //        "trade_size": 28530850594,
        //        "position_size": 5223816,
        //        "long_users": 455,
        //        "funding_impact_value": "60000",
        //        "orders_limit": 50,
        //        "trade_id": 10851092,
        //        "orderbook_id": 2129638396
        //    }
        //
        const marketId = this.safeString (contract, 'name');
        const symbol = this.safeSymbol (marketId, market);
        const markPrice = this.safeNumber (contract, 'mark_price');
        const indexPrice = this.safeNumber (contract, 'index_price');
        const interestRate = this.safeNumber (contract, 'interest_rate');
        const fundingRate = this.safeNumber (contract, 'funding_rate');
        const fundingTime = this.safeInteger (contract, 'funding_next_apply') * 1000;
        const fundingRateIndicative = this.safeNumber (contract, 'funding_rate_indicative');
        return {
            'info': contract,
            'symbol': symbol,
            'markPrice': markPrice,
            'indexPrice': indexPrice,
            'interestRate': interestRate,
            'estimatedSettlePrice': undefined,
            'timestamp': undefined,
            'datetime': undefined,
            'fundingRate': fundingRate,
            'fundingTimestamp': fundingTime,
            'fundingDatetime': this.iso8601 (fundingTime),
            'nextFundingRate': fundingRateIndicative,
            'nextFundingTimestamp': undefined,
            'nextFundingDatetime': undefined,
            'previousFundingRate': undefined,
            'previousFundingTimestamp': undefined,
            'previousFundingDatetime': undefined,
        };
    }

    async fetchNetworkDepositAddress (code, params = {}) {
        await this.loadMarkets ();
        const currency = this.currency (code);
        const request = {
            'currency': currency['id'],
        };
        const response = await this.privateWalletGetDepositAddress (this.extend (request, params));
        const addresses = this.safeValue (response, 'multichain_addresses');
        const currencyId = this.safeString (response, 'currency');
        code = this.safeCurrencyCode (currencyId);
        const result = {};
        for (let i = 0; i < addresses.length; i++) {
            const entry = addresses[i];
            //
            //    {
            //        "chain": "ETH",
            //        "address": "0x359a697945E79C7e17b634675BD73B33324E9408",
            //        "payment_id": "",
            //        "payment_name": "",
            //        "obtain_failed": "0"
            //    }
            //
            const obtainFailed = this.safeInteger (entry, 'obtain_failed');
            if (obtainFailed) {
                continue;
            }
            const network = this.safeString (entry, 'chain');
            const address = this.safeString (entry, 'address');
            let tag = this.safeString (entry, 'payment_id');
            const tagLength = tag.length;
            tag = tagLength ? tag : undefined;
            result[network] = {
                'info': entry,
                'code': code,
                'address': address,
                'tag': tag,
            };
        }
        return result;
    }

    async fetchDepositAddress (code, params = {}) {
        await this.loadMarkets ();
        const currency = this.currency (code);
        const request = {
            'currency': currency['id'],
        };
        const response = await this.privateWalletGetDepositAddress (this.extend (request, params));
        //
        //    {
        //        "currency": "XRP",
        //        "address": "rHcFoo6a9qT5NHiVn1THQRhsEGcxtYCV4d 391331007",
        //        "multichain_addresses": [
        //            {
        //                "chain": "XRP",
        //                "address": "rHcFoo6a9qT5NHiVn1THQRhsEGcxtYCV4d",
        //                "payment_id": "391331007",
        //                "payment_name": "Tag",
        //                "obtain_failed": 0
        //            }
        //        ]
        //    }
        //
        const currencyId = this.safeString (response, 'currency');
        code = this.safeCurrencyCode (currencyId);
        const addressField = this.safeString (response, 'address');
        let tag = undefined;
        let address = undefined;
        if (addressField.indexOf (' ') >= 0) {
            const splitted = addressField.split (' ');
            address = splitted[0];
            tag = splitted[1];
        } else {
            address = addressField;
        }
        return {
            'info': response,
            'code': code,
            'address': address,
            'tag': tag,
            'network': undefined,
        };
    }

    async fetchTradingFee (symbol, params = {}) {
        await this.loadMarkets ();
        const market = this.market (symbol);
        const request = {
            'currency_pair': market['id'],
        };
        const response = await this.privateWalletGetFee (this.extend (request, params));
        //
        //    {
        //        "user_id": 1486602,
        //        "taker_fee": "0.002",
        //        "maker_fee": "0.002",
        //        "gt_discount": true,
        //        "gt_taker_fee": "0.0015",
        //        "gt_maker_fee": "0.0015",
        //        "loan_fee": "0.18",
        //        "point_type": "0",
        //        "futures_taker_fee": "0.0005",
        //        "futures_maker_fee": "0"
        //    }
        //
        return this.parseTradingFee (response, market);
    }

    async fetchTradingFees (params = {}) {
        await this.loadMarkets ();
        const response = await this.privateWalletGetFee (params);
        //
        //    {
        //        "user_id": 1486602,
        //        "taker_fee": "0.002",
        //        "maker_fee": "0.002",
        //        "gt_discount": true,
        //        "gt_taker_fee": "0.0015",
        //        "gt_maker_fee": "0.0015",
        //        "loan_fee": "0.18",
        //        "point_type": "0",
        //        "futures_taker_fee": "0.0005",
        //        "futures_maker_fee": "0"
        //    }
        //
        return this.parseTradingFees (response);
    }

    parseTradingFees (response) {
        const result = {};
        for (let i = 0; i < this.symbols.length; i++) {
            const symbol = this.symbols[i];
            const market = this.market (symbol);
            result[symbol] = this.parseTradingFee (response, market);
        }
        return result;
    }

    parseTradingFee (info, market = undefined) {
        //
        //    {
        //        "user_id": 1486602,
        //        "taker_fee": "0.002",
        //        "maker_fee": "0.002",
        //        "gt_discount": true,
        //        "gt_taker_fee": "0.0015",
        //        "gt_maker_fee": "0.0015",
        //        "loan_fee": "0.18",
        //        "point_type": "0",
        //        "futures_taker_fee": "0.0005",
        //        "futures_maker_fee": "0"
        //    }
        //
        const contract = this.safeValue (market, 'contract');
        const takerKey = contract ? 'futures_taker_fee' : 'taker_fee';
        const makerKey = contract ? 'futures_maker_fee' : 'maker_fee';
        return {
            'info': info,
            'symbol': this.safeString (market, 'symbol'),
            'maker': this.safeNumber (info, makerKey),
            'taker': this.safeNumber (info, takerKey),
        };
    }

    async fetchFundingFees (params = {}) {
        await this.loadMarkets ();
        const response = await this.privateWalletGetWithdrawStatus (params);
        //
        //    {
        //        "currency": "MTN",
        //        "name": "Medicalchain",
        //        "name_cn": "Medicalchain",
        //        "deposit": "0",
        //        "withdraw_percent": "0%",
        //        "withdraw_fix": "900",
        //        "withdraw_day_limit": "500000",
        //        "withdraw_day_limit_remain": "500000",
        //        "withdraw_amount_mini": "900.1",
        //        "withdraw_eachtime_limit": "90000000000",
        //        "withdraw_fix_on_chains": {
        //            "ETH": "900"
        //        }
        //    }
        //
        const withdrawFees = {};
        for (let i = 0; i < response.length; i++) {
            const entry = response[i];
            const currencyId = this.safeString (entry, 'currency');
            const code = this.safeCurrencyCode (currencyId);
            withdrawFees[code] = {};
            let withdrawFix = this.safeValue (entry, 'withdraw_fix_on_chains');
            if (withdrawFix === undefined) {
                withdrawFix = {};
                withdrawFix[code] = this.safeNumber (entry, 'withdraw_fix');
            }
            const keys = Object.keys (withdrawFix);
            for (let i = 0; i < keys.length; i++) {
                const key = keys[i];
                withdrawFees[code][key] = this.parseNumber (withdrawFix[key]);
            }
        }
        return {
            'info': response,
            'withdraw': withdrawFees,
            'deposit': {},
        };
    }

    async fetchFundingHistory (symbol = undefined, since = undefined, limit = undefined, params = {}) {
        await this.loadMarkets ();
        // let defaultType = 'future';
        let market = undefined;
        let request = {};
        if (symbol !== undefined) {
            market = this.market (symbol);
            symbol = market['symbol'];
            request = this.prepareRequest (market);
        }
        let type = undefined;
        [ type, params ] = this.handleMarketTypeAndParams ('fetchFundingHistory', market, params);
        if (market === undefined) {
            const defaultSettle = (type === 'swap') ? 'usdt' : 'btc';
            const settle = this.safeString (params, 'settle', defaultSettle);
            request['settle'] = settle;
            params = this.omit (params, 'settle');
        }
        request['type'] = 'fund';  // 'dnw' 'pnl' 'fee' 'refr' 'fund' 'point_dnw' 'point_fee' 'point_refr'
        if (since !== undefined) {
            request['from'] = since / 1000;
        }
        if (limit !== undefined) {
            request['limit'] = limit;
        }
        const method = this.getSupportedMapping (type, {
            'swap': 'privateFuturesGetSettleAccountBook',
            'future': 'privateDeliveryGetSettleAccountBook',
        });
        const response = await this[method] (this.extend (request, params));
        //
        //    [
        //        {
        //            "time": 1646899200,
        //            "change": "-0.027722",
        //            "balance": "11.653120591841",
        //            "text": "XRP_USDT",
        //            "type": "fund"
        //        },
        //        ...
        //    ]
        //
        return this.parseFundingHistories (response, symbol, since, limit);
    }

    parseFundingHistories (response, symbol, since, limit) {
        const result = [];
        for (let i = 0; i < response.length; i++) {
            const entry = response[i];
            const funding = this.parseFundingHistory (entry);
            result.push (funding);
        }
        const sorted = this.sortBy (result, 'timestamp');
        return this.filterBySymbolSinceLimit (sorted, symbol, since, limit);
    }

    parseFundingHistory (info, market = undefined) {
        //
        //    {
        //        "time": 1646899200,
        //        "change": "-0.027722",
        //        "balance": "11.653120591841",
        //        "text": "XRP_USDT",
        //        "type": "fund"
        //    }
        //
        const timestamp = this.safeTimestamp (info, 'time');
        const marketId = this.safeString (info, 'text');
        market = this.safeMarket (marketId, market);
        return {
            'info': info,
            'symbol': this.safeString (market, 'symbol'),
            'code': this.safeString (market, 'settle'),
            'timestamp': timestamp,
            'datetime': this.iso8601 (timestamp),
            'id': undefined,
            'amount': this.safeNumber (info, 'change'),
        };
    }

    async fetchOrderBook (symbol, limit = undefined, params = {}) {
        await this.loadMarkets ();
        const market = this.market (symbol);
        //
        //     const request = {
        //         'currency_pair': market['id'],
        //         'interval': '0', // depth, 0 means no aggregation is applied, default to 0
        //         'limit': limit, // maximum number of order depth data in asks or bids
        //         'with_id': true, // return order book ID
        //     };
        //
        const request = this.prepareRequest (market);
        const spotOrMargin = market['spot'] || market['margin'];
        const method = this.getSupportedMapping (market['type'], {
            'spot': 'publicSpotGetOrderBook',
            'margin': 'publicSpotGetOrderBook',
            'swap': 'publicFuturesGetSettleOrderBook',
            'future': 'publicDeliveryGetSettleOrderBook',
        });
        if (limit !== undefined) {
            request['limit'] = limit; // default 10, max 100
        }
        request['with_id'] = true;
        const response = await this[method] (this.extend (request, params));
        //
        // SPOT
        //
        //     {
        //         "id": 6358770031
        //         "current": 1634345973275,
        //         "update": 1634345973271,
        //         "asks": [
        //             ["2.2241","12449.827"],
        //             ["2.2242","200"],
        //             ["2.2244","826.931"],
        //             ["2.2248","3876.107"],
        //             ["2.225","2377.252"],
        //             ["2.22509","439.484"],
        //             ["2.2251","1489.313"],
        //             ["2.2253","714.582"],
        //             ["2.2254","1349.784"],
        //             ["2.2256","234.701"]],
        //          "bids": [
        //             ["2.2236","32.465"],
        //             ["2.2232","243.983"],
        //             ["2.2231","32.207"],
        //             ["2.223","449.827"],
        //             ["2.2228","7.918"],
        //             ["2.2227","12703.482"],
        //             ["2.2226","143.033"],
        //             ["2.2225","143.027"],
        //             ["2.2224","1369.352"],
        //             ["2.2223","756.063"]
        //         ]
        //     }
        //
        // Perpetual Swap
        //
        //     {
        //         "id": 6358770031
        //         "current": 1634350208.745,
        //         "asks": [
        //             {"s": 24909, "p": "61264.8"},
        //             {"s": 81, "p": "61266.6"},
        //             {"s": 2000, "p": "61267.6"},
        //             {"s": 490, "p": "61270.2"},
        //             {"s": 12, "p": "61270.4"},
        //             {"s": 11782, "p": "61273.2"},
        //             {"s": 14666, "p": "61273.3"},
        //             {"s": 22541, "p": "61273.4"},
        //             {"s": 33, "p": "61273.6"},
        //             {"s": 11980, "p": "61274.5"}
        //         ],
        //         "bids": [
        //             {"s": 41844, "p": "61264.7"},
        //             {"s": 13783, "p": "61263.3"},
        //             {"s": 1143, "p": "61259.8"},
        //             {"s": 81, "p": "61258.7"},
        //             {"s": 2471, "p": "61257.8"},
        //             {"s": 2471, "p": "61257.7"},
        //             {"s": 2471, "p": "61256.5"},
        //             {"s": 3, "p": "61254.2"},
        //             {"s": 114, "p": "61252.4"},
        //             {"s": 14372, "p": "61248.6"}
        //         ],
        //         "update": 1634350208.724
        //     }
        //
        let timestamp = this.safeInteger (response, 'current');
        if (!spotOrMargin) {
            timestamp = timestamp * 1000;
        }
        const priceKey = spotOrMargin ? 0 : 'p';
        const amountKey = spotOrMargin ? 1 : 's';
        const nonce = this.safeInteger (response, 'id');
        const result = this.parseOrderBook (response, symbol, timestamp, 'bids', 'asks', priceKey, amountKey);
        result['nonce'] = nonce;
        return result;
    }

    async fetchTicker (symbol, params = {}) {
        await this.loadMarkets ();
        const market = this.market (symbol);
        const request = this.prepareRequest (market);
        const method = this.getSupportedMapping (market['type'], {
            'spot': 'publicSpotGetTickers',
            'margin': 'publicSpotGetTickers',
            'swap': 'publicFuturesGetSettleTickers',
            'future': 'publicDeliveryGetSettleTickers',
        });
        const response = await this[method] (this.extend (request, params));
        const ticker = this.safeValue (response, 0);
        return this.parseTicker (ticker, market);
    }

    parseTicker (ticker, market = undefined) {
        //
        // SPOT
        //
        //     {
        //         "currency_pair": "KFC_USDT",
        //         "last": "7.255",
        //         "lowest_ask": "7.298",
        //         "highest_bid": "7.218",
        //         "change_percentage": "-1.18",
        //         "base_volume": "1219.053687865",
        //         "quote_volume": "8807.40299875455",
        //         "high_24h": "7.262",
        //         "low_24h": "7.095"
        //     }
        //
        // LINEAR/DELIVERY
        //
        //     {
        //         "contract": "BTC_USDT",
        //         "last": "6432",
        //         "low_24h": "6278",
        //         "high_24h": "6790",
        //         "change_percentage": "4.43",
        //         "total_size": "32323904",
        //         "volume_24h": "184040233284",
        //         "volume_24h_btc": "28613220",
        //         "volume_24h_usd": "184040233284",
        //         "volume_24h_base": "28613220",
        //         "volume_24h_quote": "184040233284",
        //         "volume_24h_settle": "28613220",
        //         "mark_price": "6534",
        //         "funding_rate": "0.0001",
        //         "funding_rate_indicative": "0.0001",
        //         "index_price": "6531"
        //     }
        //
        const marketId = this.safeString2 (ticker, 'currency_pair', 'contract');
        const symbol = this.safeSymbol (marketId, market);
        const last = this.safeString (ticker, 'last');
        const ask = this.safeString (ticker, 'lowest_ask');
        const bid = this.safeString (ticker, 'highest_bid');
        const high = this.safeString (ticker, 'high_24h');
        const low = this.safeString (ticker, 'low_24h');
        const baseVolume = this.safeString2 (ticker, 'base_volume', 'volume_24h_base');
        const quoteVolume = this.safeString2 (ticker, 'quote_volume', 'volume_24h_quote');
        const percentage = this.safeString (ticker, 'change_percentage');
        return this.safeTicker ({
            'symbol': symbol,
            'timestamp': undefined,
            'datetime': undefined,
            'high': high,
            'low': low,
            'bid': bid,
            'bidVolume': undefined,
            'ask': ask,
            'askVolume': undefined,
            'vwap': undefined,
            'open': undefined,
            'close': last,
            'last': last,
            'previousClose': undefined,
            'change': undefined,
            'percentage': percentage,
            'average': undefined,
            'baseVolume': baseVolume,
            'quoteVolume': quoteVolume,
            'info': ticker,
        }, market, false);
    }

    async fetchTickers (symbols = undefined, params = {}) {
        await this.loadMarkets ();
        let type = undefined;
        [ type, params ] = this.handleMarketTypeAndParams ('fetchTickers', undefined, params);
        const method = this.getSupportedMapping (type, {
            'spot': 'publicSpotGetTickers',
            'margin': 'publicSpotGetTickers',
            'swap': 'publicFuturesGetSettleTickers',
            'future': 'publicDeliveryGetSettleTickers',
        });
        const request = {};
        const future = type === 'future';
        const swap = type === 'swap';
        const defaultSettle = swap ? 'usdt' : 'btc';
        const settle = this.safeStringLower (params, 'settle', defaultSettle);
        if (swap || future) {
            request['settle'] = settle;
        }
        const response = await this[method] (this.extend (request, params));
        return this.parseTickers (response, symbols);
    }

    fetchBalanceHelper (entry) {
        const account = this.account ();
        account['used'] = this.safeString2 (entry, 'freeze', 'locked');
        account['free'] = this.safeString (entry, 'available');
        account['total'] = this.safeString (entry, 'total');
        return account;
    }

    async fetchBalance (params = {}) {
        /**
         * @param {dict} params exchange specific parameters
         * @param {str} params.type spot, margin, swap or future, if not provided this.options['defaultType'] is used
         * @param {str} params.settle 'btc' or 'usdt' - settle currency for perpetual swap and future - default="usdt" for swap and "btc" for future
         * @param {str} params.marginType 'cross' or 'isolated' - marginType for margin trading if not provided this.options['defaultMarginType'] is used
         * @param {str} params.symbol margin only - unified ccxt symbol
         */
        await this.loadMarkets ();
        let type = undefined;
        let marginType = undefined;
        [ type, params ] = this.handleMarketTypeAndParams ('fetchBalance', undefined, params);
        const spot = type === 'spot';
        const swap = type === 'swap';
        const future = type === 'future';
        const contract = swap || future;
        const request = {};
        if (contract) {
            const defaultSettle = swap ? 'usdt' : 'btc';
            const settle = this.safeStringLower (params, 'settle', defaultSettle);
            params = this.omit (params, 'settle');
            request['settle'] = settle;
        } else {
            [ marginType, params ] = this.getMarginType (false, params);
            const symbol = this.safeString (params, 'symbol');
            if (symbol !== undefined) {
                const market = this.market (symbol);
                request['currency_pair'] = market['id'];
            }
        }
        const crossMargin = marginType === 'cross_margin';
        const margin = marginType === 'margin';
        let spotMethod = 'privateSpotGetAccounts';
        if (spot) {
            spotMethod = this.getSupportedMapping (marginType, {
                'spot': 'privateSpotGetAccounts',
                'margin': 'privateMarginGetAccounts',
                'cross_margin': 'privateMarginGetCrossAccounts',
            });
        }
        const method = this.getSupportedMapping (type, {
            'spot': spotMethod,
            'funding': 'privateMarginGetFundingAccounts',
            'swap': 'privateFuturesGetSettleAccounts',
            'future': 'privateDeliveryGetSettleAccounts',
        });
        let response = await this[method] (this.extend (request, params));
        if (contract) {
            response = [ response ];
        }
        //
        // Spot / margin funding
        //
        //     [
        //         {
        //             "currency": "DBC",
        //             "available": "0",
        //             "locked": "0"
        //             "lent": "0", // margin funding only
        //             "total_lent": "0" // margin funding only
        //         },
        //         ...
        //     ]
        //
        //  Margin
        //
        //    [
        //        {
        //            "currency_pair": "DOGE_USDT",
        //            "locked": false,
        //            "risk": "9999.99",
        //            "base": {
        //                "currency": "DOGE",
        //                "available": "0",
        //                "locked": "0",
        //                "borrowed": "0",
        //                "interest": "0"
        //            },
        //            "quote": {
        //                "currency": "USDT",
        //                "available": "0.73402",
        //                "locked": "0",
        //                "borrowed": "0",
        //                "interest": "0"
        //            }
        //        },
        //        ...
        //    ]
        //
        // Cross margin
        //
        //    {
        //        "user_id": 10406147,
        //        "locked": false,
        //        "balances": {
        //            "USDT": {
        //                "available": "1",
        //                "freeze": "0",
        //                "borrowed": "0",
        //                "interest": "0"
        //            }
        //        },
        //        "total": "1",
        //        "borrowed": "0",
        //        "interest": "0",
        //        "risk": "9999.99"
        //    }
        //
        //  Perpetual Swap
        //
        //    {
        //        order_margin: "0",
        //        point: "0",
        //        bonus: "0",
        //        history: {
        //            dnw: "2.1321",
        //            pnl: "11.5351",
        //            refr: "0",
        //            point_fee: "0",
        //            fund: "-0.32340576684",
        //            bonus_dnw: "0",
        //            point_refr: "0",
        //            bonus_offset: "0",
        //            fee: "-0.20132775",
        //            point_dnw: "0",
        //        },
        //        unrealised_pnl: "13.315100000006",
        //        total: "12.51345151332",
        //        available: "0",
        //        in_dual_mode: false,
        //        currency: "USDT",
        //        position_margin: "12.51345151332",
        //        user: "6333333",
        //    }
        //
        // Delivery Future
        //
        //    {
        //        order_margin: "0",
        //        point: "0",
        //        history: {
        //            dnw: "1",
        //            pnl: "0",
        //            refr: "0",
        //            point_fee: "0",
        //            point_dnw: "0",
        //            settle: "0",
        //            settle_fee: "0",
        //            point_refr: "0",
        //            fee: "0",
        //        },
        //        unrealised_pnl: "0",
        //        total: "1",
        //        available: "1",
        //        currency: "USDT",
        //        position_margin: "0",
        //        user: "6333333",
        //    }
        //
        const result = {
            'info': response,
        };
        let data = response;
        if ('balances' in data) { // True for cross_margin
            const flatBalances = [];
            const balances = this.safeValue (data, 'balances', []);
            // inject currency and create an artificial balance object
            // so it can follow the existent flow
            const keys = Object.keys (balances);
            for (let i = 0; i < keys.length; i++) {
                const currencyId = keys[i];
                const content = balances[currencyId];
                content['currency'] = currencyId;
                flatBalances.push (content);
            }
            data = flatBalances;
        }
        for (let i = 0; i < data.length; i++) {
            const entry = data[i];
            if (margin && !crossMargin) {
                const marketId = this.safeString (entry, 'currency_pair');
                const symbol = this.safeSymbol (marketId, undefined, '_');
                const base = this.safeValue (entry, 'base', {});
                const quote = this.safeValue (entry, 'quote', {});
                const baseCode = this.safeCurrencyCode (this.safeString (base, 'currency', {}));
                const quoteCode = this.safeCurrencyCode (this.safeString (quote, 'currency', {}));
                const subResult = {};
                subResult[baseCode] = this.fetchBalanceHelper (base);
                subResult[quoteCode] = this.fetchBalanceHelper (quote);
                result[symbol] = this.safeBalance (subResult);
            } else {
                const code = this.safeCurrencyCode (this.safeString (entry, 'currency', {}));
                result[code] = this.fetchBalanceHelper (entry);
            }
        }
        return (margin && !crossMargin) ? result : this.safeBalance (result);
    }

    async fetchOHLCV (symbol, timeframe = '1m', since = undefined, limit = undefined, params = {}) {
        await this.loadMarkets ();
        const market = this.market (symbol);
        const price = this.safeString (params, 'price');
        const request = this.prepareRequest (market);
        request['interval'] = this.timeframes[timeframe];
        let method = 'publicSpotGetCandlesticks';
        if (market['contract']) {
            const maxLimit = 1999;
            limit = (limit === undefined) ? maxLimit : Math.min (limit, maxLimit);
            if (market['future']) {
                method = 'publicDeliveryGetSettleCandlesticks';
            } else if (market['swap']) {
                method = 'publicFuturesGetSettleCandlesticks';
            }
            const isMark = (price === 'mark');
            const isIndex = (price === 'index');
            if (isMark || isIndex) {
                request['contract'] = price + '_' + market['id'];
                params = this.omit (params, 'price');
            }
        } else {
            const maxLimit = 1000;
            limit = (limit === undefined) ? maxLimit : Math.min (limit, maxLimit);
            request['limit'] = limit;
        }
        if (since !== undefined) {
            const duration = this.parseTimeframe (timeframe);
            request['from'] = parseInt (since / 1000);
            const toTimestamp = this.sum (request['from'], limit * duration - 1);
            const currentTimestamp = this.seconds ();
            request['to'] = Math.min (toTimestamp, currentTimestamp);
        }
        const response = await this[method] (this.extend (request, params));
        return this.parseOHLCVs (response, market, timeframe, since, limit);
    }

    async fetchMarkOHLCV (symbol, timeframe = '1m', since = undefined, limit = undefined, params = {}) {
        const request = {
            'price': 'mark',
        };
        return await this.fetchOHLCV (symbol, timeframe, since, limit, this.extend (request, params));
    }

    async fetchFundingRateHistory (symbol = undefined, since = undefined, limit = undefined, params = {}) {
        if (symbol === undefined) {
            throw new ArgumentsRequired (this.id + ' fetchFundingRateHistory() requires a symbol argument');
        }
        await this.loadMarkets ();
        const market = this.market (symbol);
        if (!market['swap']) {
            throw new BadRequest ('Funding rates only exist for swap contracts');
        }
        const request = {
            'contract': market['id'],
            'settle': market['settleId'],
        };
        if (limit !== undefined) {
            request['limit'] = limit;
        }
        const method = 'publicFuturesGetSettleFundingRate';
        const response = await this[method] (this.extend (request, params));
        //
        //     {
        //         "r": "0.00063521",
        //         "t": "1621267200000",
        //     }
        //
        const rates = [];
        for (let i = 0; i < response.length; i++) {
            const entry = response[i];
            const timestamp = this.safeTimestamp (entry, 't');
            rates.push ({
                'info': entry,
                'symbol': symbol,
                'fundingRate': this.safeNumber (entry, 'r'),
                'timestamp': timestamp,
                'datetime': this.iso8601 (timestamp),
            });
        }
        const sorted = this.sortBy (rates, 'timestamp');
        return this.filterBySymbolSinceLimit (sorted, market['symbol'], since, limit);
    }

    async fetchIndexOHLCV (symbol, timeframe = '1m', since = undefined, limit = undefined, params = {}) {
        const request = {
            'price': 'index',
        };
        return await this.fetchOHLCV (symbol, timeframe, since, limit, this.extend (request, params));
    }

    parseOHLCV (ohlcv, market = undefined) {
        //
        // Spot market candles
        //
        //     [
        //         "1626163200",           // Unix timestamp in seconds
        //         "346711.933138181617",  // Trading volume
        //         "33165.23",             // Close price
        //         "33260",                // Highest price
        //         "33117.6",              // Lowest price
        //         "33184.47"              // Open price
        //     ]
        //
        // Mark and Index price candles
        //
        //     {
        //          "t":1632873600,         // Unix timestamp in seconds
        //          "o": "41025",           // Open price
        //          "h": "41882.17",        // Highest price
        //          "c": "41776.92",        // Close price
        //          "l": "40783.94"         // Lowest price
        //     }
        //
        if (Array.isArray (ohlcv)) {
            return [
                this.safeTimestamp (ohlcv, 0),   // unix timestamp in seconds
                this.safeNumber (ohlcv, 5),      // open price
                this.safeNumber (ohlcv, 3),      // highest price
                this.safeNumber (ohlcv, 4),      // lowest price
                this.safeNumber (ohlcv, 2),      // close price
                this.safeNumber (ohlcv, 1),      // trading volume
            ];
        } else {
            // Mark and Index price candles
            return [
                this.safeTimestamp (ohlcv, 't'), // unix timestamp in seconds
                this.safeNumber (ohlcv, 'o'),    // open price
                this.safeNumber (ohlcv, 'h'),    // highest price
                this.safeNumber (ohlcv, 'l'),    // lowest price
                this.safeNumber (ohlcv, 'c'),    // close price
                this.safeNumber (ohlcv, 'v'),    // trading volume, undefined for mark or index price
            ];
        }
    }

    async fetchTrades (symbol, since = undefined, limit = undefined, params = {}) {
        await this.loadMarkets ();
        const market = this.market (symbol);
        //
        // spot
        //
        //     const request = {
        //         'currency_pair': market['id'],
        //         'limit': limit, // maximum number of records to be returned in a single list
        //         'last_id': 'id', // specify list staring point using the id of last record in previous list-query results
        //         'reverse': false, // true to retrieve records where id is smaller than the specified last_id, false to retrieve records where id is larger than the specified last_id
        //     };
        //
        // swap, future
        //
        //     const request = {
        //         'settle': market['settleId'],
        //         'contract': market['id'],
        //         'limit': limit, // maximum number of records to be returned in a single list
        //         'last_id': 'id', // specify list staring point using the id of last record in previous list-query results
        //         'from': since / 1000), // starting time in seconds, if not specified, to and limit will be used to limit response items
        //         'to': this.seconds (), // end time in seconds, default to current time
        //     };
        //
        const request = this.prepareRequest (market);
        const method = this.getSupportedMapping (market['type'], {
            'spot': 'publicSpotGetTrades',
            'margin': 'publicSpotGetTrades',
            'swap': 'publicFuturesGetSettleTrades',
            'future': 'publicDeliveryGetSettleTrades',
        });
        if (limit !== undefined) {
            request['limit'] = limit; // default 100, max 1000
        }
        if (since !== undefined && (market['contract'])) {
            request['from'] = parseInt (since / 1000);
        }
        const response = await this[method] (this.extend (request, params));
        //
        // spot
        //
        //     [
        //         {
        //             id: "1852958144",
        //             create_time: "1634673259",
        //             create_time_ms: "1634673259378.105000",
        //             currency_pair: "ADA_USDT",
        //             side: "sell",
        //             amount: "307.078",
        //             price: "2.104",
        //         }
        //     ]
        //
        // perpetual swap
        //
        //     [
        //         {
        //              size: "2",
        //              id: "2522911",
        //              create_time_ms: "1634673380.182",
        //              create_time: "1634673380.182",
        //              contract: "ADA_USDT",
        //              price: "2.10486",
        //         }
        //     ]
        //
        return this.parseTrades (response, market, since, limit);
    }

    async fetchMyTrades (symbol = undefined, since = undefined, limit = undefined, params = {}) {
        await this.loadMarkets ();
        let market = undefined;
        let request = {};
        let type = undefined;
        [ type, params ] = this.handleMarketTypeAndParams ('fetchMyTrades', undefined, params);
        if (symbol) {
            market = this.market (symbol);
            request = this.prepareRequest (market);
            type = market['type'];
        } else {
            if (type === 'swap' || type === 'future') {
                const settle = this.safeStringLower (params, 'settle');
                if (!settle) {
                    throw new ArgumentsRequired (this.id + ' fetchMyTrades() requires a symbol argument or a settle parameter for ' + type + ' markets');
                }
                request['settle'] = settle;
            }
        }
        //
        //     const request = {
        //         'currency_pair': market['id'],
        //         // 'limit': limit,
        //         // 'page': 0,
        //         // 'order_id': 'Order ID',
        //         // 'account': 'spot', // default to spot and margin account if not specified, set to cross_margin to operate against margin account
        //         // 'from': since, // default to 7 days before current time
        //         // 'to': this.milliseconds (), // default to current time
        //     };
        //
        if (limit !== undefined) {
            request['limit'] = limit; // default 100, max 1000
        }
        if (since !== undefined) {
            request['from'] = parseInt (since / 1000);
            // request['to'] = since + 7 * 24 * 60 * 60;
        }
        const method = this.getSupportedMapping (type, {
            'spot': 'privateSpotGetMyTrades',
            'margin': 'privateSpotGetMyTrades',
            'swap': 'privateFuturesGetSettleMyTrades',
            'future': 'privateDeliveryGetSettleMyTrades',
        });
        const response = await this[method] (this.extend (request, params));
        //
        // spot
        //
        //     [
        //         {
        //             "id": "2876130500",
        //             "create_time": "1645464610",
        //             "create_time_ms": "1645464610777.399200",
        //             "currency_pair": "DOGE_USDT",
        //             "side": "sell",
        //             "role": "taker",
        //             "amount": "10.97",
        //             "price": "0.137384",
        //             "order_id": "125924049993",
        //             "fee": "0.00301420496",
        //             "fee_currency": "USDT",
        //             "point_fee": "0",
        //             "gt_fee": "0"
        //         }
        //     ]
        //
        // perpetual swap
        //
        //     [
        //         {
        //             "size": -5,
        //             "order_id": "130264979823",
        //             "id": 26884791,
        //             "role": "taker",
        //             "create_time": 1645465199.5472,
        //             "contract": "DOGE_USDT",
        //             "price": "0.136888"
        //         }
        //     ]
        //
        // future
        //
        //     [
        //         {
        //             "id": 121234231,
        //             "create_time": 1514764800.123,
        //             "contract": "BTC_USDT",
        //             "order_id": "21893289839",
        //             "size": 100,
        //             "price": "100.123",
        //             "role": "taker"
        //         }
        //     ]
        //
        return this.parseTrades (response, market, since, limit);
    }

    parseTrade (trade, market = undefined) {
        //
        // public
        //
        //     {
        //         "id": "1334253759",
        //         "create_time": "1626342738",
        //         "create_time_ms": "1626342738331.497000",
        //         "currency_pair": "BTC_USDT",
        //         "side": "sell",
        //         "amount": "0.0022",
        //         "price": "32452.16"
        //     }
        //
        // public ws
        //
        //     {
        //         id: 221994511,
        //         time: 1580311438.618647,
        //         price: '9309',
        //         amount: '0.0019',
        //         type: 'sell'
        //     }
        //
        // spot rest
        //
        //     {
        //         "id": "2876130500",
        //         "create_time": "1645464610",
        //         "create_time_ms": "1645464610777.399200",
        //         "currency_pair": "DOGE_USDT",
        //         "side": "sell",
        //         "role": "taker",
        //         "amount": "10.97",
        //         "price": "0.137384",
        //         "order_id": "125924049993",
        //         "fee": "0.00301420496",
        //         "fee_currency": "USDT",
        //         "point_fee": "0","gt_fee":"0"
        //     }
        //
        // perpetual swap rest
        //
        //     {
        //         "size": -5,
        //         "order_id": "130264979823",
        //         "id": 26884791,
        //         "role": "taker",
        //         "create_time": 1645465199.5472,
        //         "contract": "DOGE_USDT",
        //         "price": "0.136888"
        //     }
        //
        // future rest
        //
        //     {
        //         "id": 121234231,
        //         "create_time": 1514764800.123,
        //         "contract": "BTC_USDT",
        //         "order_id": "21893289839",
        //         "size": 100,
        //         "price": "100.123",
        //         "role": "taker"
        //     }
        //
        const id = this.safeString (trade, 'id');
        let timestamp = this.safeTimestamp2 (trade, 'time', 'create_time');
        timestamp = this.safeInteger (trade, 'create_time_ms', timestamp);
        const marketId = this.safeString2 (trade, 'currency_pair', 'contract');
        const symbol = this.safeSymbol (marketId, market);
        let amountString = this.safeString2 (trade, 'amount', 'size');
        const priceString = this.safeString (trade, 'price');
        const contractSide = Precise.stringLt (amountString, '0') ? 'sell' : 'buy';
        amountString = Precise.stringAbs (amountString);
        const side = this.safeString2 (trade, 'side', 'type', contractSide);
        const orderId = this.safeString (trade, 'order_id');
        const gtFee = this.safeString (trade, 'gt_fee');
        let feeCurrency = undefined;
        let feeCostString = undefined;
        if (gtFee === '0') {
            feeCurrency = this.safeString (trade, 'fee_currency');
            feeCostString = this.safeString (trade, 'fee');
        } else {
            feeCurrency = 'GT';
            feeCostString = gtFee;
        }
        const fee = {
            'cost': feeCostString,
            'currency': feeCurrency,
        };
        const takerOrMaker = this.safeString (trade, 'role');
        return this.safeTrade ({
            'info': trade,
            'id': id,
            'timestamp': timestamp,
            'datetime': this.iso8601 (timestamp),
            'symbol': symbol,
            'order': orderId,
            'type': undefined,
            'side': side,
            'takerOrMaker': takerOrMaker,
            'price': priceString,
            'amount': amountString,
            'cost': undefined,
            'fee': fee,
        }, market);
    }

    async fetchDeposits (code = undefined, since = undefined, limit = undefined, params = {}) {
        await this.loadMarkets ();
        const request = {};
        let currency = undefined;
        if (code !== undefined) {
            currency = this.currency (code);
            request['currency'] = currency['id'];
        }
        if (limit !== undefined) {
            request['limit'] = limit;
        }
        if (since !== undefined) {
            const start = parseInt (since / 1000);
            request['from'] = start;
            request['to'] = this.sum (start, 30 * 24 * 60 * 60);
        }
        const response = await this.privateWalletGetDeposits (this.extend (request, params));
        return this.parseTransactions (response, currency);
    }

    async fetchWithdrawals (code = undefined, since = undefined, limit = undefined, params = {}) {
        await this.loadMarkets ();
        const request = {};
        let currency = undefined;
        if (code !== undefined) {
            currency = this.currency (code);
            request['currency'] = currency['id'];
        }
        if (limit !== undefined) {
            request['limit'] = limit;
        }
        if (since !== undefined) {
            const start = parseInt (since / 1000);
            request['from'] = start;
            request['to'] = this.sum (start, 30 * 24 * 60 * 60);
        }
        const response = await this.privateWalletGetWithdrawals (this.extend (request, params));
        return this.parseTransactions (response, currency);
    }

    async withdraw (code, amount, address, tag = undefined, params = {}) {
        [ tag, params ] = this.handleWithdrawTagAndParams (tag, params);
        this.checkAddress (address);
        await this.loadMarkets ();
        const currency = this.currency (code);
        const request = {
            'currency': currency['id'],
            'address': address,
            'amount': this.currencyToPrecision (code, amount),
        };
        if (tag !== undefined) {
            request['memo'] = tag;
        }
        const networks = this.safeValue (this.options, 'networks', {});
        let network = this.safeStringUpper (params, 'network'); // this line allows the user to specify either ERC20 or ETH
        network = this.safeStringLower (networks, network, network); // handle ETH>ERC20 alias
        if (network !== undefined) {
            request['chain'] = network;
            params = this.omit (params, 'network');
        }
        const response = await this.privateWithdrawalsPost (this.extend (request, params));
        //
        //    {
        //        "id": "w13389675",
        //        "currency": "USDT",
        //        "amount": "50",
        //        "address": "TUu2rLFrmzUodiWfYki7QCNtv1akL682p1",
        //        "memo": null
        //    }
        //
        return this.parseTransaction (response, currency);
    }

    parseTransactionStatus (status) {
        const statuses = {
            'PEND': 'pending',
            'REQUEST': 'pending',
            'DMOVE': 'pending',
            'CANCEL': 'failed',
            'DONE': 'ok',
            'BCODE': 'ok', // GateCode withdrawal
        };
        return this.safeString (statuses, status, status);
    }

    parseTransactionType (type) {
        const types = {
            'd': 'deposit',
            'w': 'withdrawal',
        };
        return this.safeString (types, type, type);
    }

    parseTransaction (transaction, currency = undefined) {
        //
        // deposits
        //
        //    {
        //        "id": "d33361395",
        //        "currency": "USDT_TRX",
        //        "address": "TErdnxenuLtXfnMafLbfappYdHtnXQ5U4z",
        //        "amount": "100",
        //        "txid": "ae9374de34e558562fe18cbb1bf9ab4d9eb8aa7669d65541c9fa2a532c1474a0",
        //        "timestamp": "1626345819",
        //        "status": "DONE",
        //        "memo": ""
        //    }
        //
        // withdraw
        //
        //    {
        //        "id": "w13389675",
        //        "currency": "USDT",
        //        "amount": "50",
        //        "address": "TUu2rLFrmzUodiWfYki7QCNtv1akL682p1",
        //        "memo": null
        //    }
        //
        const id = this.safeString (transaction, 'id');
        let type = undefined;
        let amount = this.safeString (transaction, 'amount');
        if (id[0] === 'b') {
            // GateCode handling
            type = Precise.stringGt (amount, '0') ? 'deposit' : 'withdrawal';
            amount = Precise.stringAbs (amount);
        } else if (id !== undefined) {
            type = this.parseTransactionType (id[0]);
        }
        const currencyId = this.safeString (transaction, 'currency');
        const code = this.safeCurrencyCode (currencyId);
        const txid = this.safeString (transaction, 'txid');
        const rawStatus = this.safeString (transaction, 'status');
        const status = this.parseTransactionStatus (rawStatus);
        const address = this.safeString (transaction, 'address');
        const fee = this.safeNumber (transaction, 'fee');
        let tag = this.safeString (transaction, 'memo');
        if (tag === '') {
            tag = undefined;
        }
        const timestamp = this.safeTimestamp (transaction, 'timestamp');
        return {
            'info': transaction,
            'id': id,
            'txid': txid,
            'currency': code,
            'amount': this.parseNumber (amount),
            'network': undefined,
            'address': address,
            'addressTo': undefined,
            'addressFrom': undefined,
            'tag': tag,
            'tagTo': undefined,
            'tagFrom': undefined,
            'status': status,
            'type': type,
            'timestamp': timestamp,
            'datetime': this.iso8601 (timestamp),
            'updated': undefined,
            'fee': fee,
        };
    }

    async createOrder (symbol, type, side, amount, price = undefined, params = {}) {
        /**
         * @method
         * @name gateio#createOrder
         * @description Create an order on the exchange
         * @param {str} symbol Unified CCXT market symbol
         * @param {str} type "limit" or "market" *"market" is contract only*
         * @param {str} side "buy" or "sell"
         * @param {float} amount the amount of currency to trade
         * @param {float} price *ignored in "market" orders* the price at which the order is to be fullfilled at in units of the quote currency
         * @param {dict} params  Extra parameters specific to the exchange API endpoint
         * @param {float} params.stopPrice The price at which a trigger order is triggered at
         * @param {str} params.timeInForce "GTC", "IOC", or "PO"
         * @param {str} params.marginType 'cross' or 'isolated' - marginType for margin trading if not provided this.options['defaultMarginType'] is used
         * @param {int} params.iceberg Amount to display for the iceberg order, Null or 0 for normal orders, Set to -1 to hide the order completely
         * @param {str} params.text User defined information
         * @param {str} params.account *spot and margin only* "spot", "margin" or "cross_margin"
         * @param {bool} params.auto_borrow *margin only* Used in margin or cross margin trading to allow automatic loan of insufficient amount if balance is not enough
         * @param {str} params.settle *contract only* Unified Currency Code for settle currency
         * @param {bool} params.reduceOnly *contract only* Indicates if this order is to reduce the size of a position
         * @param {bool} params.close *contract only* Set as true to close the position, with size set to 0
         * @param {bool} params.auto_size *contract only* Set side to close dual-mode position, close_long closes the long side, while close_short the short one, size also needs to be set to 0
         * @returns [An order structure]{@link https://docs.ccxt.com/en/latest/manual.html#order-structure}
         */
        await this.loadMarkets ();
        const market = this.market (symbol);
        const contract = market['contract'];
        const stopPrice = this.safeNumber (params, 'stopPrice');
        let methodTail = 'Orders';
        const reduceOnly = this.safeValue2 (params, 'reduce_only', 'reduceOnly');
        const defaultTimeInForce = this.safeValue2 (params, 'tif', 'time_in_force', 'gtc');
        let timeInForce = this.safeValue (params, 'timeInForce', defaultTimeInForce);
        let postOnly = false;
        [ type, postOnly, timeInForce, params ] = this.isPostOnly (type, timeInForce, undefined, params);
        params = this.omit (params, [ 'stopPrice', 'reduce_only', 'reduceOnly', 'tif', 'time_in_force', 'timeInForce' ]);
        if (postOnly) {
            timeInForce = 'poc';
        }
        const isLimitOrder = (type === 'limit');
        const isMarketOrder = (type === 'market');
        if (isLimitOrder && price === undefined) {
            throw new ArgumentsRequired (this.id + ' createOrder() requires a price argument for ' + type + ' orders');
        }
        if (contract) {
            const amountToPrecision = this.amountToPrecision (symbol, amount);
            const signedAmount = (side === 'sell') ? Precise.stringNeg (amountToPrecision) : amountToPrecision;
            amount = parseInt (signedAmount);
            if (isMarketOrder) {
                timeInForce = 'ioc';
                price = 0;
            }
        } else if (!isLimitOrder) {
            // Gateio doesn't have market orders for spot
            throw new InvalidOrder (this.id + ' createOrder() does not support ' + type + ' orders for ' + market['type'] + ' markets');
        }
        let request = undefined;
        const trigger = this.safeValue (params, 'trigger');
        if (stopPrice === undefined && trigger === undefined) {
            if (contract) {
                // contract order
                request = {
                    'contract': market['id'], // filled in prepareRequest above
                    'size': amount, // int64, positive = bid, negative = ask
                    // 'iceberg': 0, // int64, display size for iceberg order, 0 for non-iceberg, note that you will have to pay the taker fee for the hidden size
                    'price': this.priceToPrecision (symbol, price), // 0 for market order with tif set as ioc
                    // 'close': false, // true to close the position, with size set to 0
                    // 'reduce_only': false, // St as true to be reduce-only order
                    // 'tif': 'gtc', // gtc, ioc, poc PendingOrCancelled == postOnly order
                    // 'text': clientOrderId, // 't-abcdef1234567890',
                    // 'auto_size': '', // close_long, close_short, note size also needs to be set to 0
                    'settle': market['settleId'], // filled in prepareRequest above
                };
                if (reduceOnly !== undefined) {
                    request['reduce_only'] = reduceOnly;
                }
                if (timeInForce !== undefined) {
                    request['tif'] = timeInForce;
                }
            } else {
                let marginType = undefined;
                [ marginType, params ] = this.getMarginType (false, params);
                params = this.omit (params, 'account');
                // spot order
                request = {
                    // 'text': clientOrderId, // 't-abcdef1234567890',
                    'currency_pair': market['id'], // filled in prepareRequest above
                    'type': type,
                    'account': marginType, // 'spot', 'margin', 'cross_margin'
                    'side': side,
                    'amount': this.amountToPrecision (symbol, amount),
                    'price': this.priceToPrecision (symbol, price),
                    // 'time_in_force': 'gtc', // gtc, ioc, poc PendingOrCancelled == postOnly order
                    // 'iceberg': 0, // amount to display for the iceberg order, null or 0 for normal orders, set to -1 to hide the order completely
                    // 'auto_borrow': false, // used in margin or cross margin trading to allow automatic loan of insufficient amount if balance is not enough
                    // 'auto_repay': false, // automatic repayment for automatic borrow loan generated by cross margin order, diabled by default
                };
                if (timeInForce !== undefined) {
                    request['time_in_force'] = timeInForce;
                }
            }
            let clientOrderId = this.safeString2 (params, 'text', 'clientOrderId');
            if (clientOrderId !== undefined) {
                // user-defined, must follow the rules if not empty
                //     prefixed with t-
                //     no longer than 28 bytes without t- prefix
                //     can only include 0-9, A-Z, a-z, underscores (_), hyphens (-) or dots (.)
                if (clientOrderId.length > 28) {
                    throw new BadRequest (this.id + ' createOrder() clientOrderId or text param must be up to 28 characters');
                }
                params = this.omit (params, [ 'text', 'clientOrderId' ]);
                if (clientOrderId[0] !== 't') {
                    clientOrderId = 't-' + clientOrderId;
                }
                request['text'] = clientOrderId;
            }
        } else {
            if (contract) {
                // contract conditional order
                const rule = (side === 'buy') ? 1 : 2;
                request = {
                    'initial': {
                        'contract': market['id'],
                        'size': amount, // positive = buy, negative = sell, set to 0 to close the position
                        'price': this.priceToPrecision (symbol, price), // set to 0 to use market price
                        // 'close': false, // set to true if trying to close the position
                        // 'tif': 'gtc', // gtc, ioc, if using market price, only ioc is supported
                        // 'text': clientOrderId, // web, api, app
                        // 'reduce_only': false,
                    },
                    'trigger': {
                        // 'strategy_type': 0, // 0 = by price, 1 = by price gap, only 0 is supported currently
                        // 'price_type': 0, // 0 latest deal price, 1 mark price, 2 index price
                        'price': this.priceToPrecision (symbol, stopPrice), // price or gap
                        'rule': rule, // 1 means price_type >= price, 2 means price_type <= price
                        // 'expiration': expiration, how many seconds to wait for the condition to be triggered before cancelling the order
                    },
                    'settle': market['settleId'],
                };
                const expiration = this.safeInteger (params, 'expiration');
                if (expiration !== undefined) {
                    request['trigger']['expiration'] = expiration;
                    params = this.omit (params, 'expiration');
                }
                if (reduceOnly !== undefined) {
                    request['initial']['reduce_only'] = reduceOnly;
                }
                if (timeInForce !== undefined) {
                    request['initial']['tif'] = timeInForce;
                }
            } else {
                // spot conditional order
                const options = this.safeValue (this.options, 'createOrder', {});
                let marginType = undefined;
                [ marginType, params ] = this.getMarginType (true, params);
                const defaultExpiration = this.safeInteger (options, 'expiration');
                const expiration = this.safeInteger (params, 'expiration', defaultExpiration);
                const rule = (side === 'buy') ? '>=' : '<=';
                const triggerPrice = this.safeValue (trigger, 'price', stopPrice);
                request = {
                    'trigger': {
                        'price': this.priceToPrecision (symbol, triggerPrice),
                        'rule': rule, // >= triggered when market price larger than or equal to price field, <= triggered when market price less than or equal to price field
                        'expiration': expiration, // required, how long (in seconds) to wait for the condition to be triggered before cancelling the order
                    },
                    'put': {
                        'type': type,
                        'side': side,
                        'price': this.priceToPrecision (symbol, price),
                        'amount': this.amountToPrecision (symbol, amount),
                        'account': marginType,
                        'time_in_force': timeInForce, // gtc, ioc for taker only
                    },
                    'market': market['id'],
                };
            }
            methodTail = 'PriceOrders';
        }
        const method = this.getSupportedMapping (market['type'], {
            'spot': 'privateSpotPost' + methodTail,
            'margin': 'privateSpotPost' + methodTail,
            'swap': 'privateFuturesPostSettle' + methodTail,
            'future': 'privateDeliveryPostSettle' + methodTail,
        });
        const response = await this[method] (this.deepExtend (request, params));
        //
        // spot
        //
        //     {
        //         "id": "95282841887",
        //         "text": "apiv4",
        //         "create_time": "1637383156",
        //         "update_time": "1637383156",
        //         "create_time_ms": 1637383156017,
        //         "update_time_ms": 1637383156017,
        //         "status": "open",
        //         "currency_pair": "ETH_USDT",
        //         "type": "limit",
        //         "account": "spot",
        //         "side": "buy",
        //         "amount": "0.01",
        //         "price": "3500",
        //         "time_in_force": "gtc",
        //         "iceberg": "0",
        //         "left": "0.01",
        //         "fill_price": "0",
        //         "filled_total": "0",
        //         "fee": "0",
        //         "fee_currency": "ETH",
        //         "point_fee": "0",
        //         "gt_fee": "0",
        //         "gt_discount": false,
        //         "rebated_fee": "0",
        //         "rebated_fee_currency": "USDT"
        //     }
        //
        // spot conditional
        //
        //     {"id": 5891843}
        //
        // future and perpetual swaps
        //
        //     {
        //         "id": 95938572327,
        //         "contract": "ETH_USDT",
        //         "mkfr": "0",
        //         "tkfr": "0.0005",
        //         "tif": "gtc",
        //         "is_reduce_only": false,
        //         "create_time": 1637384600.08,
        //         "price": "3000",
        //         "size": 1,
        //         "refr": "0",
        //         "left": 1,
        //         "text": "api",
        //         "fill_price": "0",
        //         "user": 2436035,
        //         "status": "open",
        //         "is_liq": false,
        //         "refu": 0,
        //         "is_close": false,
        //         "iceberg": 0
        //     }
        //
        // futures and perpetual swaps conditionals
        //
        //     {"id": 7615567}
        //
        return this.parseOrder (response, market);
    }

    parseOrderStatus (status) {
        const statuses = {
            '_new': 'open',
            'filled': 'closed',
            'cancelled': 'canceled',
            'liquidated': 'closed',
        };
        return this.safeString (statuses, status, status);
    }

    parseOrder (order, market = undefined) {
        //
        // SPOT
        // createOrder/cancelOrder/fetchOrder
        //
        //    {
        //        "id": "62364648575",
        //        "text": "apiv4",
        //        "create_time": "1626354834",
        //        "update_time": "1626354834",
        //        "create_time_ms": "1626354833544",
        //        "update_time_ms": "1626354833544",
        //        "status": "open",
        //        "currency_pair": "BTC_USDT",
        //        "type": "limit",
        //        "account": "spot",
        //        "side": "buy",
        //        "amount": "0.0001",
        //        "price": "30000",
        //        "time_in_force": "gtc",
        //        "iceberg": "0",
        //        "left": "0.0001",
        //        "fill_price": "0",
        //        "filled_total": "0",
        //        "fee": "0",
        //        "fee_currency": "BTC",
        //        "point_fee": "0",
        //        "gt_fee": "0",
        //        "gt_discount": true,
        //        "rebated_fee": "0",
        //        "rebated_fee_currency": "USDT"
        //     }
        //
        // SPOT TRIGGER ORDERS
        // createOrder
        //
        //    {
        //        "id": 12604556
        //    }
        //
        // fetchOrder/cancelOrder
        //
        //    {
        //        "market": "ADA_USDT",
        //        "user": 6392049,
        //        "trigger": {
        //            "price": "1.08", // stopPrice
        //            "rule": "\u003e=",
        //            "expiration": 86400
        //        },
        //        "put": {
        //            "type": "limit",
        //            "side": "buy",
        //            "price": "1.08", // order price
        //            "amount": "1.00000000000000000000",
        //            "account": "normal",
        //            "time_in_force": "gtc"
        //        },
        //        "id": 71639298,
        //        "ctime": 1643945985,
        //        "status": "open"
        //    }
        //
        // FUTURE AND SWAP
        // createOrder/cancelOrder/fetchOrder
        //
        //    {
        //        "id": 123028481731,
        //        "contract": "ADA_USDT",
        //        "mkfr": "-0.00005",
        //        "tkfr": "0.00048",
        //        "tif": "ioc",
        //        "is_reduce_only": false,
        //        "create_time": 1643950262.68,
        //        "finish_time": 1643950262.68,
        //        "price": "0",
        //        "size": 1,
        //        "refr": "0",
        //        "left":0,
        //        "text": "api",
        //        "fill_price": "1.05273",
        //        "user":6329238,
        //        "finish_as": "filled",
        //        "status": "finished",
        //        "is_liq": false,
        //        "refu":0,
        //        "is_close": false,
        //        "iceberg": 0
        //    }
        //
        // TRIGGER ORDERS (FUTURE AND SWAP)
        // createOrder
        //
        //    {
        //        "id": 12604556
        //    }
        //
        // fetchOrder/cancelOrder
        //
        //    {
        //        "user": 6320300,
        //        "trigger": {
        //            "strategy_type": 0,
        //            "price_type": 0,
        //            "price": "1.03", // stopPrice
        //            "rule": 2,
        //            "expiration": 0
        //        },
        //        "initial": {
        //            "contract": "ADA_USDT",
        //            "size": -1,
        //            "price": "1.02",
        //            "tif": "gtc",
        //            "text": "",
        //            "iceberg": 0,
        //            "is_close": false,
        //            "is_reduce_only": false,
        //            "auto_size": ""
        //        },
        //        "id": 126393906,
        //        "trade_id": 0,
        //        "status": "open",
        //        "reason": "",
        //        "create_time": 1643953482,
        //        "finish_time": 1643953482,
        //        "is_stop_order": false,
        //        "stop_trigger": {
        //            "rule": 0,
        //            "trigger_price": "",
        //            "order_price": ""
        //        },
        //        "me_order_id": 0,
        //        "order_type": ""
        //    }
        //
        const put = this.safeValue2 (order, 'put', 'initial');
        const trigger = this.safeValue (order, 'trigger');
        let contract = this.safeString (put, 'contract');
        let type = this.safeString (put, 'type');
        let timeInForce = this.safeStringUpper2 (put, 'time_in_force', 'tif');
        let amount = this.safeString2 (put, 'amount', 'size');
        let side = this.safeString (put, 'side');
        let price = this.safeString (put, 'price');
        contract = this.safeString (order, 'contract', contract);
        type = this.safeString (order, 'type', type);
        timeInForce = this.safeStringUpper2 (order, 'time_in_force', 'tif', timeInForce);
        if (timeInForce === 'POC') {
            timeInForce = 'PO';
        }
        const postOnly = (timeInForce === 'PO');
        amount = this.safeString2 (order, 'amount', 'size', amount);
        side = this.safeString (order, 'side', side);
        price = this.safeString (order, 'price', price);
        let remaining = this.safeString (order, 'left');
        let filled = Precise.stringSub (amount, remaining);
        let cost = this.safeString (order, 'filled_total');
        let rawStatus = undefined;
        let average = undefined;
        if (put) {
            remaining = amount;
            filled = '0';
            cost = '0';
        }
        if (contract) {
            const isMarketOrder = Precise.stringEquals (price, '0') && (timeInForce === 'IOC');
            type = isMarketOrder ? 'market' : 'limit';
            side = Precise.stringGt (amount, '0') ? 'buy' : 'sell';
            rawStatus = this.safeString (order, 'finish_as', 'open');
            average = this.safeNumber (order, 'fill_price');
        } else {
            rawStatus = this.safeString (order, 'status');
        }
        let timestamp = this.safeInteger (order, 'create_time_ms');
        if (timestamp === undefined) {
            timestamp = this.safeTimestamp2 (order, 'create_time', 'ctime');
        }
        let lastTradeTimestamp = this.safeInteger (order, 'update_time_ms');
        if (lastTradeTimestamp === undefined) {
            lastTradeTimestamp = this.safeTimestamp2 (order, 'update_time', 'finish_time');
        }
        const exchangeSymbol = this.safeString2 (order, 'currency_pair', 'market', contract);
        // Everything below this(above return) is related to fees
        const fees = [];
        const gtFee = this.safeString (order, 'gt_fee');
        if (gtFee) {
            fees.push ({
                'currency': 'GT',
                'cost': gtFee,
            });
        }
        const fee = this.safeString (order, 'fee');
        if (fee) {
            fees.push ({
                'currency': this.safeCurrencyCode (this.safeString (order, 'fee_currency')),
                'cost': fee,
            });
        }
        const rebate = this.safeString (order, 'rebated_fee');
        if (rebate) {
            fees.push ({
                'currency': this.safeCurrencyCode (this.safeString (order, 'rebated_fee_currency')),
                'cost': Precise.stringNeg (rebate),
            });
        }
        const numFeeCurrencies = fees.length;
        const multipleFeeCurrencies = numFeeCurrencies > 1;
        const status = this.parseOrderStatus (rawStatus);
        return this.safeOrder ({
            'id': this.safeString (order, 'id'),
            'clientOrderId': this.safeString (order, 'text'),
            'timestamp': timestamp,
            'datetime': this.iso8601 (timestamp),
            'lastTradeTimestamp': lastTradeTimestamp,
            'status': status,
            'symbol': this.safeSymbol (exchangeSymbol),
            'type': type,
            'timeInForce': timeInForce,
            'postOnly': postOnly,
            'side': side,
            'price': this.parseNumber (price),
            'stopPrice': this.safeNumber (trigger, 'price'),
            'average': average,
            'amount': this.parseNumber (Precise.stringAbs (amount)),
            'cost': Precise.stringAbs (cost),
            'filled': this.parseNumber (Precise.stringAbs (filled)),
            'remaining': this.parseNumber (Precise.stringAbs (remaining)),
            'fee': multipleFeeCurrencies ? undefined : this.safeValue (fees, 0),
            'fees': multipleFeeCurrencies ? fees : [],
            'trades': undefined,
            'info': order,
        }, market);
    }

    async createReduceOnlyOrder (symbol, type, side, amount, price = undefined, params = {}) {
        const request = {
            'reduceOnly': true,
        };
        return await this.createOrder (symbol, type, side, amount, price, this.extend (request, params));
    }

    async fetchOrder (id, symbol = undefined, params = {}) {
        /**
         * @method
         * @name gateio#fetchOrder
         * @description Retrieves information on an order
         * @param {str} id Order id
         * @param {str} symbol Unified market symbol
         * @param {dict} params Parameters specified by the exchange api
         * @param {bool} params.stop True if the order being fetched is a trigger order
         * @param {str} params.marginType 'cross' or 'isolated' - marginType for margin trading if not provided this.options['defaultMarginType'] is used
         * @param {str} params.type 'spot', 'swap', or 'future', if not provided this.options['defaultMarginType'] is used
         * @param {str} params.settle 'btc' or 'usdt' - settle currency for perpetual swap and future - market settle currency is used if symbol !== undefined, default="usdt" for swap and "btc" for future
         * @returns An [order structure]{@link https://docs.ccxt.com/en/latest/manual.html#order-structure}
         */
        await this.loadMarkets ();
        const stop = this.safeValue2 (params, 'is_stop_order', 'stop', false);
        params = this.omit (params, [ 'is_stop_order', 'stop' ]);
        let clientOrderId = this.safeString2 (params, 'text', 'clientOrderId');
        let orderId = id;
        if (clientOrderId !== undefined) {
            params = this.omit (params, [ 'text', 'clientOrderId' ]);
            if (clientOrderId[0] !== 't') {
                clientOrderId = 't-' + clientOrderId;
            }
            orderId = clientOrderId;
        }
        const request = {
            'order_id': orderId,
        };
        let market = undefined;
        let settle = undefined;
        let type = undefined;
        if (symbol !== undefined) {
            market = this.market (symbol);
            if (market['spot']) {
                request['currency_pair'] = market['id'];
            } else {
                settle = market['settle'];
            }
        }
        [ type, params ] = this.handleMarketTypeAndParams ('fetchOrder', market, params);
        if (!stop && type === 'spot' && symbol === undefined) {
            // Symbol not required for stop orders
            throw new ArgumentsRequired (this.id + ' fetchOrder() requires a symbol argument for spot orders');
        }
        const swap = type === 'swap';
        if (swap || type === 'future') {
            if (settle === undefined) {
                const defaultSettle = swap ? 'usdt' : 'btc';
                settle = this.safeStringLower (params, 'settle', defaultSettle);
                params = this.omit (params, 'settle');
            }
            request['settle'] = settle;
        } else {
            let marginType = undefined;
            [ marginType, params ] = this.getMarginType (stop, params);
            request['account'] = marginType;
        }
        let method = undefined;
        if (stop) {
            method = this.getSupportedMapping (type, {
                'spot': 'privateSpotGetPriceOrdersOrderId',
                'margin': 'privateSpotGetPriceOrdersOrderId',
                'swap': 'privateFuturesGetSettlePriceOrdersOrderId',
                'future': 'privateDeliveryGetSettlePriceOrdersOrderId',
            });
        } else {
            method = this.getSupportedMapping (type, {
                'spot': 'privateSpotGetOrdersOrderId',
                'margin': 'privateSpotGetOrdersOrderId',
                'swap': 'privateFuturesGetSettleOrdersOrderId',
                'future': 'privateDeliveryGetSettleOrdersOrderId',
            });
        }
        const response = await this[method] (this.extend (request, params));
        return this.parseOrder (response, market);
    }

    async fetchOpenOrders (symbol = undefined, since = undefined, limit = undefined, params = {}) {
        /**
         * @description fetches all open orders
         * @param {str} symbol Unified market symbol
         * @param {int} since earliest time in ms for orders in the response
         * @param {int} limit max number of order structures to return
         * @param {dict} params exchange specific params
         * @param {str} params.type spot, margin, swap or future, if not provided this.options['defaultType'] is used
         * @param {str} params.marginType 'cross' or 'isolated' - marginType for type='margin', if not provided this.options['defaultMarginType'] is used
         * @returns An array of order structures
         */
        await this.loadMarkets ();
        let type = undefined;
        [ type, params ] = this.handleMarketTypeAndParams ('fetchOpenOrders', undefined, params);
        if (symbol === undefined && (type === 'spot') || type === 'margin' || type === 'cross_margin') {
            const request = {
                // 'page': 1,
                // 'limit': limit,
                'account': type, // spot/margin (default), cross_margin
            };
            if (limit !== undefined) {
                request['limit'] = limit;
            }
            const response = await this.privateSpotGetOpenOrders (this.extend (request, params));
            //
            //     [
            //         {
            //             "currency_pair": "ETH_BTC",
            //             "total": 1,
            //             "orders": [
            //                 {
            //                     "id": "12332324",
            //                     "text": "t-123456",
            //                     "create_time": "1548000000",
            //                     "update_time": "1548000100",
            //                     "currency_pair": "ETH_BTC",
            //                     "status": "open",
            //                     "type": "limit",
            //                     "account": "spot",
            //                     "side": "buy",
            //                     "amount": "1",
            //                     "price": "5.00032",
            //                     "time_in_force": "gtc",
            //                     "left": "0.5",
            //                     "filled_total": "2.50016",
            //                     "fee": "0.005",
            //                     "fee_currency": "ETH",
            //                     "point_fee": "0",
            //                     "gt_fee": "0",
            //                     "gt_discount": false,
            //                     "rebated_fee": "0",
            //                     "rebated_fee_currency": "BTC"
            //                 }
            //             ]
            //         },
            //         ...
            //     ]
            //
            // price_orders
            //
            //    [
            //        {
            //            "market": "ADA_USDT",
            //            "user": 6693577,
            //            "trigger": {
            //                "price": "0.9",
            //                "rule": "\u003c=",
            //                "expiration": 86400
            //            },
            //            "put": {
            //                "type": "limit",
            //                "side": "sell",
            //                "price": "0.9",
            //                "amount": "2.00000000000000000000",
            //                "account": "margin",
            //                "time_in_force": "gtc"
            //            },
            //            "id": 8308730,
            //            "ctime": 1650434238,
            //            "status": "open"
            //        }
            //    ]
            //
            let allOrders = [];
            for (let i = 0; i < response.length; i++) {
                const entry = response[i];
                const orders = this.safeValue (entry, 'orders', []);
                const parsed = this.parseOrders (orders, undefined, since, limit);
                allOrders = this.arrayConcat (allOrders, parsed);
            }
            return this.filterBySinceLimit (allOrders, since, limit);
        }
        return await this.fetchOrdersByStatus ('open', symbol, since, limit, params);
    }

    async fetchClosedOrders (symbol = undefined, since = undefined, limit = undefined, params = {}) {
        return await this.fetchOrdersByStatus ('finished', symbol, since, limit, params);
    }

    async fetchOrdersByStatus (status, symbol = undefined, since = undefined, limit = undefined, params = {}) {
        if (symbol === undefined) {
            throw new ArgumentsRequired (this.id + ' fetchOrdersByStatus() requires a symbol argument');
        }
        await this.loadMarkets ();
        const market = this.market (symbol);
        const request = this.prepareRequest (market);
        request['status'] = status;
        if (limit !== undefined) {
            request['limit'] = limit;
        }
        if (since !== undefined && (market['spot'] || market['margin'])) {
            request['from'] = parseInt (since / 1000);
        }
        const method = this.getSupportedMapping (market['type'], {
            'spot': 'privateSpotGetOrders',
            'margin': 'privateSpotGetOrders',
            'swap': 'privateFuturesGetSettleOrders',
            'future': 'privateDeliveryGetSettleOrders',
        });
        if (market['type'] === 'margin' || market['type'] === 'cross_margin') {
            request['account'] = market['type'];
        }
        const response = await this[method] (this.extend (request, params));
        //
        // SPOT
        //
        //    {
        //        "id": "8834234273",
        //        "text": "3",
        //        "create_time": "1635406193",
        //        "update_time": "1635406193",
        //        "create_time_ms": 1635406193361,
        //        "update_time_ms": 1635406193361,
        //        "status": "closed",
        //        "currency_pair": "BTC_USDT",
        //        "type": "limit",
        //        "account": "spot",
        //        "side": "sell",
        //        "amount": "0.0002",
        //        "price": "58904.01",
        //        "time_in_force": "gtc",
        //        "iceberg": "0",
        //        "left": "0.0000",
        //        "fill_price": "11.790516",
        //        "filled_total": "11.790516",
        //        "fee": "0.023581032",
        //        "fee_currency": "USDT",
        //        "point_fee": "0",
        //        "gt_fee": "0",
        //        "gt_discount": false,
        //        "rebated_fee_currency": "BTC"
        //    }
        //
        // Perpetual Swap
        //
        //    {
        //        "status": "finished",
        //        "size": -1,
        //        "left": 0,
        //        "id": 82750739203,
        //        "is_liq": false,
        //        "is_close": false,
        //        "contract": "BTC_USDT",
        //        "text": "web",
        //        "fill_price": "60721.3",
        //        "finish_as": "filled",
        //        "iceberg": 0,
        //        "tif": "ioc",
        //        "is_reduce_only": true,
        //        "create_time": 1635403475.412,
        //        "finish_time": 1635403475.4127,
        //        "price": "0"
        //    }
        //
        return this.parseOrders (response, market, since, limit);
    }

    async cancelOrder (id, symbol = undefined, params = {}) {
        /**
         * @method
         * @name gateio#cancelOrder
         * @description Cancels an open order
         * @param {str} id Order id
         * @param {str} symbol Unified market symbol
         * @param {dict} params Parameters specified by the exchange api
         * @param {bool} params.stop True if the order to be cancelled is a trigger order
         * @returns An [order structure]{@link https://docs.ccxt.com/en/latest/manual.html#order-structure}
         */
        if (symbol === undefined) {
            throw new ArgumentsRequired (this.id + ' cancelOrder() requires a symbol argument');
        }
        await this.loadMarkets ();
        const market = this.market (symbol);
        const request = {
            'order_id': id,
        };
        if (market['contract']) {
            request['settle'] = market['settleId'];
        } else {
            request['currency_pair'] = market['id'];
        }
        const stop = this.safeValue2 (params, 'is_stop_order', 'stop', false);
        params = this.omit (params, [ 'is_stop_order', 'stop' ]);
        const pathMiddle = stop ? 'Price' : '';
        const method = this.getSupportedMapping (market['type'], {
            'spot': 'privateSpotDelete' + pathMiddle + 'OrdersOrderId',
            'margin': 'privateSpotDelete' + pathMiddle + 'OrdersOrderId',
            'swap': 'privateFuturesDeleteSettle' + pathMiddle + 'OrdersOrderId',
            'future': 'privateDeliveryDeleteSettle' + pathMiddle + 'OrdersOrderId',
        });
        const response = await this[method] (this.extend (request, params));
        //
        // spot
        //
        //     {
        //         "id": "95282841887",
        //         "text": "apiv4",
        //         "create_time": "1637383156",
        //         "update_time": "1637383235",
        //         "create_time_ms": 1637383156017,
        //         "update_time_ms": 1637383235085,
        //         "status": "cancelled",
        //         "currency_pair": "ETH_USDT",
        //         "type": "limit",
        //         "account": "spot",
        //         "side": "buy",
        //         "amount": "0.01",
        //         "price": "3500",
        //         "time_in_force": "gtc",
        //         "iceberg": "0",
        //         "left": "0.01",
        //         "fill_price": "0",
        //         "filled_total": "0",
        //         "fee": "0",
        //         "fee_currency": "ETH",
        //         "point_fee": "0",
        //         "gt_fee": "0",
        //         "gt_discount": false,
        //         "rebated_fee": "0",
        //         "rebated_fee_currency": "USDT"
        //     }
        //
        // spot conditional
        //
        //     {
        //         "market": "ETH_USDT",
        //         "user": 2436035,
        //         "trigger": {
        //             "price": "3500",
        //             "rule": "\u003c=",
        //             "expiration": 86400
        //         },
        //         "put": {
        //             "type": "limit",
        //             "side": "buy",
        //             "price": "3500",
        //             "amount": "0.01000000000000000000",
        //             "account": "normal",
        //             "time_in_force": "gtc"
        //         },
        //         "id": 5891843,
        //         "ctime": 1637382379,
        //         "ftime": 1637382673,
        //         "status": "canceled"
        //     }
        //
        // perpetual swaps
        //
        //     {
        //         id: "82241928192",
        //         contract: "BTC_USDT",
        //         mkfr: "0",
        //         tkfr: "0.0005",
        //         tif: "gtc",
        //         is_reduce_only: false,
        //         create_time: "1635196145.06",
        //         finish_time: "1635196233.396",
        //         price: "61000",
        //         size: "4",
        //         refr: "0",
        //         left: "4",
        //         text: "web",
        //         fill_price: "0",
        //         user: "6693577",
        //         finish_as: "cancelled",
        //         status: "finished",
        //         is_liq: false,
        //         refu: "0",
        //         is_close: false,
        //         iceberg: "0",
        //     }
        //
        return this.parseOrder (response, market);
    }

    async cancelAllOrders (symbol = undefined, params = {}) {
        await this.loadMarkets ();
        let request = {};
        let market = undefined;
        if (symbol !== undefined) {
            market = this.market (symbol);
            request = this.prepareRequest (market);
        }
        const [ type, query ] = this.handleMarketTypeAndParams ('cancelAllOrders', market, params);
        const swap = type === 'swap';
        const future = type === 'future';
        if (symbol === undefined && (swap || future)) {
            const defaultSettle = swap ? 'usdt' : 'btc';
            const settle = this.safeStringLower (params, 'settle', defaultSettle);
            request['settle'] = settle;
        }
        const method = this.getSupportedMapping (type, {
            'spot': 'privateSpotDeleteOrders',
            'margin': 'privateSpotDeleteOrders',
            'swap': 'privateFuturesDeleteSettleOrders',
            'future': 'privateDeliveryDeleteSettleOrders',
        });
        const response = await this[method] (this.extend (request, query));
        //
        //    [
        //        {
        //            "id": 139797004085,
        //            "contract": "ADA_USDT",
        //            "mkfr": "0",
        //            "tkfr": "0.0005",
        //            "tif": "gtc",
        //            "is_reduce_only": false,
        //            "create_time": 1647911169.343,
        //            "finish_time": 1647911226.849,
        //            "price": "0.8",
        //            "size": 1,
        //            "refr": "0.3",
        //            "left": 1,
        //            "text": "api",
        //            "fill_price": "0",
        //            "user": 6693577,
        //            "finish_as": "cancelled",
        //            "status": "finished",
        //            "is_liq": false,
        //            "refu": 2436035,
        //            "is_close": false,
        //            "iceberg": 0
        //        }
        //        ...
        //    ]
        //
        return this.parseOrders (response, market);
    }

    async transfer (code, amount, fromAccount, toAccount, params = {}) {
        /**
         * @method
         * @name gateio#transfer
         * @description makes internal transfers of funds between accounts on the same exchange
         * @param {str} code unified currency code for currency being transferred
         * @param {float} amount the amount of currency to transfer
         * @param {str} fromAccount the account to transfer currency from
         * @param {str} toAccount the account to transfer currency to
         * @param {dict} params Exchange specific parameters
         * @param {dict} params.symbol Unified market symbol *required for type == margin*
         * @returns A [transfer structure]{@link https://docs.ccxt.com/en/latest/manual.html#transfer-structure}
         */
        await this.loadMarkets ();
        const currency = this.currency (code);
<<<<<<< HEAD
        const fromId = this.parseAccount (fromAccount);
        const toId = this.parseAccount (toAccount);
=======
        const accountsByType = this.safeValue (this.options, 'accountsByType', {});
        const fromId = this.safeString (accountsByType, fromAccount, fromAccount);
        const toId = this.safeString (accountsByType, toAccount, toAccount);
        if (fromId === undefined) {
            const keys = Object.keys (accountsByType);
            throw new ExchangeError (this.id + ' transfer() fromAccount must be one of ' + keys.join (', '));
        }
        if (toId === undefined) {
            const keys = Object.keys (accountsByType);
            throw new ExchangeError (this.id + ' transfer() toAccount must be one of ' + keys.join (', '));
        }
>>>>>>> dace03dd
        const truncated = this.currencyToPrecision (code, amount);
        const request = {
            'currency': currency['id'],
            'amount': truncated,
        };
<<<<<<< HEAD
        if (!(fromId in this.options['accountsByType'])) {
            request['from'] = 'margin';
            request['currency_pair'] = fromId;
        } else {
            request['from'] = fromId;
        }
        if (!(toId in this.options['accountsByType'])) {
            request['to'] = 'margin';
            request['currency_pair'] = toId;
        } else {
            request['to'] = toId;
        }
        if (fromId === 'margin' || toId === 'margin') {
            const symbol = this.safeString2 (params, 'symbol', 'currency_pair');
            if (symbol === undefined) {
                throw new ArgumentsRequired (this.id + ' transfer requires a params.symbol argument for isolated margin transfers');
            }
            const market = this.market (symbol);
            request['currency_pair'] = market['id'];
=======
        if (fromAccount === 'margin' || toAccount === 'margin') {
            const symbol = this.safeString2 (params, 'symbol', 'currency_pair');
            if (symbol === undefined) {
                throw new ArgumentsRequired (this.id + ' transfer() requires params.symbol for isolated margin transfers');
            }
            const market = this.market (symbol);
            request['currency_pair'] = market['id'];
            params = this.omit (params, 'symbol');
>>>>>>> dace03dd
        }
        if ((toId === 'futures') || (toId === 'delivery') || (fromId === 'futures') || (fromId === 'delivery')) {
            request['settle'] = currency['lowerCaseId'];
        }
        const response = await this.privateWalletPostTransfers (this.extend (request, params));
        //
        // according to the docs (however actual response seems to be an empty string '')
        //
        //    {
        //        "currency": "BTC",
        //        "from": "spot",
        //        "to": "margin",
        //        "amount": "1",
        //        "currency_pair": "BTC_USDT"
        //    }
        //
        const transfer = this.parseTransfer (response, currency);
        return this.extend (transfer, {
            'fromAccount': fromAccount,
            'toAccount': toAccount,
            'amount': this.parseNumber (truncated),
        });
    }

    parseAccount (account) {
        const accountsByType = this.options['accountsByType'];
        if (account in accountsByType) {
            return accountsByType[account];
        } else if (account in this.markets) {
            const market = this.market (account);
            return market['id'];
        } else {
            const keys = Object.keys (accountsByType);
            throw new ExchangeError (this.id + ' accounts must be one of ' + keys.join (', ') + ' or an isolated margin symbol');
        }
    }

    parseTransfer (transfer, currency = undefined) {
        const timestamp = this.milliseconds ();
        return {
            'id': undefined,
            'timestamp': timestamp,
            'datetime': this.iso8601 (timestamp),
            'currency': this.safeCurrencyCode (undefined, currency),
            'amount': undefined,
            'fromAccount': undefined,
            'toAccount': undefined,
            'status': undefined,
            'info': transfer,
        };
    }

    async setLeverage (leverage, symbol = undefined, params = {}) {
        if (symbol === undefined) {
            throw new ArgumentsRequired (this.id + ' setLeverage() requires a symbol argument');
        }
        // WARNING: THIS WILL INCREASE LIQUIDATION PRICE FOR OPEN ISOLATED LONG POSITIONS
        // AND DECREASE LIQUIDATION PRICE FOR OPEN ISOLATED SHORT POSITIONS
        if ((leverage < 0) || (leverage > 100)) {
            throw new BadRequest (this.id + ' setLeverage() leverage should be between 1 and 100');
        }
        await this.loadMarkets ();
        const market = this.market (symbol);
        const method = this.getSupportedMapping (market['type'], {
            'swap': 'privateFuturesPostSettlePositionsContractLeverage',
            'future': 'privateDeliveryPostSettlePositionsContractLeverage',
        });
        const request = this.prepareRequest (market);
        const defaultMarginType = this.safeString2 (this.options, 'marginType', 'defaultMarginType');
        const crossLeverageLimit = this.safeString (params, 'cross_leverage_limit');
        let marginType = this.safeString (params, 'marginType', defaultMarginType);
        if (crossLeverageLimit !== undefined) {
            marginType = 'cross';
            leverage = crossLeverageLimit;
        }
        if (marginType === 'cross') {
            request['query'] = {
                'cross_leverage_limit': leverage.toString (),
                'leverage': '0',
            };
        } else {
            request['query'] = {
                'leverage': leverage.toString (),
            };
        }
        const response = await this[method] (this.extend (request, params));
        //
        //     {
        //         "value": "0",
        //         "leverage": "5",
        //         "mode": "single",
        //         "realised_point": "0",
        //         "contract": "BTC_USDT",
        //         "entry_price": "0",
        //         "mark_price": "62035.86",
        //         "history_point": "0",
        //         "realised_pnl": "0",
        //         "close_order": null,
        //         "size": 0,
        //         "cross_leverage_limit": "0",
        //         "pending_orders": 0,
        //         "adl_ranking": 6,
        //         "maintenance_rate": "0.005",
        //         "unrealised_pnl": "0",
        //         "user": 2436035,
        //         "leverage_max": "100",
        //         "history_pnl": "0",
        //         "risk_limit": "1000000",
        //         "margin": "0",
        //         "last_close_pnl": "0",
        //         "liq_price": "0"
        //     }
        //
        return response;
    }

    parsePosition (position, market = undefined) {
        //
        //     {
        //         value: "12.475572",
        //         leverage: "0",
        //         mode: "single",
        //         realised_point: "0",
        //         contract: "BTC_USDT",
        //         entry_price: "62422.6",
        //         mark_price: "62377.86",
        //         history_point: "0",
        //         realised_pnl: "-0.00624226",
        //         close_order:  null,
        //         size: "2",
        //         cross_leverage_limit: "25",
        //         pending_orders: "0",
        //         adl_ranking: "5",
        //         maintenance_rate: "0.005",
        //         unrealised_pnl: "-0.008948",
        //         user: "663337",
        //         leverage_max: "100",
        //         history_pnl: "14.98868396636",
        //         risk_limit: "1000000",
        //         margin: "0.740721495056",
        //         last_close_pnl: "-0.041996015",
        //         liq_price: "59058.58"
        //     }
        //
        const contract = this.safeString (position, 'contract');
        market = this.safeMarket (contract, market);
        const size = this.safeString (position, 'size');
        let side = undefined;
        if (Precise.stringGt (size, '0')) {
            side = 'long';
        } else if (Precise.stringLt (size, '0')) {
            side = 'short';
        }
        const maintenanceRate = this.safeString (position, 'maintenance_rate');
        const notional = this.safeString (position, 'value');
        const leverage = this.safeString (position, 'leverage');
        let marginType = undefined;
        if (leverage === '0') {
            marginType = 'cross';
        } else {
            marginType = 'isolated';
        }
        const unrealisedPnl = this.safeString (position, 'unrealised_pnl');
        // Initial Position Margin = ( Position Value / Leverage ) + Close Position Fee
        // *The default leverage under the full position is the highest leverage in the market.
        // *Trading fee is charged as Taker Fee Rate (0.075%).
        const takerFee = '0.00075';
        const feePaid = Precise.stringMul (takerFee, notional);
        const initialMarginString = Precise.stringAdd (Precise.stringDiv (notional, leverage), feePaid);
        const percentage = Precise.stringMul (Precise.stringDiv (unrealisedPnl, initialMarginString), '100');
        return {
            'info': position,
            'symbol': this.safeString (market, 'symbol'),
            'timestamp': undefined,
            'datetime': undefined,
            'initialMargin': this.parseNumber (initialMarginString),
            'initialMarginPercentage': this.parseNumber (Precise.stringDiv (initialMarginString, notional)),
            'maintenanceMargin': this.parseNumber (Precise.stringMul (maintenanceRate, notional)),
            'maintenanceMarginPercentage': this.parseNumber (maintenanceRate),
            'entryPrice': this.safeNumber (position, 'entry_price'),
            'notional': this.parseNumber (notional),
            'leverage': this.safeNumber (position, 'leverage'),
            'unrealizedPnl': this.parseNumber (unrealisedPnl),
            'contracts': this.parseNumber (Precise.stringAbs (size)),
            'contractSize': this.safeValue (market, 'contractSize'),
            //     realisedPnl: position['realised_pnl'],
            'marginRatio': undefined,
            'liquidationPrice': this.safeNumber (position, 'liq_price'),
            'markPrice': this.safeNumber (position, 'mark_price'),
            'collateral': this.safeNumber (position, 'margin'),
            'marginType': marginType,
            'side': side,
            'percentage': this.parseNumber (percentage),
        };
    }

    parsePositions (positions) {
        const result = [];
        for (let i = 0; i < positions.length; i++) {
            result.push (this.parsePosition (positions[i]));
        }
        return result;
    }

    async fetchPositions (symbols = undefined, params = {}) {
        /**
         * @method
         * @name gateio#fetchPositions
         * @description Fetch trades positions
         * @param {[str]} symbols Not used by Gateio, but parsed internally by CCXT
         * @param {dict} params exchange specific parameters
         * @param {str} params.settle 'btc' or 'usdt' - settle currency for perpetual swap and future - default="usdt" for swap and "btc" for future
         * @param {str} params.type swap or future, if not provided this.options['defaultType'] is used
         * @returns An array of [position structures]{@link https://docs.ccxt.com/en/latest/manual.html#position-structure}
         */
        await this.loadMarkets ();
        const defaultType = this.safeString2 (this.options, 'fetchPositions', 'defaultType', 'swap');
        const type = this.safeString (params, 'type', defaultType);
        const method = this.getSupportedMapping (type, {
            'swap': 'privateFuturesGetSettlePositions',
            'future': 'privateDeliveryGetSettlePositions',
        });
        const defaultSettle = (type === 'swap') ? 'usdt' : 'btc';
        const settle = this.safeStringLower (params, 'settle', defaultSettle);
        const request = {
            'settle': settle,
        };
        const response = await this[method] (request);
        //
        //     [
        //         {
        //             value: "12.475572",
        //             leverage: "0",
        //             mode: "single",
        //             realised_point: "0",
        //             contract: "BTC_USDT",
        //             entry_price: "62422.6",
        //             mark_price: "62377.86",
        //             history_point: "0",
        //             realised_pnl: "-0.00624226",
        //             close_order:  null,
        //             size: "2",
        //             cross_leverage_limit: "25",
        //             pending_orders: "0",
        //             adl_ranking: "5",
        //             maintenance_rate: "0.005",
        //             unrealised_pnl: "-0.008948",
        //             user: "6693577",
        //             leverage_max: "100",
        //             history_pnl: "14.98868396636",
        //             risk_limit: "1000000",
        //             margin: "0.740721495056",
        //             last_close_pnl: "-0.041996015",
        //             liq_price: "59058.58"
        //         }
        //     ]
        //
        const result = this.parsePositions (response);
        return this.filterByArray (result, 'symbol', symbols, false);
    }

    async fetchLeverageTiers (symbols = undefined, params = {}) {
        await this.loadMarkets ();
        const methodName = 'fetchLeverageTiers';
        const [ type, query ] = this.handleMarketTypeAndParams (methodName, undefined, params);
        const swap = type === 'swap';
        const defaultSettle = swap ? 'usdt' : 'btc';
        const settle = this.safeStringLower (query, 'settle', defaultSettle);
        query['settle'] = settle;
        if (type !== 'future' && type !== 'swap') {
            throw new BadRequest (this.id + ' ' + methodName + '() only supports swap and future');
        }
        const method = this.getSupportedMapping (type, {
            'swap': 'publicFuturesGetSettleContracts',
            'future': 'publicDeliveryGetSettleContracts',
        });
        const response = await this[method] (query);
        //
        // Perpetual swap
        //
        //    [
        //        {
        //            "name": "BTC_USDT",
        //            "type": "direct",
        //            "quanto_multiplier": "0.0001",
        //            "ref_discount_rate": "0",
        //            "order_price_deviate": "0.5",
        //            "maintenance_rate": "0.005",
        //            "mark_type": "index",
        //            "last_price": "38026",
        //            "mark_price": "37985.6",
        //            "index_price": "37954.92",
        //            "funding_rate_indicative": "0.000219",
        //            "mark_price_round": "0.01",
        //            "funding_offset": 0,
        //            "in_delisting": false,
        //            "risk_limit_base": "1000000",
        //            "interest_rate": "0.0003",
        //            "order_price_round": "0.1",
        //            "order_size_min": 1,
        //            "ref_rebate_rate": "0.2",
        //            "funding_interval": 28800,
        //            "risk_limit_step": "1000000",
        //            "leverage_min": "1",
        //            "leverage_max": "100",
        //            "risk_limit_max": "8000000",
        //            "maker_fee_rate": "-0.00025",
        //            "taker_fee_rate": "0.00075",
        //            "funding_rate": "0.002053",
        //            "order_size_max": 1000000,
        //            "funding_next_apply": 1610035200,
        //            "short_users": 977,
        //            "config_change_time": 1609899548,
        //            "trade_size": 28530850594,
        //            "position_size": 5223816,
        //            "long_users": 455,
        //            "funding_impact_value": "60000",
        //            "orders_limit": 50,
        //            "trade_id": 10851092,
        //            "orderbook_id": 2129638396
        //        }
        //    ]
        //
        // Delivery Futures
        //
        //    [
        //        {
        //            "name": "BTC_USDT_20200814",
        //            "underlying": "BTC_USDT",
        //            "cycle": "WEEKLY",
        //            "type": "direct",
        //            "quanto_multiplier": "0.0001",
        //            "mark_type": "index",
        //            "last_price": "9017",
        //            "mark_price": "9019",
        //            "index_price": "9005.3",
        //            "basis_rate": "0.185095",
        //            "basis_value": "13.7",
        //            "basis_impact_value": "100000",
        //            "settle_price": "0",
        //            "settle_price_interval": 60,
        //            "settle_price_duration": 1800,
        //            "settle_fee_rate": "0.0015",
        //            "expire_time": 1593763200,
        //            "order_price_round": "0.1",
        //            "mark_price_round": "0.1",
        //            "leverage_min": "1",
        //            "leverage_max": "100",
        //            "maintenance_rate": "1000000",
        //            "risk_limit_base": "140.726652109199",
        //            "risk_limit_step": "1000000",
        //            "risk_limit_max": "8000000",
        //            "maker_fee_rate": "-0.00025",
        //            "taker_fee_rate": "0.00075",
        //            "ref_discount_rate": "0",
        //            "ref_rebate_rate": "0.2",
        //            "order_price_deviate": "0.5",
        //            "order_size_min": 1,
        //            "order_size_max": 1000000,
        //            "orders_limit": 50,
        //            "orderbook_id": 63,
        //            "trade_id": 26,
        //            "trade_size": 435,
        //            "position_size": 130,
        //            "config_change_time": 1593158867,
        //            "in_delisting": false
        //        }
        //    ]
        //
        return this.parseLeverageTiers (response, symbols, 'name');
    }

    parseMarketLeverageTiers (info, market = undefined) {
        /**
         * @ignore
         * @method
         * @description https://www.gate.io/help/futures/perpetual/22162/instrctions-of-risk-limit
         * @param {dict} info Exchange market response for 1 market
         * @param {dict} market CCXT market
         */
        //
        // Perpetual swap
        //
        //    {
        //        "name": "BTC_USDT",
        //        "type": "direct",
        //        "quanto_multiplier": "0.0001",
        //        "ref_discount_rate": "0",
        //        "order_price_deviate": "0.5",
        //        "maintenance_rate": "0.005",
        //        "mark_type": "index",
        //        "last_price": "38026",
        //        "mark_price": "37985.6",
        //        "index_price": "37954.92",
        //        "funding_rate_indicative": "0.000219",
        //        "mark_price_round": "0.01",
        //        "funding_offset": 0,
        //        "in_delisting": false,
        //        "risk_limit_base": "1000000",
        //        "interest_rate": "0.0003",
        //        "order_price_round": "0.1",
        //        "order_size_min": 1,
        //        "ref_rebate_rate": "0.2",
        //        "funding_interval": 28800,
        //        "risk_limit_step": "1000000",
        //        "leverage_min": "1",
        //        "leverage_max": "100",
        //        "risk_limit_max": "8000000",
        //        "maker_fee_rate": "-0.00025",
        //        "taker_fee_rate": "0.00075",
        //        "funding_rate": "0.002053",
        //        "order_size_max": 1000000,
        //        "funding_next_apply": 1610035200,
        //        "short_users": 977,
        //        "config_change_time": 1609899548,
        //        "trade_size": 28530850594,
        //        "position_size": 5223816,
        //        "long_users": 455,
        //        "funding_impact_value": "60000",
        //        "orders_limit": 50,
        //        "trade_id": 10851092,
        //        "orderbook_id": 2129638396
        //    }
        //
        // Delivery Futures
        //
        //    {
        //        "name": "BTC_USDT_20200814",
        //        "underlying": "BTC_USDT",
        //        "cycle": "WEEKLY",
        //        "type": "direct",
        //        "quanto_multiplier": "0.0001",
        //        "mark_type": "index",
        //        "last_price": "9017",
        //        "mark_price": "9019",
        //        "index_price": "9005.3",
        //        "basis_rate": "0.185095",
        //        "basis_value": "13.7",
        //        "basis_impact_value": "100000",
        //        "settle_price": "0",
        //        "settle_price_interval": 60,
        //        "settle_price_duration": 1800,
        //        "settle_fee_rate": "0.0015",
        //        "expire_time": 1593763200,
        //        "order_price_round": "0.1",
        //        "mark_price_round": "0.1",
        //        "leverage_min": "1",
        //        "leverage_max": "100",
        //        "maintenance_rate": "1000000",
        //        "risk_limit_base": "140.726652109199",
        //        "risk_limit_step": "1000000",
        //        "risk_limit_max": "8000000",
        //        "maker_fee_rate": "-0.00025",
        //        "taker_fee_rate": "0.00075",
        //        "ref_discount_rate": "0",
        //        "ref_rebate_rate": "0.2",
        //        "order_price_deviate": "0.5",
        //        "order_size_min": 1,
        //        "order_size_max": 1000000,
        //        "orders_limit": 50,
        //        "orderbook_id": 63,
        //        "trade_id": 26,
        //        "trade_size": 435,
        //        "position_size": 130,
        //        "config_change_time": 1593158867,
        //        "in_delisting": false
        //    }
        //
        const maintenanceMarginUnit = this.safeString (info, 'maintenance_rate'); // '0.005',
        const leverageMax = this.safeString (info, 'leverage_max'); // '100',
        const riskLimitStep = this.safeString (info, 'risk_limit_step'); // '1000000',
        const riskLimitMax = this.safeString (info, 'risk_limit_max'); // '16000000',
        const initialMarginUnit = Precise.stringDiv ('1', leverageMax);
        let maintenanceMarginRate = maintenanceMarginUnit;
        let initialMarginRatio = initialMarginUnit;
        let floor = '0';
        const tiers = [];
        while (Precise.stringLt (floor, riskLimitMax)) {
            const cap = Precise.stringAdd (floor, riskLimitStep);
            tiers.push ({
                'tier': this.parseNumber (Precise.stringDiv (cap, riskLimitStep)),
                'currency': this.safeString (market, 'settle'),
                'minNotional': this.parseNumber (floor),
                'maxNotional': this.parseNumber (cap),
                'maintenanceMarginRate': this.parseNumber (maintenanceMarginRate),
                'maxLeverage': this.parseNumber (Precise.stringDiv ('1', initialMarginRatio)),
                'info': info,
            });
            maintenanceMarginRate = Precise.stringAdd (maintenanceMarginRate, maintenanceMarginUnit);
            initialMarginRatio = Precise.stringAdd (initialMarginRatio, initialMarginUnit);
            floor = cap;
        }
        return tiers;
    }

    sign (path, api = [], method = 'GET', params = {}, headers = undefined, body = undefined) {
        const authentication = api[0]; // public, private
        const type = api[1]; // spot, margin, future, delivery
        let query = this.omit (params, this.extractParams (path));
        path = this.implodeParams (path, params);
        const endPart = (path === '') ? '' : ('/' + path);
        const entirePath = '/' + type + endPart;
        let url = this.urls['api'][authentication][type];
        if (url === undefined) {
            throw new NotSupported (this.id + ' does not have a testnet for the ' + type + ' market type.');
        }
        url += entirePath;
        if (authentication === 'public') {
            if (Object.keys (query).length) {
                url += '?' + this.urlencode (query);
            }
        } else {
            let queryString = '';
            if ((method === 'GET') || (method === 'DELETE')) {
                if (Object.keys (query).length) {
                    queryString = this.urlencode (query);
                    url += '?' + queryString;
                }
            } else {
                const urlQueryParams = this.safeValue (query, 'query', {});
                if (Object.keys (urlQueryParams).length) {
                    queryString = this.urlencode (urlQueryParams);
                    url += '?' + queryString;
                }
                query = this.omit (query, 'query');
                body = this.json (query);
            }
            const bodyPayload = (body === undefined) ? '' : body;
            const bodySignature = this.hash (this.encode (bodyPayload), 'sha512');
            const timestamp = this.seconds ();
            const timestampString = timestamp.toString ();
            const signaturePath = '/api/' + this.version + entirePath;
            const payloadArray = [ method.toUpperCase (), signaturePath, queryString, bodySignature, timestampString ];
            // eslint-disable-next-line quotes
            const payload = payloadArray.join ("\n");
            const signature = this.hmac (this.encode (payload), this.encode (this.secret), 'sha512');
            headers = {
                'KEY': this.apiKey,
                'Timestamp': timestampString,
                'SIGN': signature,
                'Content-Type': 'application/json',
            };
        }
        return { 'url': url, 'method': method, 'body': body, 'headers': headers };
    }

    handleErrors (code, reason, url, method, headers, body, response, requestHeaders, requestBody) {
        if (response === undefined) {
            return;
        }
        //
        //    {"label": "ORDER_NOT_FOUND", "message": "Order not found"}
        //    {"label": "INVALID_PARAM_VALUE", "message": "invalid argument: status"}
        //    {"label": "INVALID_PARAM_VALUE", "message": "invalid argument: Trigger.rule"}
        //    {"label": "INVALID_PARAM_VALUE", "message": "invalid argument: trigger.expiration invalid range"}
        //    {"label": "INVALID_ARGUMENT", "detail": "invalid size"}
        //
        const label = this.safeString (response, 'label');
        if (label !== undefined) {
            const feedback = this.id + ' ' + body;
            this.throwExactlyMatchedException (this.exceptions['exact'], label, feedback);
            throw new ExchangeError (feedback);
        }
    }
};<|MERGE_RESOLUTION|>--- conflicted
+++ resolved
@@ -3594,28 +3594,13 @@
          */
         await this.loadMarkets ();
         const currency = this.currency (code);
-<<<<<<< HEAD
         const fromId = this.parseAccount (fromAccount);
         const toId = this.parseAccount (toAccount);
-=======
-        const accountsByType = this.safeValue (this.options, 'accountsByType', {});
-        const fromId = this.safeString (accountsByType, fromAccount, fromAccount);
-        const toId = this.safeString (accountsByType, toAccount, toAccount);
-        if (fromId === undefined) {
-            const keys = Object.keys (accountsByType);
-            throw new ExchangeError (this.id + ' transfer() fromAccount must be one of ' + keys.join (', '));
-        }
-        if (toId === undefined) {
-            const keys = Object.keys (accountsByType);
-            throw new ExchangeError (this.id + ' transfer() toAccount must be one of ' + keys.join (', '));
-        }
->>>>>>> dace03dd
         const truncated = this.currencyToPrecision (code, amount);
         const request = {
             'currency': currency['id'],
             'amount': truncated,
         };
-<<<<<<< HEAD
         if (!(fromId in this.options['accountsByType'])) {
             request['from'] = 'margin';
             request['currency_pair'] = fromId;
@@ -3635,16 +3620,7 @@
             }
             const market = this.market (symbol);
             request['currency_pair'] = market['id'];
-=======
-        if (fromAccount === 'margin' || toAccount === 'margin') {
-            const symbol = this.safeString2 (params, 'symbol', 'currency_pair');
-            if (symbol === undefined) {
-                throw new ArgumentsRequired (this.id + ' transfer() requires params.symbol for isolated margin transfers');
-            }
-            const market = this.market (symbol);
-            request['currency_pair'] = market['id'];
             params = this.omit (params, 'symbol');
->>>>>>> dace03dd
         }
         if ((toId === 'futures') || (toId === 'delivery') || (fromId === 'futures') || (fromId === 'delivery')) {
             request['settle'] = currency['lowerCaseId'];
