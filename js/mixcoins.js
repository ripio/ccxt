--- conflicted
+++ resolved
@@ -76,19 +76,11 @@
         return this.parseBalance (result);
     }
 
-<<<<<<< HEAD
-    async performOrderBookRequest (symbol, limit = undefined, params = {}) {
-=======
     async performOrderBookRequest (market, limit = undefined, params = {}) {
->>>>>>> bc2d492e
         let response = await this.publicGetDepth (this.extend ({
             'market': market['id'],
         }, params));
-<<<<<<< HEAD
-        return response['result'];
-=======
         return response;
->>>>>>> bc2d492e
     }
 
     async fetchTicker (symbol, params = {}) {
