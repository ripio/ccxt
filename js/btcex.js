--- conflicted
+++ resolved
@@ -86,11 +86,8 @@
                 'fetchTransactionFees': undefined,
                 'fetchWithdrawal': true,
                 'fetchWithdrawals': true,
-<<<<<<< HEAD
                 'setLeverage': true,
-=======
                 'setMarginMode': true,
->>>>>>> 49141535
                 'signIn': true,
                 'withdraw': false,
             },
@@ -172,11 +169,8 @@
                         'cancel_all_by_currency',
                         'cancel_all_by_instrument',
                         'close_position',
-<<<<<<< HEAD
                         'adjust_perpetual_leverage',
-=======
                         'adjust_perpetual_margin_type',
->>>>>>> 49141535
                     ],
                     'delete': [],
                 },
@@ -2085,48 +2079,6 @@
         return result;
     }
 
-<<<<<<< HEAD
-    async setLeverage (leverage, symbol = undefined, params = {}) {
-        /**
-         * @method
-         * @name btcex#setLeverage
-         * @description set the leverage amount for a market
-         * @see https://docs.btcex.com/#modify-perpetual-instrument-leverage
-         * @param {float} leverage the rate of leverage
-         * @param {string} symbol unified market symbol
-         * @param {object} params extra parameters specific to the btcex api endpoint
-         * @returns {object} response from the exchange
-         */
-        if (symbol === undefined) {
-            throw new ArgumentsRequired (this.id + ' setLeverage() requires a symbol argument');
-        }
-        await this.signIn ();
-        await this.loadMarkets ();
-        this.checkRequiredSymbol ('setLeverage', symbol);
-        const market = this.market (symbol);
-        if (!market['swap']) {
-            throw new BadRequest (this.id + ' setLeverage() supports swap contracts only');
-        }
-        if ((leverage < 1) || (leverage > 125)) {
-            throw new BadRequest (this.id + ' leverage should be between 1 and 125');
-        }
-        const request = {
-            'instrument_name': market['id'],
-            'leverage': leverage,
-        };
-        const response = await this.privatePostAdjustPerpetualLeverage (this.extend (request, params));
-        //
-        //     {
-        //         "id": "1674856410",
-        //         "jsonrpc": "2.0",
-        //         "usIn": 1674856410930,
-        //         "usOut": 1674856410988,
-        //         "usDiff": 58,
-        //         "result": "ok"
-        //     }
-        //
-        return response;
-=======
     async setMarginMode (marginMode, symbol = undefined, params = {}) {
         /**
          * @method
@@ -2164,7 +2116,48 @@
         //         "result": "ok"
         //     }
         //
->>>>>>> 49141535
+    }
+    
+    async setLeverage (leverage, symbol = undefined, params = {}) {
+        /**
+         * @method
+         * @name btcex#setLeverage
+         * @description set the leverage amount for a market
+         * @see https://docs.btcex.com/#modify-perpetual-instrument-leverage
+         * @param {float} leverage the rate of leverage
+         * @param {string} symbol unified market symbol
+         * @param {object} params extra parameters specific to the btcex api endpoint
+         * @returns {object} response from the exchange
+         */
+        if (symbol === undefined) {
+            throw new ArgumentsRequired (this.id + ' setLeverage() requires a symbol argument');
+        }
+        await this.signIn ();
+        await this.loadMarkets ();
+        this.checkRequiredSymbol ('setLeverage', symbol);
+        const market = this.market (symbol);
+        if (!market['swap']) {
+            throw new BadRequest (this.id + ' setLeverage() supports swap contracts only');
+        }
+        if ((leverage < 1) || (leverage > 125)) {
+            throw new BadRequest (this.id + ' leverage should be between 1 and 125');
+        }
+        const request = {
+            'instrument_name': market['id'],
+            'leverage': leverage,
+        };
+        const response = await this.privatePostAdjustPerpetualLeverage (this.extend (request, params));
+        //
+        //     {
+        //         "id": "1674856410",
+        //         "jsonrpc": "2.0",
+        //         "usIn": 1674856410930,
+        //         "usOut": 1674856410988,
+        //         "usDiff": 58,
+        //         "result": "ok"
+        //     }
+        //
+        return response;
     }
 
     sign (path, api = 'public', method = 'GET', params = {}, headers = undefined, body = undefined) {
