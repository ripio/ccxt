'use strict';

//  ---------------------------------------------------------------------------

const Exchange = require ('./base/Exchange');
const { ExchangeError, ExchangeNotAvailable, OnMaintenance, ArgumentsRequired, BadRequest, AccountSuspended, InvalidAddress, PermissionDenied, InsufficientFunds, InvalidNonce, InvalidOrder, OrderNotFound, AuthenticationError, RequestTimeout, BadSymbol, RateLimitExceeded, NetworkError, CancelPending, NotSupported, AccountNotEnabled } = require ('./base/errors');
const { TICK_SIZE } = require ('./base/functions/number');
const Precise = require ('./base/Precise');

//  ---------------------------------------------------------------------------

module.exports = class okx extends Exchange {
    describe () {
        return this.deepExtend (super.describe (), {
            'id': 'okx',
            'name': 'OKX',
            'countries': [ 'CN', 'US' ],
            'version': 'v5',
            'rateLimit': 100,
            'pro': true,
            'certified': true,
            'has': {
                'CORS': undefined,
                'spot': true,
                'margin': true,
                'swap': true,
                'future': true,
                'option': undefined,
                'addMargin': true,
                'borrowMargin': true,
                'cancelAllOrders': false,
                'cancelOrder': true,
                'cancelOrders': true,
                'createDepositAddress': false,
                'createOrder': true,
                'createPostOnlyOrder': true,
                'createReduceOnlyOrder': true,
                'createStopLimitOrder': true,
                'createStopMarketOrder': true,
                'createStopOrder': true,
                'fetchAccounts': true,
                'fetchBalance': true,
                'fetchBidsAsks': undefined,
                'fetchBorrowInterest': true,
                'fetchBorrowRate': true,
                'fetchBorrowRateHistories': true,
                'fetchBorrowRateHistory': true,
                'fetchBorrowRates': true,
                'fetchBorrowRatesPerSymbol': false,
                'fetchCanceledOrders': true,
                'fetchClosedOrder': undefined,
                'fetchClosedOrders': true,
                'fetchCurrencies': true,
                'fetchDeposit': true,
                'fetchDepositAddress': true,
                'fetchDepositAddresses': false,
                'fetchDepositAddressesByNetwork': true,
                'fetchDeposits': true,
                'fetchFundingHistory': true,
                'fetchFundingRate': true,
                'fetchFundingRateHistory': true,
                'fetchFundingRates': false,
                'fetchIndexOHLCV': true,
                'fetchL3OrderBook': false,
                'fetchLedger': true,
                'fetchLedgerEntry': undefined,
                'fetchLeverage': true,
                'fetchLeverageTiers': false,
                'fetchMarketLeverageTiers': true,
                'fetchMarkets': true,
                'fetchMarkOHLCV': true,
                'fetchMyTrades': true,
                'fetchOHLCV': true,
                'fetchOpenInterest': true,
                'fetchOpenInterestHistory': true,
                'fetchOpenOrder': undefined,
                'fetchOpenOrders': true,
                'fetchOrder': true,
                'fetchOrderBook': true,
                'fetchOrderBooks': false,
                'fetchOrders': false,
                'fetchOrderTrades': true,
                'fetchPermissions': undefined,
                'fetchPosition': true,
                'fetchPositions': true,
                'fetchPositionsRisk': false,
                'fetchPremiumIndexOHLCV': false,
                'fetchStatus': true,
                'fetchTicker': true,
                'fetchTickers': true,
                'fetchTime': true,
                'fetchTrades': true,
                'fetchTradingFee': true,
                'fetchTradingFees': false,
                'fetchTradingLimits': undefined,
                'fetchTransactionFee': false,
                'fetchTransactionFees': false,
                'fetchTransactions': false,
                'fetchTransfer': true,
                'fetchTransfers': false,
                'fetchWithdrawal': true,
                'fetchWithdrawals': true,
                'fetchWithdrawalWhitelist': false,
                'reduceMargin': true,
                'repayMargin': true,
                'setLeverage': true,
                'setMargin': false,
                'setMarginMode': true,
                'setPositionMode': true,
                'signIn': false,
                'transfer': true,
                'withdraw': true,
            },
            'timeframes': {
                '1m': '1m',
                '3m': '3m',
                '5m': '5m',
                '15m': '15m',
                '30m': '30m',
                '1h': '1H',
                '2h': '2H',
                '4h': '4H',
                '6h': '6H',
                '12h': '12H',
                '1d': '1D',
                '1w': '1W',
                '1M': '1M',
                '3M': '3M',
                '6M': '6M',
                '1y': '1Y',
            },
            'hostname': 'www.okx.com', // or aws.okx.com
            'urls': {
                'logo': 'https://user-images.githubusercontent.com/1294454/152485636-38b19e4a-bece-4dec-979a-5982859ffc04.jpg',
                'api': {
                    'rest': 'https://{hostname}',
                },
                'www': 'https://www.okx.com',
                'doc': 'https://www.okx.com/docs-v5/en/',
                'fees': 'https://www.okx.com/pages/products/fees.html',
                'referral': 'https://www.okx.com/join/1888677',
                'test': {
                    'rest': 'https://{hostname}',
                },
            },
            'api': {
                'public': {
                    'get': {
                        'market/tickers': 1,
                        'market/ticker': 1,
                        'market/index-tickers': 1,
                        'market/books': 1,
                        'market/candles': 0.5,
                        'market/history-candles': 1,
                        'market/history-mark-price-candles': 120,
                        'market/history-index-candles': 120,
                        'market/index-candles': 1,
                        'market/mark-price-candles': 1,
                        'market/trades': 1,
                        'market/platform-24-volume': 10,
                        'market/open-oracle': 100,
                        'market/index-components': 1,
                        // 'market/oracle',
                        'public/instruments': 1,
                        'public/delivery-exercise-history': 0.5,
                        'public/open-interest': 1,
                        'public/funding-rate': 1,
                        'public/funding-rate-history': 1,
                        'public/price-limit': 1,
                        'public/opt-summary': 1,
                        'public/estimated-price': 2,
                        'public/discount-rate-interest-free-quota': 10,
                        'public/time': 2,
                        'public/liquidation-orders': 0.5,
                        'public/mark-price': 2,
                        // 'public/tier',
                        'public/position-tiers': 2,
                        'public/underlying': 1,
                        'public/interest-rate-loan-quota': 10,
                        'public/vip-interest-rate-loan-quota': 10,
                        'rubik/stat/trading-data/support-coin': 4,
                        'rubik/stat/taker-volume': 4,
                        'rubik/stat/margin/loan-ratio': 4,
                        // long/short
                        'rubik/stat/contracts/long-short-account-ratio': 4,
                        'rubik/stat/contracts/open-interest-volume': 4,
                        'rubik/stat/option/open-interest-volume': 4,
                        // put/call
                        'rubik/stat/option/open-interest-volume-ratio': 4,
                        'rubik/stat/option/open-interest-volume-expiry': 4,
                        'rubik/stat/option/open-interest-volume-strike': 4,
                        'rubik/stat/option/taker-block-volume': 4,
                        'system/status': 100,
                        'asset/lending-rate-summary': 5 / 3,
                        'asset/lending-rate-history': 5 / 3,
                        'market/exchange-rate': 20,
                    },
                },
                'private': {
                    'get': {
                        'account/account-position-risk': 2,
                        'account/balance': 2,
                        'account/positions': 2,
                        'account/bills': 5 / 3,
                        'account/bills-archive': 5 / 3,
                        'account/config': 4,
                        'account/max-size': 1,
                        'account/max-avail-size': 1,
                        'account/leverage-info': 1,
                        'account/max-loan': 1,
                        'account/trade-fee': 4,
                        'account/interest-accrued': 4,
                        'account/interest-rate': 4,
                        'account/max-withdrawal': 1,
                        'account/risk-state': 2,
                        'account/borrow-repay-history': 4,
                        'account/interest-limits': 4,
                        'asset/asset-valuation': 1 / 5,
                        'asset/deposit-address': 5 / 3,
                        'asset/balances': 5 / 3,
                        'asset/transfer-state': 10,
                        'asset/deposit-history': 5 / 3,
                        'asset/withdrawal-history': 5 / 3,
                        'asset/currencies': 5 / 3,
                        'asset/bills': 5 / 3,
                        'asset/piggy-balance': 5 / 3,
                        'asset/deposit-lightning': 5,
                        'asset/lending-history': 5 / 3,
                        'asset/saving-balance': 5 / 3,
                        'trade/order': 1 / 3,
                        'trade/orders-pending': 1,
                        'trade/orders-history': 0.5,
                        'trade/orders-history-archive': 1,
                        'trade/fills': 1 / 3,
                        'trade/fills-history': 2,
                        'trade/orders-algo-pending': 1,
                        'trade/orders-algo-history': 1,
                        'account/subaccount/balances': 10,
                        'asset/subaccount/bills': 5 / 3,
                        'users/subaccount/list': 10,
                        'users/subaccount/apikey': 10,
                        'users/entrust-subaccount-list': 10,
                        // broker
                        'broker/nd/info': 10,
                        'broker/nd/subaccount-info': 10,
                        'asset/broker/nd/subaccount-deposit-address': 4,
                        'asset/broker/nd/subaccount-deposit-history': 4,
                        'broker/nd/rebate-daily': 1,
                        'broker/nd/subaccount/apikey': 10,
                        'broker/nd/rebate-per-orders': 300,
                        // convert
                        'asset/convert/currencies': 5 / 3,
                        'asset/convert/currency-pair': 5 / 3,
                        'asset/convert/estimate-quote': 5,
                        'asset/convert/trade': 5,
                        'asset/convert/history': 5 / 3,
                        // options
                        'account/greeks': 2,
                        // earn
                        'finance/staking-defi/offers': 1,
                        'finance/staking-defi/orders-active': 1,
                        'finance/staking-defi/orders-history': 1,
                    },
                    'post': {
                        'account/set-position-mode': 4,
                        'account/set-leverage': 1,
                        'account/position/margin-balance': 1,
                        'account/set-greeks': 4,
                        'account/set-isolated-mode': 4,
                        'account/simulated_margin': 10,
                        'account/borrow-repay': 5 / 3,
                        'asset/transfer': 10,
                        'asset/withdrawal': 5 / 3,
                        'asset/purchase_redempt': 5 / 3,
                        'asset/withdrawal-lightning': 5,
                        'asset/set-lending-rate': 5 / 3,
                        'asset/cancel-withdrawal': 5 / 3,
                        'asset/convert-dust-assets': 10,
                        'trade/order': 1 / 3,
                        'trade/batch-orders': 1 / 15,
                        'trade/cancel-order': 1 / 3,
                        'trade/cancel-batch-orders': 1 / 15,
                        'trade/amend-order': 1 / 3,
                        'trade/amend-batch-orders': 1 / 3,
                        'trade/close-position': 1,
                        'trade/order-algo': 1,
                        'trade/cancel-algos': 1,
                        'trade/cancel-advance-algos': 1,
                        'users/subaccount/delete-apikey': 10,
                        'users/subaccount/modify-apikey': 10,
                        'users/subaccount/apikey': 10,
                        'asset/subaccount/transfer': 10,
                        'asset/subaccount/set-transfer-out': 10,
                        // broker
                        'broker/nd/create-subaccount': 10,
                        'broker/nd/delete-subaccount': 10,
                        'broker/nd/set-subaccount-level': 4,
                        'broker/nd/set-subaccount-fee-rate': 4,
                        'asset/broker/nd/subaccount-deposit-address': 4,
                        'broker/nd/subaccount/apikey': 10,
                        'broker/nd/subaccount/delete-apikey': 10,
                        'broker/nd/subaccount/modify-apikey': 10,
                        'broker/nd/rebate-per-orders': 36000,
                        // earn
                        'finance/staking-defi/purchase': 3,
                        'finance/staking-defi/redeem': 3,
                        'finance/staking-defi/cancel': 3,
                    },
                },
            },
            'fees': {
                'trading': {
                    'taker': this.parseNumber ('0.0015'),
                    'maker': this.parseNumber ('0.0010'),
                },
                'spot': {
                    'taker': this.parseNumber ('0.0015'),
                    'maker': this.parseNumber ('0.0010'),
                },
                'future': {
                    'taker': this.parseNumber ('0.0005'),
                    'maker': this.parseNumber ('0.0002'),
                },
                'swap': {
                    'taker': this.parseNumber ('0.00050'),
                    'maker': this.parseNumber ('0.00020'),
                },
            },
            'requiredCredentials': {
                'apiKey': true,
                'secret': true,
                'password': true,
            },
            'exceptions': {
                'exact': {
                    // Public error codes from 50000-53999
                    // General Class
                    '1': ExchangeError, // Operation failed
                    '2': ExchangeError, // Bulk operation partially succeeded
                    '50000': BadRequest, // Body can not be empty
                    '50001': OnMaintenance, // Matching engine upgrading. Please try again later
                    '50002': BadRequest, // Json data format error
                    '50004': RequestTimeout, // Endpoint request timeout (does not indicate success or failure of order, please check order status)
                    '50005': ExchangeNotAvailable, // API is offline or unavailable
                    '50006': BadRequest, // Invalid Content_Type, please use "application/json" format
                    '50007': AccountSuspended, // Account blocked
                    '50008': AuthenticationError, // User does not exist
                    '50009': AccountSuspended, // Account is suspended due to ongoing liquidation
                    '50010': ExchangeError, // User ID can not be empty
                    '50011': RateLimitExceeded, // Request too frequent
                    '50012': ExchangeError, // Account status invalid
                    '50013': ExchangeNotAvailable, // System is busy, please try again later
                    '50014': BadRequest, // Parameter {0} can not be empty
                    '50015': ExchangeError, // Either parameter {0} or {1} is required
                    '50016': ExchangeError, // Parameter {0} does not match parameter {1}
                    '50017': ExchangeError, // The position is frozen due to ADL. Operation restricted
                    '50018': ExchangeError, // Currency {0} is frozen due to ADL. Operation restricted
                    '50019': ExchangeError, // The account is frozen due to ADL. Operation restricted
                    '50020': ExchangeError, // The position is frozen due to liquidation. Operation restricted
                    '50021': ExchangeError, // Currency {0} is frozen due to liquidation. Operation restricted
                    '50022': ExchangeError, // The account is frozen due to liquidation. Operation restricted
                    '50023': ExchangeError, // Funding fee frozen. Operation restricted
                    '50024': BadRequest, // Parameter {0} and {1} can not exist at the same time
                    '50025': ExchangeError, // Parameter {0} count exceeds the limit {1}
                    '50026': ExchangeNotAvailable, // System error, please try again later.
                    '50027': PermissionDenied, // The account is restricted from trading
                    '50028': ExchangeError, // Unable to take the order, please reach out to support center for details
                    // API Class
                    '50100': ExchangeError, // API frozen, please contact customer service
                    '50101': AuthenticationError, // Broker id of APIKey does not match current environment
                    '50102': InvalidNonce, // Timestamp request expired
                    '50103': AuthenticationError, // Request header "OK_ACCESS_KEY" can not be empty
                    '50104': AuthenticationError, // Request header "OK_ACCESS_PASSPHRASE" can not be empty
                    '50105': AuthenticationError, // Request header "OK_ACCESS_PASSPHRASE" incorrect
                    '50106': AuthenticationError, // Request header "OK_ACCESS_SIGN" can not be empty
                    '50107': AuthenticationError, // Request header "OK_ACCESS_TIMESTAMP" can not be empty
                    '50108': ExchangeError, // Exchange ID does not exist
                    '50109': ExchangeError, // Exchange domain does not exist
                    '50110': PermissionDenied, // Invalid IP
                    '50111': AuthenticationError, // Invalid OK_ACCESS_KEY
                    '50112': AuthenticationError, // Invalid OK_ACCESS_TIMESTAMP
                    '50113': AuthenticationError, // Invalid signature
                    '50114': AuthenticationError, // Invalid authorization
                    '50115': BadRequest, // Invalid request method
                    // Trade Class
                    '51000': BadRequest, // Parameter {0} error
                    '51001': BadSymbol, // Instrument ID does not exist
                    '51002': BadSymbol, // Instrument ID does not match underlying index
                    '51003': BadRequest, // Either client order ID or order ID is required
                    '51004': InvalidOrder, // Order amount exceeds current tier limit
                    '51005': InvalidOrder, // Order amount exceeds the limit
                    '51006': InvalidOrder, // Order price out of the limit
                    '51007': InvalidOrder, // Order placement failed. Order amount should be at least 1 contract (showing up when placing an order with less than 1 contract)
                    '51008': InsufficientFunds, // Order placement failed due to insufficient balance
                    '51009': AccountSuspended, // Order placement function is blocked by the platform
                    '51010': AccountNotEnabled, // Account level too low {"code":"1","data":[{"clOrdId":"uJrfGFth9F","ordId":"","sCode":"51010","sMsg":"The current account mode does not support this API interface. ","tag":""}],"msg":"Operation failed."}
                    '51011': InvalidOrder, // Duplicated order ID
                    '51012': BadSymbol, // Token does not exist
                    '51014': BadSymbol, // Index does not exist
                    '51015': BadSymbol, // Instrument ID does not match instrument type
                    '51016': InvalidOrder, // Duplicated client order ID
                    '51017': ExchangeError, // Borrow amount exceeds the limit
                    '51018': ExchangeError, // User with option account can not hold net short positions
                    '51019': ExchangeError, // No net long positions can be held under isolated margin mode in options
                    '51020': InvalidOrder, // Order amount should be greater than the min available amount
                    '51021': BadSymbol, // Contract to be listed
                    '51022': BadSymbol, // Contract suspended
                    '51023': ExchangeError, // Position does not exist
                    '51024': AccountSuspended, // Unified accountblocked
                    '51025': ExchangeError, // Order count exceeds the limit
                    '51026': BadSymbol, // Instrument type does not match underlying index
                    '51027': BadSymbol, // Contract expired
                    '51028': BadSymbol, // Contract under delivery
                    '51029': BadSymbol, // Contract is being settled
                    '51030': BadSymbol, // Funding fee is being settled
                    '51031': InvalidOrder, // This order price is not within the closing price range
                    '51100': InvalidOrder, // Trading amount does not meet the min tradable amount
                    '51101': InvalidOrder, // Entered amount exceeds the max pending order amount (Cont) per transaction
                    '51102': InvalidOrder, // Entered amount exceeds the max pending count
                    '51103': InvalidOrder, // Entered amount exceeds the max pending order count of the underlying asset
                    '51104': InvalidOrder, // Entered amount exceeds the max pending order amount (Cont) of the underlying asset
                    '51105': InvalidOrder, // Entered amount exceeds the max order amount (Cont) of the contract
                    '51106': InvalidOrder, // Entered amount exceeds the max order amount (Cont) of the underlying asset
                    '51107': InvalidOrder, // Entered amount exceeds the max holding amount (Cont)
                    '51108': InvalidOrder, // Positions exceed the limit for closing out with the market price
                    '51109': InvalidOrder, // No available offer
                    '51110': InvalidOrder, // You can only place a limit order after Call Auction has started
                    '51111': BadRequest, // Maximum {0} orders can be placed in bulk
                    '51112': InvalidOrder, // Close order size exceeds your available size
                    '51113': RateLimitExceeded, // Market-price liquidation requests too frequent
                    '51115': InvalidOrder, // Cancel all pending close-orders before liquidation
                    '51116': InvalidOrder, // Order price or trigger price exceeds {0}
                    '51117': InvalidOrder, // Pending close-orders count exceeds limit
                    '51118': InvalidOrder, // Total amount should exceed the min amount per order
                    '51119': InsufficientFunds, // Order placement failed due to insufficient balance
                    '51120': InvalidOrder, // Order quantity is less than {0}, please try again
                    '51121': InvalidOrder, // Order count should be the integer multiples of the lot size
                    '51122': InvalidOrder, // Order price should be higher than the min price {0}
                    '51124': InvalidOrder, // You can only place limit orders during call auction
                    '51125': InvalidOrder, // Currently there are reduce + reverse position pending orders in margin trading. Please cancel all reduce + reverse position pending orders and continue
                    '51126': InvalidOrder, // Currently there are reduce only pending orders in margin trading.Please cancel all reduce only pending orders and continue
                    '51127': InsufficientFunds, // Available balance is 0
                    '51128': InvalidOrder, // Multi-currency margin account can not do cross-margin trading
                    '51129': InvalidOrder, // The value of the position and buy order has reached the position limit, and no further buying is allowed
                    '51130': BadSymbol, // Fixed margin currency error
                    '51131': InsufficientFunds, // Insufficient balance
                    '51132': InvalidOrder, // Your position amount is negative and less than the minimum trading amount
                    '51133': InvalidOrder, // Reduce-only feature is unavailable for the spot transactions by multi-currency margin account
                    '51134': InvalidOrder, // Closing failed. Please check your holdings and pending orders
                    '51135': InvalidOrder, // Your closing price has triggered the limit price, and the max buy price is {0}
                    '51136': InvalidOrder, // Your closing price has triggered the limit price, and the min sell price is {0}
                    '51137': InvalidOrder, // Your opening price has triggered the limit price, and the max buy price is {0}
                    '51138': InvalidOrder, // Your opening price has triggered the limit price, and the min sell price is {0}
                    '51139': InvalidOrder, // Reduce-only feature is unavailable for the spot transactions by simple account
                    '51201': InvalidOrder, // Value of per market order cannot exceed 100,000 USDT
                    '51202': InvalidOrder, // Market - order amount exceeds the max amount
                    '51203': InvalidOrder, // Order amount exceeds the limit {0}
                    '51204': InvalidOrder, // The price for the limit order can not be empty
                    '51205': InvalidOrder, // Reduce-Only is not available
                    '51250': InvalidOrder, // Algo order price is out of the available range
                    '51251': InvalidOrder, // Algo order type error (when user place an iceberg order)
                    '51252': InvalidOrder, // Algo order price is out of the available range
                    '51253': InvalidOrder, // Average amount exceeds the limit of per iceberg order
                    '51254': InvalidOrder, // Iceberg average amount error (when user place an iceberg order)
                    '51255': InvalidOrder, // Limit of per iceberg order: Total amount/1000 < x <= Total amount
                    '51256': InvalidOrder, // Iceberg order price variance error
                    '51257': InvalidOrder, // Trail order callback rate error
                    '51258': InvalidOrder, // Trail - order placement failed. The trigger price of a sell order should be higher than the last transaction price
                    '51259': InvalidOrder, // Trail - order placement failed. The trigger price of a buy order should be lower than the last transaction price
                    '51260': InvalidOrder, // Maximum {0} pending trail - orders can be held at the same time
                    '51261': InvalidOrder, // Each user can hold up to {0} pending stop - orders at the same time
                    '51262': InvalidOrder, // Maximum {0} pending iceberg orders can be held at the same time
                    '51263': InvalidOrder, // Maximum {0} pending time-weighted orders can be held at the same time
                    '51264': InvalidOrder, // Average amount exceeds the limit of per time-weighted order
                    '51265': InvalidOrder, // Time-weighted order limit error
                    '51267': InvalidOrder, // Time-weighted order strategy initiative rate error
                    '51268': InvalidOrder, // Time-weighted order strategy initiative range error
                    '51269': InvalidOrder, // Time-weighted order interval error, the interval should be {0}<= x<={1}
                    '51270': InvalidOrder, // The limit of time-weighted order price variance is 0 < x <= 1%
                    '51271': InvalidOrder, // Sweep ratio should be 0 < x <= 100%
                    '51272': InvalidOrder, // Price variance should be 0 < x <= 1%
                    '51273': InvalidOrder, // Total amount should be more than {0}
                    '51274': InvalidOrder, // Total quantity of time-weighted order must be larger than single order limit
                    '51275': InvalidOrder, // The amount of single stop-market order can not exceed the upper limit
                    '51276': InvalidOrder, // Stop - Market orders cannot specify a price
                    '51277': InvalidOrder, // TP trigger price can not be higher than the last price
                    '51278': InvalidOrder, // SL trigger price can not be lower than the last price
                    '51279': InvalidOrder, // TP trigger price can not be lower than the last price
                    '51280': InvalidOrder, // SL trigger price can not be higher than the last price
                    '51400': OrderNotFound, // Cancellation failed as the order does not exist
                    '51401': OrderNotFound, // Cancellation failed as the order is already canceled
                    '51402': OrderNotFound, // Cancellation failed as the order is already completed
                    '51403': InvalidOrder, // Cancellation failed as the order type does not support cancellation
                    '51404': InvalidOrder, // Order cancellation unavailable during the second phase of call auction
                    '51405': ExchangeError, // Cancellation failed as you do not have any pending orders
                    '51406': ExchangeError, // Canceled - order count exceeds the limit {0}
                    '51407': BadRequest, // Either order ID or client order ID is required
                    '51408': ExchangeError, // Pair ID or name does not match the order info
                    '51409': ExchangeError, // Either pair ID or pair name ID is required
                    '51410': CancelPending, // Cancellation failed as the order is already under cancelling status
                    '51500': ExchangeError, // Either order price or amount is required
                    '51501': ExchangeError, // Maximum {0} orders can be modified
                    '51502': InsufficientFunds, // Order modification failed for insufficient margin
                    '51503': ExchangeError, // Order modification failed as the order does not exist
                    '51506': ExchangeError, // Order modification unavailable for the order type
                    '51508': ExchangeError, // Orders are not allowed to be modified during the call auction
                    '51509': ExchangeError, // Modification failed as the order has been canceled
                    '51510': ExchangeError, // Modification failed as the order has been completed
                    '51511': ExchangeError, // Modification failed as the order price did not meet the requirement for Post Only
                    '51600': ExchangeError, // Status not found
                    '51601': ExchangeError, // Order status and order ID cannot exist at the same time
                    '51602': ExchangeError, // Either order status or order ID is required
                    '51603': OrderNotFound, // Order does not exist
                    // Data class
                    '52000': ExchangeError, // No updates
                    // SPOT/MARGIN error codes 54000-54999
                    '54000': ExchangeError, // Margin transactions unavailable
                    '54001': ExchangeError, // Only Multi-currency margin account can be set to borrow coins automatically
                    // FUNDING error codes 58000-58999
                    '58000': ExchangeError, // Account type {0} does not supported when getting the sub-account balance
                    '58001': AuthenticationError, // Incorrect trade password
                    '58002': PermissionDenied, // Please activate Savings Account first
                    '58003': ExchangeError, // Currency type is not supported by Savings Account
                    '58004': AccountSuspended, // Account blocked (transfer & withdrawal endpoint: either end of the account does not authorize the transfer)
                    '58005': ExchangeError, // The redeemed amount must be no greater than {0}
                    '58006': ExchangeError, // Service unavailable for token {0}
                    '58007': ExchangeError, // Abnormal Assets interface. Please try again later
                    '58100': ExchangeError, // The trading product triggers risk control, and the platform has suspended the fund transfer-out function with related users. Please wait patiently
                    '58101': AccountSuspended, // Transfer suspended (transfer endpoint: either end of the account does not authorize the transfer)
                    '58102': RateLimitExceeded, // Too frequent transfer (transfer too frequently)
                    '58103': ExchangeError, // Parent account user id does not match sub-account user id
                    '58104': ExchangeError, // Since your P2P transaction is abnormal, you are restricted from making fund transfers. Please contact customer support to remove the restriction
                    '58105': ExchangeError, // Since your P2P transaction is abnormal, you are restricted from making fund transfers. Please transfer funds on our website or app to complete identity verification
                    '58106': ExchangeError, // Please enable the account for spot contract
                    '58107': ExchangeError, // Please enable the account for futures contract
                    '58108': ExchangeError, // Please enable the account for option contract
                    '58109': ExchangeError, // Please enable the account for swap contract
                    '58110': ExchangeError, // The contract triggers risk control, and the platform has suspended the fund transfer function of it. Please wait patiently
                    '58111': ExchangeError, // Funds transfer unavailable as the perpetual contract is charging the funding fee. Please try again later
                    '58112': ExchangeError, // Your fund transfer failed. Please try again later
                    '58114': ExchangeError, // Transfer amount must be more than 0
                    '58115': ExchangeError, // Sub-account does not exist
                    '58116': ExchangeError, // Transfer amount exceeds the limit
                    '58117': ExchangeError, // Account assets are abnormal, please deal with negative assets before transferring
                    '58200': ExchangeError, // Withdrawal from {0} to {1} is unavailable for this currency
                    '58201': ExchangeError, // Withdrawal amount exceeds the daily limit
                    '58202': ExchangeError, // The minimum withdrawal amount for NEO is 1, and the amount must be an integer
                    '58203': InvalidAddress, // Please add a withdrawal address
                    '58204': AccountSuspended, // Withdrawal suspended
                    '58205': ExchangeError, // Withdrawal amount exceeds the upper limit
                    '58206': ExchangeError, // Withdrawal amount is lower than the lower limit
                    '58207': InvalidAddress, // Withdrawal failed due to address error
                    '58208': ExchangeError, // Withdrawal failed. Please link your email
                    '58209': ExchangeError, // Withdrawal failed. Withdraw feature is not available for sub-accounts
                    '58210': ExchangeError, // Withdrawal fee exceeds the upper limit
                    '58211': ExchangeError, // Withdrawal fee is lower than the lower limit (withdrawal endpoint: incorrect fee)
                    '58212': ExchangeError, // Withdrawal fee should be {0}% of the withdrawal amount
                    '58213': AuthenticationError, // Please set trading password before withdrawal
                    '58221': BadRequest, // Missing label of withdrawal address.
                    '58222': BadRequest, // Illegal withdrawal address.
                    '58224': BadRequest, // This type of crypto does not support on-chain withdrawing to OKX addresses. Please withdraw through internal transfers.
                    '58300': ExchangeError, // Deposit-address count exceeds the limit
                    '58350': InsufficientFunds, // Insufficient balance
                    // Account error codes 59000-59999
                    '59000': ExchangeError, // Your settings failed as you have positions or open orders
                    '59001': ExchangeError, // Switching unavailable as you have borrowings
                    '59100': ExchangeError, // You have open positions. Please cancel all open positions before changing the leverage
                    '59101': ExchangeError, // You have pending orders with isolated positions. Please cancel all the pending orders and adjust the leverage
                    '59102': ExchangeError, // Leverage exceeds the maximum leverage. Please adjust the leverage
                    '59103': InsufficientFunds, // Leverage is too low and no sufficient margin in your account. Please adjust the leverage
                    '59104': ExchangeError, // The leverage is too high. The borrowed position has exceeded the maximum position of this leverage. Please adjust the leverage
                    '59105': ExchangeError, // Leverage can not be less than {0}. Please adjust the leverage
                    '59106': ExchangeError, // The max available margin corresponding to your order tier is {0}. Please adjust your margin and place a new order
                    '59107': ExchangeError, // You have pending orders under the service, please modify the leverage after canceling all pending orders
                    '59108': InsufficientFunds, // Low leverage and insufficient margin, please adjust the leverage
                    '59109': ExchangeError, // Account equity less than the required margin amount after adjustment. Please adjust the leverage
                    '59200': InsufficientFunds, // Insufficient account balance
                    '59201': InsufficientFunds, // Negative account balance
                    '59300': ExchangeError, // Margin call failed. Position does not exist
                    '59301': ExchangeError, // Margin adjustment failed for exceeding the max limit
                    '59401': ExchangeError, // Holdings already reached the limit
                    '59500': ExchangeError, // Only the APIKey of the main account has permission
                    '59501': ExchangeError, // Only 50 APIKeys can be created per account
                    '59502': ExchangeError, // Note name cannot be duplicate with the currently created APIKey note name
                    '59503': ExchangeError, // Each APIKey can bind up to 20 IP addresses
                    '59504': ExchangeError, // The sub account does not support the withdrawal function
                    '59505': ExchangeError, // The passphrase format is incorrect
                    '59506': ExchangeError, // APIKey does not exist
                    '59507': ExchangeError, // The two accounts involved in a transfer must be two different sub accounts under the same parent account
                    '59508': AccountSuspended, // The sub account of {0} is suspended
                    // WebSocket error Codes from 60000-63999
                    '60001': AuthenticationError, // "OK_ACCESS_KEY" can not be empty
                    '60002': AuthenticationError, // "OK_ACCESS_SIGN" can not be empty
                    '60003': AuthenticationError, // "OK_ACCESS_PASSPHRASE" can not be empty
                    '60004': AuthenticationError, // Invalid OK_ACCESS_TIMESTAMP
                    '60005': AuthenticationError, // Invalid OK_ACCESS_KEY
                    '60006': InvalidNonce, // Timestamp request expired
                    '60007': AuthenticationError, // Invalid sign
                    '60008': AuthenticationError, // Login is not supported for public channels
                    '60009': AuthenticationError, // Login failed
                    '60010': AuthenticationError, // Already logged in
                    '60011': AuthenticationError, // Please log in
                    '60012': BadRequest, // Illegal request
                    '60013': BadRequest, // Invalid args
                    '60014': RateLimitExceeded, // Requests too frequent
                    '60015': NetworkError, // Connection closed as there was no data transmission in the last 30 seconds
                    '60016': ExchangeNotAvailable, // Buffer is full, cannot write data
                    '60017': BadRequest, // Invalid url path
                    '60018': BadRequest, // The {0} {1} {2} {3} {4} does not exist
                    '60019': BadRequest, // Invalid op {op}
                    '63999': ExchangeError, // Internal system error
                },
                'broad': {
                    'server error': ExchangeNotAvailable, // {"code":500,"data":{},"detailMsg":"","error_code":"500","error_message":"server error 1236805249","msg":"server error 1236805249"}
                },
            },
            'httpExceptions': {
                '429': ExchangeNotAvailable, // https://github.com/ccxt/ccxt/issues/9612
            },
            'precisionMode': TICK_SIZE,
            'options': {
                'defaultNetwork': 'ERC20',
                'networks': {
                    'ETH': 'ERC20',
                    'TRX': 'TRC20',
                    'OMNI': 'Omni',
                    'SOLANA': 'Solana',
                    'POLYGON': 'Polygon',
                    'OEC': 'OEC',
                    'ALGO': 'ALGO', // temporarily unavailable
                },
                'layerTwo': {
                    'Lightning': true,
                    'Liquid': true,
                },
                'fetchOpenInterestHistory': {
                    'timeframes': {
                        '5m': '5m',
                        '1h': '1H',
                        '1d': '1D',
                        '5M': '5m',
                        '1H': '1H',
                        '1D': '1D',
                    },
                },
                'fetchOHLCV': {
                    // 'type': 'Candles', // Candles or HistoryCandles, IndexCandles, MarkPriceCandles
                    'timezone': 'UTC', // UTC, HK
                },
                'createOrder': 'privatePostTradeBatchOrders', // or 'privatePostTradeOrder' or 'privatePostTradeOrderAlgo'
                'createMarketBuyOrderRequiresPrice': false,
                'fetchMarkets': [ 'spot', 'future', 'swap', 'option' ], // spot, future, swap, option
                'defaultType': 'spot', // 'funding', 'spot', 'margin', 'future', 'swap', 'option'
                'defaultMarginMode': 'cross', // cross, isolated
                // 'fetchBalance': {
                //     'type': 'spot', // 'funding', 'trading', 'spot'
                // },
                'fetchLedger': {
                    'method': 'privateGetAccountBills', // privateGetAccountBillsArchive, privateGetAssetBills
                },
                // 1 = SPOT, 3 = FUTURES, 5 = MARGIN, 6 = FUNDING, 9 = SWAP, 12 = OPTION, 18 = Unified account
                'fetchOrder': {
                    'method': 'privateGetTradeOrder', // privateGetTradeOrdersAlgoHistory
                },
                'fetchOpenOrders': {
                    'method': 'privateGetTradeOrdersPending', // privateGetTradeOrdersAlgoPending
                },
                'cancelOrders': {
                    'method': 'privatePostTradeCancelBatchOrders', // privatePostTradeCancelAlgos
                },
                'fetchCanceledOrders': {
                    'method': 'privateGetTradeOrdersHistory', // privateGetTradeOrdersAlgoHistory
                },
                'fetchClosedOrders': {
                    'method': 'privateGetTradeOrdersHistory', // privateGetTradeOrdersAlgoHistory
                },
                'algoOrderTypes': {
                    'conditional': true,
                    'trigger': true,
                    'oco': true,
                    'move_order_stop': true,
                    'iceberg': true,
                    'twap': true,
                },
                'accountsByType': {
                    'spot': '1',
                    'future': '3',
                    'futures': '3',
                    'margin': '5',
                    'funding': '6',
                    'swap': '9',
                    'option': '12',
                    'trading': '18', // unified trading account
                },
                'accountsById': {
                    '1': 'spot',
                    '3': 'future',
                    '5': 'margin',
                    '6': 'funding',
                    '9': 'swap',
                    '12': 'option',
                    '18': 'trading', // unified trading account
                },
                'exchangeType': {
                    'spot': 'SPOT',
                    'margin': 'MARGIN',
                    'swap': 'SWAP',
                    'future': 'FUTURES',
                    'futures': 'FUTURES', // deprecated
                    'option': 'OPTION',
                    'SPOT': 'SPOT',
                    'MARGIN': 'MARGIN',
                    'SWAP': 'SWAP',
                    'FUTURES': 'FUTURES',
                    'OPTION': 'OPTION',
                },
                'brokerId': 'e847386590ce4dBC',
            },
            'commonCurrencies': {
                // the exchange refers to ERC20 version of Aeternity (AEToken)
                'AE': 'AET', // https://github.com/ccxt/ccxt/issues/4981
                'BOX': 'DefiBox',
                'HOT': 'Hydro Protocol',
                'HSR': 'HC',
                'MAG': 'Maggie',
                'SBTC': 'Super Bitcoin',
                'TRADE': 'Unitrade',
                'YOYO': 'YOYOW',
                'WIN': 'WinToken', // https://github.com/ccxt/ccxt/issues/5701
            },
        });
    }

    handleMarketTypeAndParams (methodName, market = undefined, params = {}) {
        const instType = this.safeString (params, 'instType');
        params = this.omit (params, 'instType');
        const type = this.safeString (params, 'type');
        if ((type === undefined) && (instType !== undefined)) {
            params['type'] = instType;
        }
        return super.handleMarketTypeAndParams (methodName, market, params);
    }

    convertToInstrumentType (type) {
        const exchangeTypes = this.safeValue (this.options, 'exchangeType', {});
        return this.safeString (exchangeTypes, type, type);
    }

    async fetchStatus (params = {}) {
        /**
         * @method
         * @name okx#fetchStatus
         * @description the latest known information on the availability of the exchange API
         * @param {object} params extra parameters specific to the okx api endpoint
         * @returns {object} a [status structure]{@link https://docs.ccxt.com/en/latest/manual.html#exchange-status-structure}
         */
        const response = await this.publicGetSystemStatus (params);
        //
        // Note, if there is no maintenance around, the 'data' array is empty
        //
        //     {
        //         "code": "0",
        //         "msg": "",
        //         "data": [
        //             {
        //                 "begin": "1621328400000",
        //                 "end": "1621329000000",
        //                 "href": "https://www.okx.com/support/hc/en-us/articles/360060882172",
        //                 "scheDesc": "",
        //                 "serviceType": "1", // 0 WebSocket, 1 Spot/Margin, 2 Futures, 3 Perpetual, 4 Options, 5 Trading service
        //                 "state": "scheduled", // ongoing, completed, canceled
        //                 "system": "classic", // classic, unified
        //                 "title": "Classic Spot System Upgrade"
        //             },
        //         ]
        //     }
        //
        const data = this.safeValue (response, 'data', []);
        const dataLength = data.length;
        const update = {
            'updated': undefined,
            'status': (dataLength === 0) ? 'ok' : 'maintenance',
            'eta': undefined,
            'url': undefined,
            'info': response,
        };
        for (let i = 0; i < data.length; i++) {
            const event = data[i];
            const state = this.safeString (event, 'state');
            if (state === 'ongoing') {
                update['eta'] = this.safeInteger (event, 'end');
                update['status'] = 'maintenance';
            }
        }
        return update;
    }

    async fetchTime (params = {}) {
        /**
         * @method
         * @name okx#fetchTime
         * @description fetches the current integer timestamp in milliseconds from the exchange server
         * @param {object} params extra parameters specific to the okx api endpoint
         * @returns {int} the current integer timestamp in milliseconds from the exchange server
         */
        const response = await this.publicGetPublicTime (params);
        //
        //     {
        //         "code": "0",
        //         "data": [
        //             {"ts": "1621247923668"}
        //         ],
        //         "msg": ""
        //     }
        //
        const data = this.safeValue (response, 'data', []);
        const first = this.safeValue (data, 0, {});
        return this.safeInteger (first, 'ts');
    }

    async fetchAccounts (params = {}) {
        /**
         * @method
         * @name okx#fetchAccounts
         * @description fetch all the accounts associated with a profile
         * @param {object} params extra parameters specific to the okx api endpoint
         * @returns {object} a dictionary of [account structures]{@link https://docs.ccxt.com/en/latest/manual.html#account-structure} indexed by the account type
         */
        const response = await this.privateGetAccountConfig (params);
        //
        //     {
        //         "code": "0",
        //         "data": [
        //             {
        //                 "acctLv": "2",
        //                 "autoLoan": false,
        //                 "ctIsoMode": "automatic",
        //                 "greeksType": "PA",
        //                 "level": "Lv1",
        //                 "levelTmp": "",
        //                 "mgnIsoMode": "automatic",
        //                 "posMode": "long_short_mode",
        //                 "uid": "88018754289672195"
        //             }
        //         ],
        //         "msg": ""
        //     }
        //
        const data = this.safeValue (response, 'data', []);
        const result = [];
        for (let i = 0; i < data.length; i++) {
            const account = data[i];
            const accountId = this.safeString (account, 'uid');
            const type = this.safeString (account, 'acctLv');
            result.push ({
                'id': accountId,
                'type': type,
                'currency': undefined,
                'info': account,
            });
        }
        return result;
    }

    async fetchMarkets (params = {}) {
        /**
         * @method
         * @name okx#fetchMarkets
         * @description retrieves data on all markets for okx
         * @param {object} params extra parameters specific to the exchange api endpoint
         * @returns {[object]} an array of objects representing market data
         */
        const types = this.safeValue (this.options, 'fetchMarkets');
        let promises = [];
        let result = [];
        for (let i = 0; i < types.length; i++) {
            promises.push (this.fetchMarketsByType (types[i], params));
        }
        // why not both ¯\_(ツ)_/¯
        promises = await Promise.all (promises);
        for (let i = 0; i < promises.length; i++) {
            result = this.arrayConcat (result, promises[i]);
        }
        return result;
    }

    parseMarkets (markets) {
        const result = [];
        for (let i = 0; i < markets.length; i++) {
            result.push (this.parseMarket (markets[i]));
        }
        return result;
    }

    parseMarket (market) {
        //
        //     {
        //         "alias": "", // this_week, next_week, quarter, next_quarter
        //         "baseCcy": "BTC",
        //         "category": "1",
        //         "ctMult": "",
        //         "ctType": "", // inverse, linear
        //         "ctVal": "",
        //         "ctValCcy": "",
        //         "expTime": "",
        //         "instId": "BTC-USDT", // BTC-USD-210521, CSPR-USDT-SWAP, BTC-USD-210517-44000-C
        //         "instType": "SPOT", // SPOT, FUTURES, SWAP, OPTION
        //         "lever": "10",
        //         "listTime": "1548133413000",
        //         "lotSz": "0.00000001",
        //         "minSz": "0.00001",
        //         "optType": "",
        //         "quoteCcy": "USDT",
        //         "settleCcy": "",
        //         "state": "live",
        //         "stk": "",
        //         "tickSz": "0.1",
        //         "uly": ""
        //     }
        //
        //     {
        //         alias: "",
        //         baseCcy: "",
        //         category: "1",
        //         ctMult: "0.1",
        //         ctType: "",
        //         ctVal: "1",
        //         ctValCcy: "BTC",
        //         expTime: "1648195200000",
        //         instId: "BTC-USD-220325-194000-P",
        //         instType: "OPTION",
        //         lever: "",
        //         listTime: "1631262612280",
        //         lotSz: "1",
        //         minSz: "1",
        //         optType: "P",
        //         quoteCcy: "",
        //         settleCcy: "BTC",
        //         state: "live",
        //         stk: "194000",
        //         tickSz: "0.0005",
        //         uly: "BTC-USD"
        //     }
        //
        const id = this.safeString (market, 'instId');
        let type = this.safeStringLower (market, 'instType');
        if (type === 'futures') {
            type = 'future';
        }
        const spot = (type === 'spot');
        const future = (type === 'future');
        const swap = (type === 'swap');
        const option = (type === 'option');
        const contract = swap || future || option;
        let baseId = this.safeString (market, 'baseCcy');
        let quoteId = this.safeString (market, 'quoteCcy');
        const settleId = this.safeString (market, 'settleCcy');
        const settle = this.safeCurrencyCode (settleId);
        const underlying = this.safeString (market, 'uly');
        if ((underlying !== undefined) && !spot) {
            const parts = underlying.split ('-');
            baseId = this.safeString (parts, 0);
            quoteId = this.safeString (parts, 1);
        }
        const base = this.safeCurrencyCode (baseId);
        const quote = this.safeCurrencyCode (quoteId);
        let symbol = base + '/' + quote;
        let expiry = undefined;
        let strikePrice = undefined;
        let optionType = undefined;
        if (contract) {
            symbol = symbol + ':' + settle;
            expiry = this.safeInteger (market, 'expTime');
            if (future) {
                const ymd = this.yymmdd (expiry);
                symbol = symbol + '-' + ymd;
            } else if (option) {
                strikePrice = this.safeString (market, 'stk');
                optionType = this.safeString (market, 'optType');
                const ymd = this.yymmdd (expiry);
                symbol = symbol + '-' + ymd + '-' + strikePrice + '-' + optionType;
                optionType = (optionType === 'P') ? 'put' : 'call';
            }
        }
        const tickSize = this.safeString (market, 'tickSz');
        const minAmountString = this.safeString (market, 'minSz');
        const minAmount = this.parseNumber (minAmountString);
        const fees = this.safeValue2 (this.fees, type, 'trading', {});
        const precisionPrice = this.parseNumber (tickSize);
        let maxLeverage = this.safeString (market, 'lever', '1');
        maxLeverage = Precise.stringMax (maxLeverage, '1');
        return this.extend (fees, {
            'id': id,
            'symbol': symbol,
            'base': base,
            'quote': quote,
            'settle': settle,
            'baseId': baseId,
            'quoteId': quoteId,
            'settleId': settleId,
            'type': type,
            'spot': spot,
            'margin': spot && (Precise.stringGt (maxLeverage, '1')),
            'swap': swap,
            'future': future,
            'option': option,
            'active': true,
            'contract': contract,
            'linear': contract ? (quoteId === settleId) : undefined,
            'inverse': contract ? (baseId === settleId) : undefined,
            'contractSize': contract ? this.safeNumber (market, 'ctVal') : undefined,
            'expiry': expiry,
            'expiryDatetime': this.iso8601 (expiry),
            'strike': strikePrice,
            'optionType': optionType,
            'precision': {
                'amount': this.safeNumber (market, 'lotSz'),
                'price': precisionPrice,
            },
            'limits': {
                'leverage': {
                    'min': this.parseNumber ('1'),
                    'max': this.parseNumber (maxLeverage),
                },
                'amount': {
                    'min': minAmount,
                    'max': undefined,
                },
                'price': {
                    'min': precisionPrice,
                    'max': undefined,
                },
                'cost': {
                    'min': undefined,
                    'max': undefined,
                },
            },
            'info': market,
        });
    }

    async fetchMarketsByType (type, params = {}) {
        const request = {
            'instType': this.convertToInstrumentType (type),
        };
        if (type === 'option') {
            const defaultUnderlying = this.safeValue (this.options, 'defaultUnderlying', 'BTC-USD');
            const currencyId = this.safeString2 (params, 'uly', 'marketId', defaultUnderlying);
            if (currencyId === undefined) {
                throw new ArgumentsRequired (this.id + ' fetchMarketsByType() requires an underlying uly or marketId parameter for options markets');
            } else {
                request['uly'] = currencyId;
            }
        }
        const response = await this.publicGetPublicInstruments (this.extend (request, params));
        //
        // spot, future, swap, option
        //
        //     {
        //         "code": "0",
        //         "data": [
        //             {
        //                 "alias": "", // this_week, next_week, quarter, next_quarter
        //                 "baseCcy": "BTC",
        //                 "category": "1",
        //                 "ctMult": "",
        //                 "ctType": "", // inverse, linear
        //                 "ctVal": "",
        //                 "ctValCcy": "",
        //                 "expTime": "",
        //                 "instId": "BTC-USDT", // BTC-USD-210521, CSPR-USDT-SWAP, BTC-USD-210517-44000-C
        //                 "instType": "SPOT", // SPOT, FUTURES, SWAP, OPTION
        //                 "lever": "10",
        //                 "listTime": "1548133413000",
        //                 "lotSz": "0.00000001",
        //                 "minSz": "0.00001",
        //                 "optType": "",
        //                 "quoteCcy": "USDT",
        //                 "settleCcy": "",
        //                 "state": "live",
        //                 "stk": "",
        //                 "tickSz": "0.1",
        //                 "uly": ""
        //             }
        //         ],
        //         "msg": ""
        //     }
        //
        const data = this.safeValue (response, 'data', []);
        return this.parseMarkets (data);
    }

    safeNetwork (networkId) {
        const networksById = {
            'Bitcoin': 'BTC',
            'Omni': 'OMNI',
            'TRON': 'TRC20',
        };
        return this.safeString (networksById, networkId, networkId);
    }

    async fetchCurrencies (params = {}) {
        /**
         * @method
         * @name okx#fetchCurrencies
         * @description fetches all available currencies on an exchange
         * @param {object} params extra parameters specific to the okx api endpoint
         * @returns {object} an associative dictionary of currencies
         */
        // this endpoint requires authentication
        // while fetchCurrencies is a public API method by design
        // therefore we check the keys here
        // and fallback to generating the currencies from the markets
        if (!this.checkRequiredCredentials (false)) {
            return undefined;
        }
        //
        // has['fetchCurrencies'] is currently set to true, but an unauthorized request returns
        //
        //     {"msg":"Request header “OK_ACCESS_KEY“ can't be empty.","code":"50103"}
        //
        const response = await this.privateGetAssetCurrencies (params);
        //
        //    {
        //        "code": "0",
        //        "data": [
        //            {
        //                "canDep": true,
        //                "canInternal": false,
        //                "canWd": true,
        //                "ccy": "USDT",
        //                "chain": "USDT-TRC20",
        //                "logoLink": "https://static.coinall.ltd/cdn/assets/imgs/221/5F74EB20302D7761.png",
        //                "mainNet": false,
        //                "maxFee": "1.6",
        //                "maxWd": "8852150",
        //                "minFee": "0.8",
        //                "minWd": "2",
        //                "name": "Tether",
        //                "usedWdQuota": "0",
        //                "wdQuota": "500",
        //                "wdTickSz": "3"
        //            },
        //            {
        //                "canDep": true,
        //                "canInternal": false,
        //                "canWd": true,
        //                "ccy": "USDT",
        //                "chain": "USDT-ERC20",
        //                "logoLink": "https://static.coinall.ltd/cdn/assets/imgs/221/5F74EB20302D7761.png",
        //                "mainNet": false,
        //                "maxFee": "16",
        //                "maxWd": "8852150",
        //                "minFee": "8",
        //                "minWd": "2",
        //                "name": "Tether",
        //                "usedWdQuota": "0",
        //                "wdQuota": "500",
        //                "wdTickSz": "3"
        //            },
        //            ...
        //        ],
        //        "msg": ""
        //    }
        //
        const data = this.safeValue (response, 'data', []);
        const result = {};
        const dataByCurrencyId = this.groupBy (data, 'ccy');
        const currencyIds = Object.keys (dataByCurrencyId);
        for (let i = 0; i < currencyIds.length; i++) {
            const currencyId = currencyIds[i];
            const currency = this.safeCurrency (currencyId);
            const code = currency['code'];
            const chains = dataByCurrencyId[currencyId];
            const networks = {};
            let currencyActive = false;
            let depositEnabled = undefined;
            let withdrawEnabled = undefined;
            let maxPrecision = undefined;
            for (let j = 0; j < chains.length; j++) {
                const chain = chains[j];
                const canDeposit = this.safeValue (chain, 'canDep');
                const canWithdraw = this.safeValue (chain, 'canWd');
                const canInternal = this.safeValue (chain, 'canInternal');
                const active = (canDeposit && canWithdraw && canInternal) ? true : false;
                currencyActive = (currencyActive === undefined) ? active : currencyActive;
                const networkId = this.safeString (chain, 'chain');
                if (canDeposit && !depositEnabled) {
                    depositEnabled = true;
                } else if (!canDeposit) {
                    depositEnabled = false;
                }
                if (canWithdraw && !withdrawEnabled) {
                    withdrawEnabled = true;
                } else if (!canWithdraw) {
                    withdrawEnabled = false;
                }
                if ((networkId !== undefined) && (networkId.indexOf ('-') >= 0)) {
                    const parts = networkId.split ('-');
                    const chainPart = this.safeString (parts, 1, networkId);
                    let network = this.safeNetwork (chainPart);
                    const mainNet = this.safeValue (chain, 'mainNet', false);
                    const layerTwo = this.safeValue (this.options, 'layerTwo', {
                        'Liquid': true,
                        'Lightning': true,
                    });
                    if (mainNet && !(chainPart in layerTwo)) {
                        // BTC lighting and liquid are both mainnet but not the same as BTC-Bitcoin
                        network = code;
                    }
                    const precision = this.parsePrecision (this.safeString (chain, 'wdTickSz'));
                    if (maxPrecision === undefined) {
                        maxPrecision = precision;
                    } else {
                        maxPrecision = Precise.stringMin (maxPrecision, precision);
                    }
                    networks[network] = {
                        'id': networkId,
                        'network': network,
                        'active': active,
                        'deposit': canDeposit,
                        'withdraw': canWithdraw,
                        'fee': this.safeNumber (chain, 'minFee'),
                        'precision': this.parseNumber (precision),
                        'limits': {
                            'withdraw': {
                                'min': this.safeNumber (chain, 'minWd'),
                                'max': this.safeNumber (chain, 'maxWd'),
                            },
                        },
                        'info': chain,
                    };
                }
            }
            const firstChain = this.safeValue (chains, 0);
            result[code] = {
                'info': undefined,
                'code': code,
                'id': currencyId,
                'name': this.safeString (firstChain, 'name'),
                'active': currencyActive,
                'deposit': depositEnabled,
                'withdraw': withdrawEnabled,
                'fee': undefined,
                'precision': this.parseNumber (maxPrecision),
                'limits': {
                    'amount': {
                        'min': undefined,
                        'max': undefined,
                    },
                },
                'networks': networks,
            };
        }
        return result;
    }

    async fetchOrderBook (symbol, limit = undefined, params = {}) {
        /**
         * @method
         * @name okx#fetchOrderBook
         * @description fetches information on open orders with bid (buy) and ask (sell) prices, volumes and other data
         * @param {string} symbol unified symbol of the market to fetch the order book for
         * @param {int|undefined} limit the maximum amount of order book entries to return
         * @param {object} params extra parameters specific to the okx api endpoint
         * @returns {object} A dictionary of [order book structures]{@link https://docs.ccxt.com/en/latest/manual.html#order-book-structure} indexed by market symbols
         */
        await this.loadMarkets ();
        const market = this.market (symbol);
        const request = {
            'instId': market['id'],
        };
        limit = (limit === undefined) ? 20 : limit;
        if (limit !== undefined) {
            request['sz'] = limit; // max 400
        }
        const response = await this.publicGetMarketBooks (this.extend (request, params));
        //
        //     {
        //         "code": "0",
        //         "msg": "",
        //         "data": [
        //             {
        //                 "asks": [
        //                     ["0.07228","4.211619","0","2"], // price, amount, liquidated orders, total open orders
        //                     ["0.0723","299.880364","0","2"],
        //                     ["0.07231","3.72832","0","1"],
        //                 ],
        //                 "bids": [
        //                     ["0.07221","18.5","0","1"],
        //                     ["0.0722","18.5","0","1"],
        //                     ["0.07219","0.505407","0","1"],
        //                 ],
        //                 "ts": "1621438475342"
        //             }
        //         ]
        //     }
        //
        const data = this.safeValue (response, 'data', []);
        const first = this.safeValue (data, 0, {});
        const timestamp = this.safeInteger (first, 'ts');
        return this.parseOrderBook (first, symbol, timestamp);
    }

    parseTicker (ticker, market = undefined) {
        //
        //     {
        //         "instType": "SPOT",
        //         "instId": "ETH-BTC",
        //         "last": "0.07319",
        //         "lastSz": "0.044378",
        //         "askPx": "0.07322",
        //         "askSz": "4.2",
        //         "bidPx": "0.0732",
        //         "bidSz": "6.050058",
        //         "open24h": "0.07801",
        //         "high24h": "0.07975",
        //         "low24h": "0.06019",
        //         "volCcy24h": "11788.887619",
        //         "vol24h": "167493.829229",
        //         "ts": "1621440583784",
        //         "sodUtc0": "0.07872",
        //         "sodUtc8": "0.07345"
        //     }
        //
        const timestamp = this.safeInteger (ticker, 'ts');
        const marketId = this.safeString (ticker, 'instId');
        market = this.safeMarket (marketId, market, '-');
        const symbol = market['symbol'];
        const last = this.safeString (ticker, 'last');
        const open = this.safeString (ticker, 'open24h');
        const spot = this.safeValue (market, 'spot', false);
        const quoteVolume = spot ? this.safeString (ticker, 'volCcy24h') : undefined;
        const baseVolume = this.safeString (ticker, 'vol24h');
        const high = this.safeString (ticker, 'high24h');
        const low = this.safeString (ticker, 'low24h');
        return this.safeTicker ({
            'symbol': symbol,
            'timestamp': timestamp,
            'datetime': this.iso8601 (timestamp),
            'high': high,
            'low': low,
            'bid': this.safeString (ticker, 'bidPx'),
            'bidVolume': this.safeString (ticker, 'bidSz'),
            'ask': this.safeString (ticker, 'askPx'),
            'askVolume': this.safeString (ticker, 'askSz'),
            'vwap': undefined,
            'open': open,
            'close': last,
            'last': last,
            'previousClose': undefined,
            'change': undefined,
            'percentage': undefined,
            'average': undefined,
            'baseVolume': baseVolume,
            'quoteVolume': quoteVolume,
            'info': ticker,
        }, market);
    }

    async fetchTicker (symbol, params = {}) {
        /**
         * @method
         * @name okx#fetchTicker
         * @description fetches a price ticker, a statistical calculation with the information calculated over the past 24 hours for a specific market
         * @param {string} symbol unified symbol of the market to fetch the ticker for
         * @param {object} params extra parameters specific to the okx api endpoint
         * @returns {object} a [ticker structure]{@link https://docs.ccxt.com/en/latest/manual.html#ticker-structure}
         */
        await this.loadMarkets ();
        const market = this.market (symbol);
        const request = {
            'instId': market['id'],
        };
        const response = await this.publicGetMarketTicker (this.extend (request, params));
        //
        //     {
        //         "code": "0",
        //         "msg": "",
        //         "data": [
        //             {
        //                 "instType": "SPOT",
        //                 "instId": "ETH-BTC",
        //                 "last": "0.07319",
        //                 "lastSz": "0.044378",
        //                 "askPx": "0.07322",
        //                 "askSz": "4.2",
        //                 "bidPx": "0.0732",
        //                 "bidSz": "6.050058",
        //                 "open24h": "0.07801",
        //                 "high24h": "0.07975",
        //                 "low24h": "0.06019",
        //                 "volCcy24h": "11788.887619",
        //                 "vol24h": "167493.829229",
        //                 "ts": "1621440583784",
        //                 "sodUtc0": "0.07872",
        //                 "sodUtc8": "0.07345"
        //             }
        //         ]
        //     }
        //
        const data = this.safeValue (response, 'data', []);
        const first = this.safeValue (data, 0, {});
        return this.parseTicker (first, market);
    }

    async fetchTickersByType (type, symbols = undefined, params = {}) {
        await this.loadMarkets ();
        const request = {
            'instType': this.convertToInstrumentType (type),
        };
        if (type === 'option') {
            const defaultUnderlying = this.safeValue (this.options, 'defaultUnderlying', 'BTC-USD');
            const currencyId = this.safeString2 (params, 'uly', 'marketId', defaultUnderlying);
            if (currencyId === undefined) {
                throw new ArgumentsRequired (this.id + ' fetchTickersByType() requires an underlying uly or marketId parameter for options markets');
            } else {
                request['uly'] = currencyId;
            }
        }
        const response = await this.publicGetMarketTickers (this.extend (request, params));
        //
        //     {
        //         "code": "0",
        //         "msg": "",
        //         "data": [
        //             {
        //                 "instType": "SPOT",
        //                 "instId": "BCD-BTC",
        //                 "last": "0.0000769",
        //                 "lastSz": "5.4788",
        //                 "askPx": "0.0000777",
        //                 "askSz": "3.2197",
        //                 "bidPx": "0.0000757",
        //                 "bidSz": "4.7509",
        //                 "open24h": "0.0000885",
        //                 "high24h": "0.0000917",
        //                 "low24h": "0.0000596",
        //                 "volCcy24h": "9.2877",
        //                 "vol24h": "124824.1985",
        //                 "ts": "1621441741434",
        //                 "sodUtc0": "0.0000905",
        //                 "sodUtc8": "0.0000729"
        //             },
        //         ]
        //     }
        //
        const tickers = this.safeValue (response, 'data', []);
        return this.parseTickers (tickers, symbols);
    }

    async fetchTickers (symbols = undefined, params = {}) {
        /**
         * @method
         * @name okx#fetchTickers
         * @description fetches price tickers for multiple markets, statistical calculations with the information calculated over the past 24 hours each market
         * @param {[string]|undefined} symbols unified symbols of the markets to fetch the ticker for, all market tickers are returned if not assigned
         * @param {object} params extra parameters specific to the okx api endpoint
         * @returns {object} an array of [ticker structures]{@link https://docs.ccxt.com/en/latest/manual.html#ticker-structure}
         */
        const [ type, query ] = this.handleMarketTypeAndParams ('fetchTickers', undefined, params);
        return await this.fetchTickersByType (type, symbols, query);
    }

    parseTrade (trade, market = undefined) {
        //
        // public fetchTrades
        //
        //     {
        //         "instId": "ETH-BTC",
        //         "side": "sell",
        //         "sz": "0.119501",
        //         "px": "0.07065",
        //         "tradeId": "15826757",
        //         "ts": "1621446178316"
        //     }
        //
        // private fetchMyTrades
        //
        //     {
        //         "side": "buy",
        //         "fillSz": "0.007533",
        //         "fillPx": "2654.98",
        //         "fee": "-0.000007533",
        //         "ordId": "317321390244397056",
        //         "instType": "SPOT",
        //         "instId": "ETH-USDT",
        //         "clOrdId": "",
        //         "posSide": "net",
        //         "billId": "317321390265368576",
        //         "tag": "0",
        //         "execType": "T",
        //         "tradeId": "107601752",
        //         "feeCcy": "ETH",
        //         "ts": "1621927314985"
        //     }
        //
        const id = this.safeString (trade, 'tradeId');
        const marketId = this.safeString (trade, 'instId');
        market = this.safeMarket (marketId, market, '-');
        const symbol = market['symbol'];
        const timestamp = this.safeInteger (trade, 'ts');
        const price = this.safeString2 (trade, 'fillPx', 'px');
        const amount = this.safeString2 (trade, 'fillSz', 'sz');
        const side = this.safeString (trade, 'side');
        const orderId = this.safeString (trade, 'ordId');
        const feeCostString = this.safeString (trade, 'fee');
        let fee = undefined;
        if (feeCostString !== undefined) {
            const feeCostSigned = Precise.stringNeg (feeCostString);
            const feeCurrencyId = this.safeString (trade, 'feeCcy');
            const feeCurrencyCode = this.safeCurrencyCode (feeCurrencyId);
            fee = {
                'cost': feeCostSigned,
                'currency': feeCurrencyCode,
            };
        }
        let takerOrMaker = this.safeString (trade, 'execType');
        if (takerOrMaker === 'T') {
            takerOrMaker = 'taker';
        } else if (takerOrMaker === 'M') {
            takerOrMaker = 'maker';
        }
        return this.safeTrade ({
            'info': trade,
            'timestamp': timestamp,
            'datetime': this.iso8601 (timestamp),
            'symbol': symbol,
            'id': id,
            'order': orderId,
            'type': undefined,
            'takerOrMaker': takerOrMaker,
            'side': side,
            'price': price,
            'amount': amount,
            'cost': undefined,
            'fee': fee,
        }, market);
    }

    async fetchTrades (symbol, since = undefined, limit = undefined, params = {}) {
        /**
         * @method
         * @name okx#fetchTrades
         * @description get the list of most recent trades for a particular symbol
         * @param {string} symbol unified symbol of the market to fetch trades for
         * @param {int|undefined} since timestamp in ms of the earliest trade to fetch
         * @param {int|undefined} limit the maximum amount of trades to fetch
         * @param {object} params extra parameters specific to the okx api endpoint
         * @returns {[object]} a list of [trade structures]{@link https://docs.ccxt.com/en/latest/manual.html?#public-trades}
         */
        await this.loadMarkets ();
        const market = this.market (symbol);
        const request = {
            'instId': market['id'],
        };
        if (limit !== undefined) {
            request['limit'] = limit; // default 100
        }
        const response = await this.publicGetMarketTrades (this.extend (request, params));
        //
        //     {
        //         "code": "0",
        //         "msg": "",
        //         "data": [
        //             {"instId":"ETH-BTC","side":"sell","sz":"0.119501","px":"0.07065","tradeId":"15826757","ts":"1621446178316"},
        //             {"instId":"ETH-BTC","side":"sell","sz":"0.03","px":"0.07068","tradeId":"15826756","ts":"1621446178066"},
        //             {"instId":"ETH-BTC","side":"buy","sz":"0.507","px":"0.07069","tradeId":"15826755","ts":"1621446175085"},
        //         ]
        //     }
        //
        const data = this.safeValue (response, 'data', []);
        return this.parseTrades (data, market, since, limit);
    }

    parseOHLCV (ohlcv, market = undefined) {
        //
        //     [
        //         "1621447080000", // timestamp
        //         "0.07073", // open
        //         "0.07073", // high
        //         "0.07064", // low
        //         "0.07064", // close
        //         "12.08863", // base volume
        //         "0.854309" // quote volume
        //     ]
        //
        return [
            this.safeInteger (ohlcv, 0),
            this.safeNumber (ohlcv, 1),
            this.safeNumber (ohlcv, 2),
            this.safeNumber (ohlcv, 3),
            this.safeNumber (ohlcv, 4),
            this.safeNumber (ohlcv, 5),
        ];
    }

    async fetchOHLCV (symbol, timeframe = '1m', since = undefined, limit = undefined, params = {}) {
        /**
         * @method
         * @name okx#fetchOHLCV
         * @description fetches historical candlestick data containing the open, high, low, and close price, and the volume of a market
         * @param {string} symbol unified symbol of the market to fetch OHLCV data for
         * @param {string} timeframe the length of time each candle represents
         * @param {int|undefined} since timestamp in ms of the earliest candle to fetch
         * @param {int|undefined} limit the maximum amount of candles to fetch
         * @param {object} params extra parameters specific to the okx api endpoint
         * @param {string|undefined} params.price "mark" or "index" for mark price and index price candles
         * @param {int|undefined} params.until timestamp in ms of the latest candle to fetch
         * @returns {[[int]]} A list of candles ordered as timestamp, open, high, low, close, volume
         */
        await this.loadMarkets ();
        const market = this.market (symbol);
        const price = this.safeString (params, 'price');
        params = this.omit (params, 'price');
        const options = this.safeValue (this.options, 'fetchOHLCV', {});
        const timezone = this.safeString (options, 'timezone', 'UTC');
        if (limit === undefined) {
            limit = 100; // default 100, max 100
        }
        const duration = this.parseTimeframe (timeframe);
        let bar = this.timeframes[timeframe];
        if ((timezone === 'UTC') && (duration >= 21600000)) {
            bar += timezone.toLowerCase ();
        }
        const request = {
            'instId': market['id'],
            'bar': bar,
            'limit': limit,
        };
        let defaultType = 'Candles';
        if (since !== undefined) {
            const now = this.milliseconds ();
            const difference = now - since;
            // if the since timestamp is more than limit candles back in the past
            if (difference > limit * duration * 1000) {
                defaultType = 'HistoryCandles';
            }
            const durationInMilliseconds = duration * 1000;
            const startTime = Math.max (since - 1, 0);
            request['before'] = startTime;
            request['after'] = this.sum (startTime, durationInMilliseconds * limit);
        }
        const until = this.safeInteger (params, 'until');
        if (until !== undefined) {
            request['after'] = until;
            params = this.omit (params, 'until');
        }
        defaultType = this.safeString (options, 'type', defaultType); // Candles or HistoryCandles
        const type = this.safeString (params, 'type', defaultType);
        params = this.omit (params, 'type');
        let method = 'publicGetMarket' + type;
        if (price === 'mark') {
            method = 'publicGetMarketMarkPriceCandles';
        } else if (price === 'index') {
            method = 'publicGetMarketIndexCandles';
        }
        const response = await this[method] (this.extend (request, params));
        //
        //     {
        //         "code": "0",
        //         "msg": "",
        //         "data": [
        //             ["1621447080000","0.07073","0.07073","0.07064","0.07064","12.08863","0.854309"],
        //             ["1621447020000","0.0708","0.0709","0.0707","0.07072","58.517435","4.143309"],
        //             ["1621446960000","0.0707","0.07082","0.0707","0.07076","53.850841","3.810921"],
        //         ]
        //     }
        //
        const data = this.safeValue (response, 'data', []);
        return this.parseOHLCVs (data, market, timeframe, since, limit);
    }

    async fetchFundingRateHistory (symbol = undefined, since = undefined, limit = undefined, params = {}) {
        /**
         * @method
         * @name okx#fetchFundingRateHistory
         * @description fetches historical funding rate prices
         * @param {string|undefined} symbol unified symbol of the market to fetch the funding rate history for
         * @param {int|undefined} since timestamp in ms of the earliest funding rate to fetch
         * @param {int|undefined} limit the maximum amount of [funding rate structures]{@link https://docs.ccxt.com/en/latest/manual.html?#funding-rate-history-structure} to fetch
         * @param {object} params extra parameters specific to the okx api endpoint
         * @returns {[object]} a list of [funding rate structures]{@link https://docs.ccxt.com/en/latest/manual.html?#funding-rate-history-structure}
         */
        if (symbol === undefined) {
            throw new ArgumentsRequired (this.id + ' fetchFundingRateHistory() requires a symbol argument');
        }
        await this.loadMarkets ();
        const market = this.market (symbol);
        const request = {
            'instId': market['id'],
        };
        if (since !== undefined) {
            request['before'] = Math.max (since - 1, 0);
        }
        if (limit !== undefined) {
            request['limit'] = limit;
        }
        const response = await this.publicGetPublicFundingRateHistory (this.extend (request, params));
        //
        //     {
        //         "code":"0",
        //         "msg":"",
        //         "data":[
        //             {
        //                 "instType":"SWAP",
        //                 "instId":"BTC-USDT-SWAP",
        //                 "fundingRate":"0.018",
        //                 "realizedRate":"0.017",
        //                 "fundingTime":"1597026383085"
        //             },
        //             {
        //                 "instType":"SWAP",
        //                 "instId":"BTC-USDT-SWAP",
        //                 "fundingRate":"0.018",
        //                 "realizedRate":"0.017",
        //                 "fundingTime":"1597026383085"
        //             }
        //         ]
        //     }
        //
        const rates = [];
        const data = this.safeValue (response, 'data', []);
        for (let i = 0; i < data.length; i++) {
            const rate = data[i];
            const timestamp = this.safeNumber (rate, 'fundingTime');
            rates.push ({
                'symbol': this.safeSymbol (this.safeString (rate, 'instId')),
                'fundingRate': this.safeNumber (rate, 'realizedRate'),
                'timestamp': timestamp,
                'datetime': this.iso8601 (timestamp),
            });
        }
        const sorted = this.sortBy (rates, 'timestamp');
        return this.filterBySymbolSinceLimit (sorted, market['symbol'], since, limit);
    }

    parseBalanceByType (type, response) {
        if (type === 'funding') {
            return this.parseFundingBalance (response);
        } else {
            return this.parseTradingBalance (response);
        }
    }

    parseTradingBalance (response) {
        const result = { 'info': response };
        const data = this.safeValue (response, 'data', []);
        const first = this.safeValue (data, 0, {});
        const timestamp = this.safeInteger (first, 'uTime');
        const details = this.safeValue (first, 'details', []);
        for (let i = 0; i < details.length; i++) {
            const balance = details[i];
            const currencyId = this.safeString (balance, 'ccy');
            const code = this.safeCurrencyCode (currencyId);
            const account = this.account ();
            // it may be incorrect to use total, free and used for swap accounts
            const eq = this.safeString (balance, 'eq');
            const availEq = this.safeString (balance, 'availEq');
            if ((eq === undefined) || (availEq === undefined)) {
                account['free'] = this.safeString (balance, 'availBal');
                account['used'] = this.safeString (balance, 'frozenBal');
            } else {
                account['total'] = eq;
                account['free'] = availEq;
            }
            result[code] = account;
        }
        result['timestamp'] = timestamp;
        result['datetime'] = this.iso8601 (timestamp);
        return this.safeBalance (result);
    }

    parseFundingBalance (response) {
        const result = { 'info': response };
        const data = this.safeValue (response, 'data', []);
        for (let i = 0; i < data.length; i++) {
            const balance = data[i];
            const currencyId = this.safeString (balance, 'ccy');
            const code = this.safeCurrencyCode (currencyId);
            const account = this.account ();
            // it may be incorrect to use total, free and used for swap accounts
            account['total'] = this.safeString (balance, 'bal');
            account['free'] = this.safeString (balance, 'availBal');
            account['used'] = this.safeString (balance, 'frozenBal');
            result[code] = account;
        }
        return this.safeBalance (result);
    }

    parseTradingFee (fee, market = undefined) {
        // https://www.okx.com/docs-v5/en/#rest-api-account-get-fee-rates
        //
        //     {
        //         "category": "1",
        //         "delivery": "",
        //         "exercise": "",
        //         "instType": "SPOT",
        //         "level": "Lv1",
        //         "maker": "-0.0008",
        //         "taker": "-0.001",
        //         "ts": "1639043138472"
        //     }
        //
        return {
            'info': fee,
            'symbol': this.safeSymbol (undefined, market),
            // OKX returns the fees as negative values opposed to other exchanges, so the sign needs to be flipped
            'maker': this.parseNumber (Precise.stringNeg (this.safeString2 (fee, 'maker', 'makerU'))),
            'taker': this.parseNumber (Precise.stringNeg (this.safeString2 (fee, 'taker', 'takerU'))),
        };
    }

    async fetchTradingFee (symbol, params = {}) {
        /**
         * @method
         * @name okx#fetchTradingFee
         * @description fetch the trading fees for a market
         * @param {string} symbol unified market symbol
         * @param {object} params extra parameters specific to the okx api endpoint
         * @returns {object} a [fee structure]{@link https://docs.ccxt.com/en/latest/manual.html#fee-structure}
         */
        await this.loadMarkets ();
        const market = this.market (symbol);
        const request = {
            'instType': this.convertToInstrumentType (market['type']), // SPOT, MARGIN, SWAP, FUTURES, OPTION
            // 'instId': market['id'], // only applicable to SPOT/MARGIN
            // 'uly': market['id'], // only applicable to FUTURES/SWAP/OPTION
            // 'category': '1', // 1 = Class A, 2 = Class B, 3 = Class C, 4 = Class D
        };
        if (market['spot']) {
            request['instId'] = market['id'];
        } else if (market['swap'] || market['future'] || market['option']) {
            request['uly'] = market['baseId'] + '-' + market['quoteId'];
        } else {
            throw new NotSupported (this.id + ' fetchTradingFee() supports spot, swap, future or option markets only');
        }
        const response = await this.privateGetAccountTradeFee (this.extend (request, params));
        //
        //     {
        //         "code": "0",
        //         "data": [
        //             {
        //                 "category": "1",
        //                 "delivery": "",
        //                 "exercise": "",
        //                 "instType": "SPOT",
        //                 "level": "Lv1",
        //                 "maker": "-0.0008",
        //                 "taker": "-0.001",
        //                 "ts": "1639043138472"
        //             }
        //         ],
        //         "msg": ""
        //     }
        //
        const data = this.safeValue (response, 'data', []);
        const first = this.safeValue (data, 0, {});
        return this.parseTradingFee (first, market);
    }

    async fetchBalance (params = {}) {
        /**
         * @method
         * @name okx#fetchBalance
         * @description query for balance and get the amount of funds available for trading or funds locked in orders
         * @param {object} params extra parameters specific to the okx api endpoint
         * @returns {object} a [balance structure]{@link https://docs.ccxt.com/en/latest/manual.html?#balance-structure}
         */
        await this.loadMarkets ();
        const [ marketType, query ] = this.handleMarketTypeAndParams ('fetchBalance', undefined, params);
        let method = undefined;
        if (marketType === 'funding') {
            method = 'privateGetAssetBalances';
        } else {
            method = 'privateGetAccountBalance';
        }
        const request = {
            // 'ccy': 'BTC,ETH', // comma-separated list of currency ids
        };
        const response = await this[method] (this.extend (request, query));
        //
        //     {
        //         "code": "0",
        //         "data": [
        //             {
        //                 "adjEq": "",
        //                 "details": [
        //                     {
        //                         "availBal": "",
        //                         "availEq": "28.21006347",
        //                         "cashBal": "28.21006347",
        //                         "ccy": "USDT",
        //                         "crossLiab": "",
        //                         "disEq": "28.2687404020176",
        //                         "eq":"28 .21006347",
        //                         "eqUsd": "28.2687404020176",
        //                         "frozenBal": "0",
        //                         "interest": "",
        //                         "isoEq": "0",
        //                         "isoLiab": "",
        //                         "liab": "",
        //                         "maxLoan": "",
        //                         "mgnRatio": "",
        //                         "notionalLever": "0",
        //                         "ordFrozen": "0",
        //                         "twap": "0",
        //                         "uTime": "1621556539861",
        //                         "upl": "0",
        //                         "uplLiab": ""
        //                     }
        //                 ],
        //                 "imr": "",
        //                 "isoEq": "0",
        //                 "mgnRatio": "",
        //                 "mmr": "",
        //                 "notionalUsd": "",
        //                 "ordFroz": "",
        //                 "totalEq": "28.2687404020176",
        //                 "uTime": "1621556553510"
        //             }
        //         ],
        //         "msg": ""
        //     }
        //
        //     {
        //         "code": "0",
        //         "data": [
        //             {
        //                 "adjEq": "",
        //                 "details": [
        //                     {
        //                         "availBal": "0.049",
        //                         "availEq": "",
        //                         "cashBal": "0.049",
        //                         "ccy": "BTC",
        //                         "crossLiab": "",
        //                         "disEq": "1918.55678",
        //                         "eq": "0.049",
        //                         "eqUsd": "1918.55678",
        //                         "frozenBal": "0",
        //                         "interest": "",
        //                         "isoEq": "",
        //                         "isoLiab": "",
        //                         "liab": "",
        //                         "maxLoan": "",
        //                         "mgnRatio": "",
        //                         "notionalLever": "",
        //                         "ordFrozen": "0",
        //                         "twap": "0",
        //                         "uTime": "1621973128591",
        //                         "upl": "",
        //                         "uplLiab": ""
        //                     }
        //                 ],
        //                 "imr": "",
        //                 "isoEq": "",
        //                 "mgnRatio": "",
        //                 "mmr": "",
        //                 "notionalUsd": "",
        //                 "ordFroz": "",
        //                 "totalEq": "1918.55678",
        //                 "uTime": "1622045126908"
        //             }
        //         ],
        //         "msg": ""
        //     }
        //
        // funding
        //
        //     {
        //         "code": "0",
        //         "data": [
        //             {
        //                 "availBal": "0.00005426",
        //                 "bal": 0.0000542600000000,
        //                 "ccy": "BTC",
        //                 "frozenBal": "0"
        //             }
        //         ],
        //         "msg": ""
        //     }
        //
        return this.parseBalanceByType (marketType, response);
    }

    async createOrder (symbol, type, side, amount, price = undefined, params = {}) {
        /**
         * @method
         * @name okx#createOrder
         * @description create a trade order
         * @param {string} symbol unified symbol of the market to create an order in
         * @param {string} type 'market' or 'limit'
         * @param {string} side 'buy' or 'sell'
         * @param {float} amount how much of currency you want to trade in units of base currency
         * @param {float|undefined} price the price at which the order is to be fullfilled, in units of the quote currency, ignored in market orders
         * @param {object} params extra parameters specific to the okx api endpoint
         * @param {bool|undefined} params.reduceOnly MARGIN orders only, or swap/future orders in net mode
         * @param {bool|undefined} params.postOnly true to place a post only order
         * @returns {object} an [order structure]{@link https://docs.ccxt.com/en/latest/manual.html#order-structure}
         */
        await this.loadMarkets ();
        const market = this.market (symbol);
        const request = {
            'instId': market['id'],
            // 'ccy': currency['id'], // only applicable to cross MARGIN orders in single-currency margin
            // 'clOrdId': clientOrderId, // up to 32 characters, must be unique
            // 'tag': tag, // up to 8 characters
            'side': side,
            // 'posSide': 'long', // long, short, // required in the long/short mode, and can only be long or short (only for future or swap)
            'ordType': type,
            // 'ordType': type, // privatePostTradeOrder: market, limit, post_only, fok, ioc, optimal_limit_ioc
            // 'ordType': type, // privatePostTradeOrderAlgo: conditional, oco, trigger, move_order_stop, iceberg, twap
            'sz': this.amountToPrecision (symbol, amount),
            // 'px': this.priceToPrecision (symbol, price), // limit orders only
            // 'reduceOnly': false,
            //
            // 'triggerPx': 10, // stopPrice (trigger orders)
            // 'orderPx': 10, // Order price if -1, the order will be executed at the market price. (trigger orders)
            // 'triggerPxType': 'last', // Conditional default is last, mark or index (trigger orders)
            //
            // 'tpTriggerPx': 10, // takeProfitPrice (conditional orders)
            // 'tpTriggerPxType': 'last', // Conditional default is last, mark or index (conditional orders)
            // 'tpOrdPx': 10, // Order price for Take-Profit orders, if -1 will be executed at market price (conditional orders)
            //
            // 'slTriggerPx': 10, // stopLossPrice (conditional orders)
            // 'slTriggerPxType': 'last', // Conditional default is last, mark or index (conditional orders)
            // 'slOrdPx': 10, // Order price for Stop-Loss orders, if -1 will be executed at market price (conditional orders)
        };
        const spot = market['spot'];
        const contract = market['contract'];
        const triggerPrice = this.safeValueN (params, [ 'triggerPrice', 'stopPrice', 'triggerPx' ]);
        const timeInForce = this.safeString (params, 'timeInForce', 'GTC');
        const takeProfitPrice = this.safeValue2 (params, 'takeProfitPrice', 'tpTriggerPx');
        const tpOrdPx = this.safeValue (params, 'tpOrdPx', price);
        const tpTriggerPxType = this.safeString (params, 'tpTriggerPxType', 'last');
        const stopLossPrice = this.safeValue2 (params, 'stopLossPrice', 'slTriggerPx');
        const slOrdPx = this.safeValue (params, 'slOrdPx', price);
        const slTriggerPxType = this.safeString (params, 'slTriggerPxType', 'last');
        const clientOrderId = this.safeString2 (params, 'clOrdId', 'clientOrderId');
        const defaultMarginMode = this.safeString2 (this.options, 'defaultMarginMode', 'marginMode', 'cross');
        let marginMode = this.safeString2 (params, 'marginMode', 'tdMode'); // cross or isolated, tdMode not ommited so as to be extended into the request
        let margin = false;
        if ((marginMode !== undefined) && (marginMode !== 'cash')) {
            margin = true;
        } else {
            marginMode = defaultMarginMode;
            margin = this.safeValue (params, 'margin', false);
        }
        if (spot) {
            if (margin) {
                const defaultCurrency = (side === 'buy') ? market['quote'] : market['base'];
                const currency = this.safeString (params, 'ccy', defaultCurrency);
                request['ccy'] = this.safeCurrencyCode (currency);
            }
            const tradeMode = margin ? marginMode : 'cash';
            request['tdMode'] = tradeMode;
        } else if (contract) {
            request['tdMode'] = marginMode;
        }
        const isMarketOrder = type === 'market';
        const postOnly = this.isPostOnly (isMarketOrder, type === 'post_only', params);
        params = this.omit (params, [ 'currency', 'ccy', 'marginMode', 'timeInForce', 'stopPrice', 'triggerPrice', 'clientOrderId', 'stopLossPrice', 'takeProfitPrice', 'slOrdPx', 'tpOrdPx', 'margin' ]);
        const ioc = (timeInForce === 'IOC') || (type === 'ioc');
        const fok = (timeInForce === 'FOK') || (type === 'fok');
        const trigger = (triggerPrice !== undefined) || (type === 'trigger');
        const conditional = (stopLossPrice !== undefined) || (takeProfitPrice !== undefined) || (type === 'conditional');
        const marketIOC = (isMarketOrder && ioc) || (type === 'optimal_limit_ioc');
        const defaultMethod = this.safeString (this.options, 'createOrder', 'privatePostTradeBatchOrders');
        const defaultTgtCcy = this.safeString (this.options, 'tgtCcy', 'base_ccy');
        const tgtCcy = this.safeString (params, 'tgtCcy', defaultTgtCcy);
        if ((!contract) && (!margin)) {
            request['tgtCcy'] = tgtCcy;
        }
        let method = defaultMethod;
        if (isMarketOrder || marketIOC) {
            request['ordType'] = 'market';
            if (spot && (side === 'buy')) {
                // spot market buy: "sz" can refer either to base currency units or to quote currency units
                // see documentation: https://www.okx.com/docs-v5/en/#rest-api-trade-place-order
                if (tgtCcy === 'quote_ccy') {
                    // quote_ccy: sz refers to units of quote currency
                    let notional = this.safeNumber2 (params, 'cost', 'sz');
                    const createMarketBuyOrderRequiresPrice = this.safeValue (this.options, 'createMarketBuyOrderRequiresPrice', true);
                    if (createMarketBuyOrderRequiresPrice) {
                        if (price !== undefined) {
                            if (notional === undefined) {
                                notional = amount * price;
                            }
                        } else if (notional === undefined) {
                            throw new InvalidOrder (this.id + " createOrder() requires the price argument with market buy orders to calculate total order cost (amount to spend), where cost = amount * price. Supply a price argument to createOrder() call if you want the cost to be calculated for you from price and amount, or, alternatively, add .options['createMarketBuyOrderRequiresPrice'] = false and supply the total cost value in the 'amount' argument or in the 'cost' unified extra parameter or in exchange-specific 'sz' extra parameter (the exchange-specific behaviour)");
                        }
                    } else {
                        notional = (notional === undefined) ? amount : notional;
                    }
                    request['sz'] = this.costToPrecision (symbol, notional);
                    params = this.omit (params, [ 'cost', 'sz' ]);
                }
            }
            if (marketIOC && contract) {
                request['ordType'] = 'optimal_limit_ioc';
            }
        } else {
            if ((!trigger) && (!conditional)) {
                request['px'] = this.priceToPrecision (symbol, price);
            }
        }
        if (postOnly) {
            method = defaultMethod;
            request['ordType'] = 'post_only';
        } else if (ioc && !marketIOC) {
            method = defaultMethod;
            request['ordType'] = 'ioc';
        } else if (fok) {
            method = defaultMethod;
            request['ordType'] = 'fok';
        } else if (trigger) {
            method = 'privatePostTradeOrderAlgo';
            request['ordType'] = 'trigger';
            request['triggerPx'] = this.priceToPrecision (symbol, triggerPrice);
            request['orderPx'] = isMarketOrder ? '-1' : this.priceToPrecision (symbol, price);
        } else if (conditional) {
            method = 'privatePostTradeOrderAlgo';
            request['ordType'] = 'conditional';
            const twoWayCondition = ((takeProfitPrice !== undefined) && (stopLossPrice !== undefined));
            // if TP and SL are sent together
            // as ordType 'conditional' only stop-loss order will be applied
            if (twoWayCondition) {
                request['ordType'] = 'oco';
            }
            if (takeProfitPrice !== undefined) {
                request['tpTriggerPx'] = this.priceToPrecision (symbol, takeProfitPrice);
                request['tpOrdPx'] = (tpOrdPx === undefined) ? '-1' : this.priceToPrecision (symbol, tpOrdPx);
                request['tpTriggerPxType'] = tpTriggerPxType;
            }
            if (stopLossPrice !== undefined) {
                request['slTriggerPx'] = this.priceToPrecision (symbol, stopLossPrice);
                request['slOrdPx'] = (slOrdPx === undefined) ? '-1' : this.priceToPrecision (symbol, slOrdPx);
                request['slTriggerPxType'] = slTriggerPxType;
            }
        }
        if ((type === 'oco') || (type === 'move_order_stop') || (type === 'iceberg') || (type === 'twap')) {
            method = 'privatePostTradeOrderAlgo';
        }
        if (clientOrderId === undefined) {
            const brokerId = this.safeString (this.options, 'brokerId');
            if (brokerId !== undefined) {
                request['clOrdId'] = brokerId + this.uuid16 ();
            }
        } else {
            request['clOrdId'] = clientOrderId;
            params = this.omit (params, [ 'clOrdId', 'clientOrderId' ]);
        }
        let extendedRequest = undefined;
        if ((method === 'privatePostTradeOrder') || (method === 'privatePostTradeOrderAlgo')) {
            extendedRequest = this.extend (request, params);
        } else if (method === 'privatePostTradeBatchOrders') {
            // keep the request body the same
            // submit a single order in an array to the batch order endpoint
            // because it has a lower ratelimit
            extendedRequest = [ this.extend (request, params) ];
        } else {
            throw new ExchangeError (this.id + ' createOrder() this.options["createOrder"] must be either privatePostTradeBatchOrders or privatePostTradeOrder');
        }
        const response = await this[method] (extendedRequest);
        const data = this.safeValue (response, 'data', []);
        const first = this.safeValue (data, 0);
        const order = this.parseOrder (first, market);
        return this.extend (order, {
            'type': type,
            'side': side,
        });
    }

    async cancelOrder (id, symbol = undefined, params = {}) {
        /**
         * @method
         * @name okx#cancelOrder
         * @description cancels an open order
         * @param {string} id order id
         * @param {string} symbol unified symbol of the market the order was made in
         * @param {object} params extra parameters specific to the okx api endpoint
         * @returns {object} An [order structure]{@link https://docs.ccxt.com/en/latest/manual.html#order-structure}
         */
        const stop = this.safeValue (params, 'stop');
        if (stop) {
            const order = await this.cancelOrders ([ id ], symbol, params);
            return this.safeValue (order, 0);
        }
        if (symbol === undefined) {
            throw new ArgumentsRequired (this.id + ' cancelOrder() requires a symbol argument');
        }
        await this.loadMarkets ();
        const market = this.market (symbol);
        const request = {
            'instId': market['id'],
            // 'ordId': id, // either ordId or clOrdId is required
            // 'clOrdId': clientOrderId,
        };
        const clientOrderId = this.safeString2 (params, 'clOrdId', 'clientOrderId');
        if (clientOrderId !== undefined) {
            request['clOrdId'] = clientOrderId;
        } else {
            request['ordId'] = id;
        }
        const query = this.omit (params, [ 'clOrdId', 'clientOrderId' ]);
        const response = await this.privatePostTradeCancelOrder (this.extend (request, query));
        // {"code":"0","data":[{"clOrdId":"","ordId":"317251910906576896","sCode":"0","sMsg":""}],"msg":""}
        const data = this.safeValue (response, 'data', []);
        const order = this.safeValue (data, 0);
        return this.parseOrder (order, market);
    }

    parseIds (ids) {
        /**
         * @ignore
         * @method
         * @name okx#parseIds
         * @param {[str]|str} ids order ids
         * @returns {[str]} list of order ids
         */
        if (typeof ids === 'string') {
            return ids.split (',');
        } else {
            return ids;
        }
    }

    async cancelOrders (ids, symbol = undefined, params = {}) {
        /**
         * @method
         * @name okx#cancelOrders
         * @description cancel multiple orders
         * @param {[string]} ids order ids
         * @param {string} symbol unified market symbol
         * @param {object} params extra parameters specific to the okx api endpoint
         * @returns {object} an list of [order structures]{@link https://docs.ccxt.com/en/latest/manual.html#order-structure}
         */
        // TODO : the original endpoint signature differs, according to that you can skip individual symbol and assign ids in batch. At this moment, `params` is not being used too.
        if (symbol === undefined) {
            throw new ArgumentsRequired (this.id + ' cancelOrders() requires a symbol argument');
        }
        await this.loadMarkets ();
        const market = this.market (symbol);
        const request = [];
        const options = this.safeValue (this.options, 'cancelOrders', {});
        const defaultMethod = this.safeString (options, 'method', 'privatePostTradeCancelBatchOrders');
        let method = this.safeString (params, 'method', defaultMethod);
        const clientOrderIds = this.parseIds (this.safeValue2 (params, 'clOrdId', 'clientOrderId'));
        const algoIds = this.parseIds (this.safeValue (params, 'algoId'));
        const stop = this.safeValue (params, 'stop');
        if (stop) {
            method = 'privatePostTradeCancelAlgos';
        }
        if (clientOrderIds === undefined) {
            ids = this.parseIds (ids);
            if (algoIds !== undefined) {
                for (let i = 0; i < algoIds.length; i++) {
                    request.push ({
                        'algoId': algoIds[i],
                        'instId': market['id'],
                    });
                }
            }
            for (let i = 0; i < ids.length; i++) {
                if (stop) {
                    request.push ({
                        'algoId': ids[i],
                        'instId': market['id'],
                    });
                } else {
                    request.push ({
                        'ordId': ids[i],
                        'instId': market['id'],
                    });
                }
            }
        } else {
            for (let i = 0; i < clientOrderIds.length; i++) {
                request.push ({
                    'instId': market['id'],
                    'clOrdId': clientOrderIds[i],
                });
            }
        }
        const response = await this[method] (request); // * dont extend with params, otherwise ARRAY will be turned into OBJECT
        //
        //     {
        //         "code": "0",
        //         "data": [
        //             {
        //                 "clOrdId": "e123456789ec4dBC1123456ba123b45e",
        //                 "ordId": "405071912345641543",
        //                 "sCode": "0",
        //                 "sMsg": ""
        //             },
        //             ...
        //         ],
        //         "msg": ""
        //     }
        //
        // Algo order
        //
        //     {
        //         "code": "0",
        //         "data": [
        //             {
        //                 "algoId": "431375349042380800",
        //                 "sCode": "0",
        //                 "sMsg": ""
        //             }
        //         ],
        //         "msg": ""
        //     }
        //
        const ordersData = this.safeValue (response, 'data', []);
        return this.parseOrders (ordersData, market, undefined, undefined, params);
    }

    parseOrderStatus (status) {
        const statuses = {
            'canceled': 'canceled',
            'live': 'open',
            'partially_filled': 'open',
            'filled': 'closed',
            'effective': 'closed',
        };
        return this.safeString (statuses, status, status);
    }

    parseOrder (order, market = undefined) {
        //
        // createOrder
        //
        //     {
        //         "clOrdId": "oktswap6",
        //         "ordId": "312269865356374016",
        //         "tag": "",
        //         "sCode": "0",
        //         "sMsg": ""
        //     }
        //
        // Spot and Swap fetchOrder, fetchOpenOrders
        //
        //     {
        //         "accFillSz": "0",
        //         "avgPx": "",
        //         "cTime": "1621910749815",
        //         "category": "normal",
        //         "ccy": "",
        //         "clOrdId": "",
        //         "fee": "0",
        //         "feeCcy": "ETH",
        //         "fillPx": "",
        //         "fillSz": "0",
        //         "fillTime": "",
        //         "instId": "ETH-USDT",
        //         "instType": "SPOT",
        //         "lever": "",
        //         "ordId": "317251910906576896",
        //         "ordType": "limit",
        //         "pnl": "0",
        //         "posSide": "net",
        //         "px": "2000",
        //         "rebate": "0",
        //         "rebateCcy": "USDT",
        //         "side": "buy",
        //         "slOrdPx": "",
        //         "slTriggerPx": "",
        //         "state": "live",
        //         "sz": "0.001",
        //         "tag": "",
        //         "tdMode": "cash",
        //         "tpOrdPx": "",
        //         "tpTriggerPx": "",
        //         "tradeId": "",
        //         "uTime": "1621910749815"
        //     }
        //
        // Algo Order fetchOpenOrders, fetchCanceledOrders, fetchClosedOrders
        //
        //     {
        //         "activePx": "",
        //         "activePxType": "",
        //         "actualPx": "",
        //         "actualSide": "buy",
        //         "actualSz": "0",
        //         "algoId": "431375349042380800",
        //         "cTime": "1649119897778",
        //         "callbackRatio": "",
        //         "callbackSpread": "",
        //         "ccy": "",
        //         "ctVal": "0.01",
        //         "instId": "BTC-USDT-SWAP",
        //         "instType": "SWAP",
        //         "last": "46538.9",
        //         "lever": "125",
        //         "moveTriggerPx": "",
        //         "notionalUsd": "467.059",
        //         "ordId": "",
        //         "ordPx": "50000",
        //         "ordType": "trigger",
        //         "posSide": "long",
        //         "pxLimit": "",
        //         "pxSpread": "",
        //         "pxVar": "",
        //         "side": "buy",
        //         "slOrdPx": "",
        //         "slTriggerPx": "",
        //         "slTriggerPxType": "",
        //         "state": "live",
        //         "sz": "1",
        //         "szLimit": "",
        //         "tag": "",
        //         "tdMode": "isolated",
        //         "tgtCcy": "",
        //         "timeInterval": "",
        //         "tpOrdPx": "",
        //         "tpTriggerPx": "",
        //         "tpTriggerPxType": "",
        //         "triggerPx": "50000",
        //         "triggerPxType": "last",
        //         "triggerTime": "",
        //         "uly": "BTC-USDT"
        //     }
        //
        const id = this.safeString2 (order, 'algoId', 'ordId');
        const timestamp = this.safeInteger (order, 'cTime');
        const lastTradeTimestamp = this.safeInteger (order, 'fillTime');
        const side = this.safeString (order, 'side');
        let type = this.safeString (order, 'ordType');
        let postOnly = undefined;
        let timeInForce = undefined;
        if (type === 'post_only') {
            postOnly = true;
            type = 'limit';
        } else if (type === 'fok') {
            timeInForce = 'FOK';
            type = 'limit';
        } else if (type === 'ioc') {
            timeInForce = 'IOC';
            type = 'limit';
        }
        const marketId = this.safeString (order, 'instId');
        const symbol = this.safeSymbol (marketId, market, '-');
        const filled = this.safeString (order, 'accFillSz');
        const price = this.safeString2 (order, 'px', 'ordPx');
        const average = this.safeString (order, 'avgPx');
        const status = this.parseOrderStatus (this.safeString (order, 'state'));
        const feeCostString = this.safeString (order, 'fee');
        let amount = undefined;
        let cost = undefined;
        // spot market buy: "sz" can refer either to base currency units or to quote currency units
        // see documentation: https://www.okx.com/docs-v5/en/#rest-api-trade-place-order
        const defaultTgtCcy = this.safeString (this.options, 'tgtCcy', 'base_ccy');
        const tgtCcy = this.safeString (order, 'tgtCcy', defaultTgtCcy);
        const instType = this.safeString (order, 'instType');
        if ((side === 'buy') && (type === 'market') && (instType === 'SPOT') && (tgtCcy === 'quote_ccy')) {
            // "sz" refers to the cost
            cost = this.safeString (order, 'sz');
        } else {
            // "sz" refers to the trade currency amount
            amount = this.safeString (order, 'sz');
        }
        let fee = undefined;
        if (feeCostString !== undefined) {
            const feeCostSigned = Precise.stringNeg (feeCostString);
            const feeCurrencyId = this.safeString (order, 'feeCcy');
            const feeCurrencyCode = this.safeCurrencyCode (feeCurrencyId);
            fee = {
                'cost': this.parseNumber (feeCostSigned),
                'currency': feeCurrencyCode,
            };
        }
        let clientOrderId = this.safeString (order, 'clOrdId');
        if ((clientOrderId !== undefined) && (clientOrderId.length < 1)) {
            clientOrderId = undefined; // fix empty clientOrderId string
        }
        const stopPrice = this.safeNumberN (order, [ 'triggerPx', 'slTriggerPx', 'tpTriggerPx' ]);
        return this.safeOrder ({
            'info': order,
            'id': id,
            'clientOrderId': clientOrderId,
            'timestamp': timestamp,
            'datetime': this.iso8601 (timestamp),
            'lastTradeTimestamp': lastTradeTimestamp,
            'symbol': symbol,
            'type': type,
            'timeInForce': timeInForce,
            'postOnly': postOnly,
            'side': side,
            'price': price,
            'stopPrice': stopPrice,
            'average': average,
            'cost': cost,
            'amount': amount,
            'filled': filled,
            'remaining': undefined,
            'status': status,
            'fee': fee,
            'trades': undefined,
        }, market);
    }

    async fetchOrder (id, symbol = undefined, params = {}) {
        /**
         * @method
         * @name okx#fetchOrder
         * @description fetch an order by the id
         * @param {string} id the order id
         * @param {string} symbol unified market symbol
         * @param {object} params extra and exchange specific parameters
         * @returns [an order structure]{@link https://docs.ccxt.com/en/latest/manual.html#order-structure}
        */
        if (symbol === undefined) {
            throw new ArgumentsRequired (this.id + ' fetchOrder() requires a symbol argument');
        }
        await this.loadMarkets ();
        const market = this.market (symbol);
        const request = {
            'instId': market['id'],
            // 'clOrdId': 'abcdef12345', // optional, [a-z0-9]{1,32}
            // 'ordId': id,
            // 'instType': // spot, swap, futures, margin
        };
        const clientOrderId = this.safeString2 (params, 'clOrdId', 'clientOrderId');
        const options = this.safeValue (this.options, 'fetchOrder', {});
        const defaultMethod = this.safeString (options, 'method', 'privateGetTradeOrder');
        const method = this.safeString (params, 'method', defaultMethod);
        const stop = this.safeValue (params, 'stop');
        if (stop) {
            throw new NotSupported (this.id + ' fetchOrder() does not support stop orders, use fetchOpenOrders() fetchCanceledOrders() or fetchClosedOrders()');
        } else {
            if (clientOrderId !== undefined) {
                request['clOrdId'] = clientOrderId;
            } else {
                request['ordId'] = id;
            }
        }
        const query = this.omit (params, [ 'method', 'clOrdId', 'clientOrderId' ]);
        const response = await this[method] (this.extend (request, query));
        //
        // Spot and Swap
        //
        //     {
        //         "code": "0",
        //         "data": [
        //             {
        //                 "accFillSz": "0",
        //                 "avgPx": "",
        //                 "cTime": "1621910749815",
        //                 "category": "normal",
        //                 "ccy": "",
        //                 "clOrdId": "",
        //                 "fee": "0",
        //                 "feeCcy": "ETH",
        //                 "fillPx": "",
        //                 "fillSz": "0",
        //                 "fillTime": "",
        //                 "instId": "ETH-USDT",
        //                 "instType": "SPOT",
        //                 "lever": "",
        //                 "ordId": "317251910906576896",
        //                 "ordType": "limit",
        //                 "pnl": "0",
        //                 "posSide": "net",
        //                 "px":"20 00",
        //                 "rebate": "0",
        //                 "rebateCcy": "USDT",
        //                 "side": "buy",
        //                 "slOrdPx": "",
        //                 "slTriggerPx": "",
        //                 "state": "live",
        //                 "sz":"0. 001",
        //                 "tag": "",
        //                 "tdMode": "cash",
        //                 "tpOrdPx": "",
        //                 "tpTriggerPx": "",
        //                 "tradeId": "",
        //                 "uTime": "1621910749815"
        //             }
        //         ],
        //         "msg": ""
        //     }
        //
        const data = this.safeValue (response, 'data', []);
        const order = this.safeValue (data, 0);
        return this.parseOrder (order, market);
    }

    async fetchOpenOrders (symbol = undefined, since = undefined, limit = undefined, params = {}) {
        /**
         * @method
         * @name okx#fetchOpenOrders
         * @description Fetch orders that are still open
         * @description fetch all unfilled currently open orders
         * @param {string|undefined} symbol unified market symbol
         * @param {int|undefined} since the earliest time in ms to fetch open orders for
         * @param {int|undefined} limit the maximum number of  open orders structures to retrieve
         * @param {object} params extra parameters specific to the okx api endpoint
         * @param {int} params.till Timestamp in ms of the latest time to retrieve orders for
         * @param {bool} params.stop True if fetching trigger or conditional orders
         * @param {string} params.ordType "conditional", "oco", "trigger", "move_order_stop", "iceberg", or "twap"
         * @param {string|undefined} params.algoId Algo ID "'433845797218942976'"
         * @returns {[object]} a list of [order structures]{@link https://docs.ccxt.com/en/latest/manual.html#order-structure}
         */
        await this.loadMarkets ();
        const request = {
            // 'instType': 'SPOT', // SPOT, MARGIN, SWAP, FUTURES, OPTION
            // 'uly': currency['id'],
            // 'instId': market['id'],
            // 'ordType': 'limit', // market, limit, post_only, fok, ioc, comma-separated, stop orders: conditional, oco, trigger, move_order_stop, iceberg, or twap
            // 'state': 'live', // live, partially_filled
            // 'after': orderId,
            // 'before': orderId,
            // 'limit': limit, // default 100, max 100
        };
        let market = undefined;
        if (symbol !== undefined) {
            market = this.market (symbol);
            request['instId'] = market['id'];
        }
        if (limit !== undefined) {
            request['limit'] = limit; // default 100, max 100
        }
        const options = this.safeValue (this.options, 'fetchOpenOrders', {});
        const algoOrderTypes = this.safeValue (this.options, 'algoOrderTypes', {});
        const defaultMethod = this.safeString (options, 'method', 'privateGetTradeOrdersPending');
        let method = this.safeString (params, 'method', defaultMethod);
        const ordType = this.safeString (params, 'ordType');
        const stop = this.safeValue (params, 'stop');
        if (stop || (ordType in algoOrderTypes)) {
            method = 'privateGetTradeOrdersAlgoPending';
            if (stop) {
                if (ordType === undefined) {
                    throw new ArgumentsRequired (this.id + ' fetchOpenOrders() requires an "ordType" string parameter, "conditional", "oco", "trigger", "move_order_stop", "iceberg", or "twap"');
                }
            }
        }
        const query = this.omit (params, [ 'method', 'stop' ]);
        const response = await this[method] (this.extend (request, query));
        //
        //     {
        //         "code": "0",
        //         "data": [
        //             {
        //                 "accFillSz": "0",
        //                 "avgPx": "",
        //                 "cTime": "1621910749815",
        //                 "category": "normal",
        //                 "ccy": "",
        //                 "clOrdId": "",
        //                 "fee": "0",
        //                 "feeCcy": "ETH",
        //                 "fillPx": "",
        //                 "fillSz": "0",
        //                 "fillTime": "",
        //                 "instId": "ETH-USDT",
        //                 "instType": "SPOT",
        //                 "lever": "",
        //                 "ordId": "317251910906576896",
        //                 "ordType": "limit",
        //                 "pnl": "0",
        //                 "posSide": "net",
        //                 "px":"20 00",
        //                 "rebate": "0",
        //                 "rebateCcy": "USDT",
        //                 "side": "buy",
        //                 "slOrdPx": "",
        //                 "slTriggerPx": "",
        //                 "state": "live",
        //                 "sz":"0. 001",
        //                 "tag": "",
        //                 "tdMode": "cash",
        //                 "tpOrdPx": "",
        //                 "tpTriggerPx": "",
        //                 "tradeId": "",
        //                 "uTime": "1621910749815"
        //             }
        //         ],
        //         "msg":""
        //     }
        //
        // Algo order
        //
        //     {
        //         "code": "0",
        //         "data": [
        //             {
        //                 "activePx": "",
        //                 "activePxType": "",
        //                 "actualPx": "",
        //                 "actualSide": "buy",
        //                 "actualSz": "0",
        //                 "algoId": "431375349042380800",
        //                 "cTime": "1649119897778",
        //                 "callbackRatio": "",
        //                 "callbackSpread": "",
        //                 "ccy": "",
        //                 "ctVal": "0.01",
        //                 "instId": "BTC-USDT-SWAP",
        //                 "instType": "SWAP",
        //                 "last": "46538.9",
        //                 "lever": "125",
        //                 "moveTriggerPx": "",
        //                 "notionalUsd": "467.059",
        //                 "ordId": "",
        //                 "ordPx": "50000",
        //                 "ordType": "trigger",
        //                 "posSide": "long",
        //                 "pxLimit": "",
        //                 "pxSpread": "",
        //                 "pxVar": "",
        //                 "side": "buy",
        //                 "slOrdPx": "",
        //                 "slTriggerPx": "",
        //                 "slTriggerPxType": "",
        //                 "state": "live",
        //                 "sz": "1",
        //                 "szLimit": "",
        //                 "tag": "",
        //                 "tdMode": "isolated",
        //                 "tgtCcy": "",
        //                 "timeInterval": "",
        //                 "tpOrdPx": "",
        //                 "tpTriggerPx": "",
        //                 "tpTriggerPxType": "",
        //                 "triggerPx": "50000",
        //                 "triggerPxType": "last",
        //                 "triggerTime": "",
        //                 "uly": "BTC-USDT"
        //             }
        //         ],
        //         "msg": ""
        //     }
        //
        const data = this.safeValue (response, 'data', []);
        return this.parseOrders (data, market, since, limit);
    }

    async fetchCanceledOrders (symbol = undefined, since = undefined, limit = undefined, params = {}) {
        /**
         * @method
         * @name okx#fetchCanceledOrders
         * @description fetches information on multiple canceled orders made by the user
         * @param {string|undefined} symbol unified market symbol of the market orders were made in
         * @param {int|undefined} since timestamp in ms of the earliest order, default is undefined
         * @param {int|undefined} limit max number of orders to return, default is undefined
         * @param {object} params extra parameters specific to the okx api endpoint
         * @param {bool} params.stop True if fetching trigger or conditional orders
         * @param {string} params.ordType "conditional", "oco", "trigger", "move_order_stop", "iceberg", or "twap"
         * @param {string|undefined} params.algoId Algo ID "'433845797218942976'"
         * @returns {object} a list of [order structures]{@link https://docs.ccxt.com/en/latest/manual.html#order-structure}
         */
        await this.loadMarkets ();
        const request = {
            // 'instType': type.toUpperCase (), // SPOT, MARGIN, SWAP, FUTURES, OPTION
            // 'uly': currency['id'],
            // 'instId': market['id'],
            // 'ordType': 'limit', // market, limit, post_only, fok, ioc, comma-separated stop orders: conditional, oco, trigger, move_order_stop, iceberg, or twap
            // 'state': 'canceled', // filled, canceled
            // 'after': orderId,
            // 'before': orderId,
            // 'limit': limit, // default 100, max 100
            // 'algoId': "'433845797218942976'", // Algo order
        };
        let market = undefined;
        if (symbol !== undefined) {
            market = this.market (symbol);
            request['instId'] = market['id'];
        }
        const [ type, query ] = this.handleMarketTypeAndParams ('fetchCanceledOrders', market, params);
        request['instType'] = this.convertToInstrumentType (type);
        if (limit !== undefined) {
            request['limit'] = limit; // default 100, max 100
        }
        request['state'] = 'canceled';
        const options = this.safeValue (this.options, 'fetchCanceledOrders', {});
        const algoOrderTypes = this.safeValue (this.options, 'algoOrderTypes', {});
        const defaultMethod = this.safeString (options, 'method', 'privateGetTradeOrdersHistory');
        let method = this.safeString (params, 'method', defaultMethod);
        const ordType = this.safeString (params, 'ordType');
        const stop = this.safeValue (params, 'stop');
        if (stop || (ordType in algoOrderTypes)) {
            method = 'privateGetTradeOrdersAlgoHistory';
            const algoId = this.safeString (params, 'algoId');
            if (algoId !== undefined) {
                request['algoId'] = algoId;
                params = this.omit (params, 'algoId');
            }
            if (stop) {
                if (ordType === undefined) {
                    throw new ArgumentsRequired (this.id + ' fetchCanceledOrders() requires an "ordType" string parameter, "conditional", "oco", "trigger", "move_order_stop", "iceberg", or "twap"');
                }
                request['ordType'] = ordType;
            }
        }
        const send = this.omit (query, [ 'method', 'stop', 'ordType' ]);
        const response = await this[method] (this.extend (request, send));
        //
        //     {
        //         "code": "0",
        //         "data": [
        //             {
        //                 "accFillSz": "0",
        //                 "avgPx": "",
        //                 "cTime": "1644037822494",
        //                 "category": "normal",
        //                 "ccy": "",
        //                 "clOrdId": "",
        //                 "fee": "0",
        //                 "feeCcy": "BTC",
        //                 "fillPx": "",
        //                 "fillSz": "0",
        //                 "fillTime": "",
        //                 "instId": "BTC-USDT",
        //                 "instType": "SPOT",
        //                 "lever": "",
        //                 "ordId": "410059580352409602",
        //                 "ordType": "limit",
        //                 "pnl": "0",
        //                 "posSide": "net",
        //                 "px": "30000",
        //                 "rebate": "0",
        //                 "rebateCcy": "USDT",
        //                 "side": "buy",
        //                 "slOrdPx": "",
        //                 "slTriggerPx": "",
        //                 "slTriggerPxType": "",
        //                 "source": "",
        //                 "state": "canceled",
        //                 "sz": "0.0005452",
        //                 "tag": "",
        //                 "tdMode": "cash",
        //                 "tgtCcy": "",
        //                 "tpOrdPx": "",
        //                 "tpTriggerPx": "",
        //                 "tpTriggerPxType": "",
        //                 "tradeId": "",
        //                 "uTime": "1644038165667"
        //             }
        //         ],
        //         "msg": ""
        //     }
        //
        // Algo order
        //
        //     {
        //         "code": "0",
        //         "data": [
        //             {
        //                 "activePx": "",
        //                 "activePxType": "",
        //                 "actualPx": "",
        //                 "actualSide": "buy",
        //                 "actualSz": "0",
        //                 "algoId": "433845797218942976",
        //                 "cTime": "1649708898523",
        //                 "callbackRatio": "",
        //                 "callbackSpread": "",
        //                 "ccy": "",
        //                 "ctVal": "0.01",
        //                 "instId": "BTC-USDT-SWAP",
        //                 "instType": "SWAP",
        //                 "last": "39950.4",
        //                 "lever": "125",
        //                 "moveTriggerPx": "",
        //                 "notionalUsd": "1592.1760000000002",
        //                 "ordId": "",
        //                 "ordPx": "29000",
        //                 "ordType": "trigger",
        //                 "posSide": "long",
        //                 "pxLimit": "",
        //                 "pxSpread": "",
        //                 "pxVar": "",
        //                 "side": "buy",
        //                 "slOrdPx": "",
        //                 "slTriggerPx": "",
        //                 "slTriggerPxType": "",
        //                 "state": "canceled",
        //                 "sz": "4",
        //                 "szLimit": "",
        //                 "tag": "",
        //                 "tdMode": "isolated",
        //                 "tgtCcy": "",
        //                 "timeInterval": "",
        //                 "tpOrdPx": "",
        //                 "tpTriggerPx": "",
        //                 "tpTriggerPxType": "",
        //                 "triggerPx": "30000",
        //                 "triggerPxType": "last",
        //                 "triggerTime": "",
        //                 "uly": "BTC-USDT"
        //             },
        //         ],
        //         "msg": ""
        //     }
        //
        const data = this.safeValue (response, 'data', []);
        return this.parseOrders (data, market, since, limit);
    }

    async fetchClosedOrders (symbol = undefined, since = undefined, limit = undefined, params = {}) {
        /**
         * @method
         * @name okx#fetchClosedOrders
         * @description fetches information on multiple closed orders made by the user
         * @param {string|undefined} symbol unified market symbol of the market orders were made in
         * @param {int|undefined} since the earliest time in ms to fetch orders for
         * @param {int|undefined} limit the maximum number of  orde structures to retrieve
         * @param {object} params extra parameters specific to the okx api endpoint
         * @param {bool} params.stop True if fetching trigger or conditional orders
         * @param {string} params.ordType "conditional", "oco", "trigger", "move_order_stop", "iceberg", or "twap"
         * @param {string|undefined} params.algoId Algo ID "'433845797218942976'"
         * @returns {[object]} a list of [order structures]{@link https://docs.ccxt.com/en/latest/manual.html#order-structure}
         */
        await this.loadMarkets ();
        const request = {
            // 'instType': type.toUpperCase (), // SPOT, MARGIN, SWAP, FUTURES, OPTION
            // 'uly': currency['id'],
            // 'instId': market['id'],
            // 'ordType': 'limit', // market, limit, post_only, fok, ioc, comma-separated stop orders: conditional, oco, trigger, move_order_stop, iceberg, or twap
            // 'state': 'filled', // filled, effective
            // 'after': orderId,
            // 'before': orderId,
            // 'limit': limit, // default 100, max 100
            // 'algoId': "'433845797218942976'", // Algo order
        };
        let market = undefined;
        if (symbol !== undefined) {
            market = this.market (symbol);
            request['instId'] = market['id'];
        }
        const [ type, query ] = this.handleMarketTypeAndParams ('fetchClosedOrders', market, params);
        request['instType'] = this.convertToInstrumentType (type);
        if (limit !== undefined) {
            request['limit'] = limit; // default 100, max 100
        }
        const options = this.safeValue (this.options, 'fetchClosedOrders', {});
        const algoOrderTypes = this.safeValue (this.options, 'algoOrderTypes', {});
        const defaultMethod = this.safeString (options, 'method', 'privateGetTradeOrdersHistory');
        let method = this.safeString (params, 'method', defaultMethod);
        const ordType = this.safeString (params, 'ordType');
        const stop = this.safeValue (params, 'stop');
        if (stop || (ordType in algoOrderTypes)) {
            method = 'privateGetTradeOrdersAlgoHistory';
            if (stop) {
                if (ordType === undefined) {
                    throw new ArgumentsRequired (this.id + ' fetchClosedOrders() requires an "ordType" string parameter, "conditional", "oco", "trigger", "move_order_stop", "iceberg", or "twap"');
                }
            }
            request['state'] = 'effective';
        } else {
            request['state'] = 'filled';
        }
        const send = this.omit (query, [ 'method', 'stop' ]);
        const response = await this[method] (this.extend (request, send));
        //
        //     {
        //         "code": "0",
        //         "data": [
        //             {
        //                 "accFillSz": "0",
        //                 "avgPx": "",
        //                 "cTime": "1621910749815",
        //                 "category": "normal",
        //                 "ccy": "",
        //                 "clOrdId": "",
        //                 "fee": "0",
        //                 "feeCcy": "ETH",
        //                 "fillPx": "",
        //                 "fillSz": "0",
        //                 "fillTime": "",
        //                 "instId": "ETH-USDT",
        //                 "instType": "SPOT",
        //                 "lever": "",
        //                 "ordId": "317251910906576896",
        //                 "ordType": "limit",
        //                 "pnl": "0",
        //                 "posSide": "net",
        //                 "px": "2000",
        //                 "rebate": "0",
        //                 "rebateCcy": "USDT",
        //                 "side": "buy",
        //                 "slOrdPx": "",
        //                 "slTriggerPx": "",
        //                 "state": "live",
        //                 "sz": "0.001",
        //                 "tag": "",
        //                 "tdMode": "cash",
        //                 "tpOrdPx": "",
        //                 "tpTriggerPx": "",
        //                 "tradeId": "",
        //                 "uTime": "1621910749815"
        //             }
        //         ],
        //         "msg": ""
        //     }
        //
        // Algo order
        //
        //     {
        //         "code": "0",
        //         "data": [
        //             {
        //                 "activePx": "",
        //                 "activePxType": "",
        //                 "actualPx": "",
        //                 "actualSide": "buy",
        //                 "actualSz": "0",
        //                 "algoId": "433845797218942976",
        //                 "cTime": "1649708898523",
        //                 "callbackRatio": "",
        //                 "callbackSpread": "",
        //                 "ccy": "",
        //                 "ctVal": "0.01",
        //                 "instId": "BTC-USDT-SWAP",
        //                 "instType": "SWAP",
        //                 "last": "39950.4",
        //                 "lever": "125",
        //                 "moveTriggerPx": "",
        //                 "notionalUsd": "1592.1760000000002",
        //                 "ordId": "",
        //                 "ordPx": "29000",
        //                 "ordType": "trigger",
        //                 "posSide": "long",
        //                 "pxLimit": "",
        //                 "pxSpread": "",
        //                 "pxVar": "",
        //                 "side": "buy",
        //                 "slOrdPx": "",
        //                 "slTriggerPx": "",
        //                 "slTriggerPxType": "",
        //                 "state": "effective",
        //                 "sz": "4",
        //                 "szLimit": "",
        //                 "tag": "",
        //                 "tdMode": "isolated",
        //                 "tgtCcy": "",
        //                 "timeInterval": "",
        //                 "tpOrdPx": "",
        //                 "tpTriggerPx": "",
        //                 "tpTriggerPxType": "",
        //                 "triggerPx": "30000",
        //                 "triggerPxType": "last",
        //                 "triggerTime": "",
        //                 "uly": "BTC-USDT"
        //             },
        //         ],
        //         "msg": ""
        //     }
        //
        const data = this.safeValue (response, 'data', []);
        return this.parseOrders (data, market, since, limit);
    }

    async fetchMyTrades (symbol = undefined, since = undefined, limit = undefined, params = {}) {
        /**
         * @method
         * @name okx#fetchMyTrades
         * @description fetch all trades made by the user
         * @param {string|undefined} symbol unified market symbol
         * @param {int|undefined} since the earliest time in ms to fetch trades for
         * @param {int|undefined} limit the maximum number of trades structures to retrieve
         * @param {object} params extra parameters specific to the okx api endpoint
         * @returns {[object]} a list of [trade structures]{@link https://docs.ccxt.com/en/latest/manual.html#trade-structure}
         */
        await this.loadMarkets ();
        const request = {
            // 'instType': 'SPOT', // SPOT, MARGIN, SWAP, FUTURES, OPTION
            // 'uly': currency['id'],
            // 'instId': market['id'],
            // 'ordId': orderId,
            // 'after': billId,
            // 'before': billId,
            // 'limit': limit, // default 100, max 100
        };
        let market = undefined;
        if (symbol !== undefined) {
            market = this.market (symbol);
            request['instId'] = market['id'];
        }
        const [ type, query ] = this.handleMarketTypeAndParams ('fetchMyTrades', market, params);
        request['instType'] = this.convertToInstrumentType (type);
        if (limit !== undefined) {
            request['limit'] = limit; // default 100, max 100
        }
        const response = await this.privateGetTradeFillsHistory (this.extend (request, query));
        //
        //     {
        //         "code": "0",
        //         "data": [
        //             {
        //                 "side": "buy",
        //                 "fillSz": "0.007533",
        //                 "fillPx": "2654.98",
        //                 "fee": "-0.000007533",
        //                 "ordId": "317321390244397056",
        //                 "instType": "SPOT",
        //                 "instId": "ETH-USDT",
        //                 "clOrdId": "",
        //                 "posSide": "net",
        //                 "billId": "317321390265368576",
        //                 "tag": "0",
        //                 "execType": "T",
        //                 "tradeId": "107601752",
        //                 "feeCcy": "ETH",
        //                 "ts": "1621927314985"
        //             }
        //         ],
        //         "msg": ""
        //     }
        //
        const data = this.safeValue (response, 'data', []);
        return this.parseTrades (data, market, since, limit, query);
    }

    async fetchOrderTrades (id, symbol = undefined, since = undefined, limit = undefined, params = {}) {
        /**
         * @method
         * @name okx#fetchOrderTrades
         * @description fetch all the trades made from a single order
         * @param {string} id order id
         * @param {string|undefined} symbol unified market symbol
         * @param {int|undefined} since the earliest time in ms to fetch trades for
         * @param {int|undefined} limit the maximum number of trades to retrieve
         * @param {object} params extra parameters specific to the okx api endpoint
         * @returns {[object]} a list of [trade structures]{@link https://docs.ccxt.com/en/latest/manual.html#trade-structure}
         */
        const request = {
            // 'instrument_id': market['id'],
            'ordId': id,
            // 'after': '1', // return the page after the specified page number
            // 'before': '1', // return the page before the specified page number
            // 'limit': limit, // optional, number of results per request, default = maximum = 100
        };
        return await this.fetchMyTrades (symbol, since, limit, this.extend (request, params));
    }

    async fetchLedger (code = undefined, since = undefined, limit = undefined, params = {}) {
        /**
         * @method
         * @name okx#fetchLedger
         * @description fetch the history of changes, actions done by the user or operations that altered balance of the user
         * @see https://www.okx.com/docs-v5/en/#rest-api-account-get-bills-details-last-7-days
         * @see https://www.okx.com/docs-v5/en/#rest-api-account-get-bills-details-last-3-months
         * @see https://www.okx.com/docs-v5/en/#rest-api-funding-asset-bills-details
         * @param {string|undefined} code unified currency code, default is undefined
         * @param {int|undefined} since timestamp in ms of the earliest ledger entry, default is undefined
         * @param {int|undefined} limit max number of ledger entrys to return, default is undefined
         * @param {object} params extra parameters specific to the okx api endpoint
         * @param {string|undefined} params.marginMode 'cross' or 'isolated'
         * @returns {object} a [ledger structure]{@link https://docs.ccxt.com/en/latest/manual.html#ledger-structure}
         */
        await this.loadMarkets ();
        const options = this.safeValue (this.options, 'fetchLedger', {});
        let method = this.safeString (options, 'method');
        method = this.safeString (params, 'method', method);
        params = this.omit (params, 'method');
        const request = {
            // 'instType': undefined, // 'SPOT', 'MARGIN', 'SWAP', 'FUTURES", 'OPTION'
            // 'ccy': undefined, // currency['id'],
            // 'mgnMode': undefined, // 'isolated', 'cross'
            // 'ctType': undefined, // 'linear', 'inverse', only applicable to FUTURES/SWAP
            // 'type': undefined,
            //     1 Transfer,
            //     2 Trade,
            //     3 Delivery,
            //     4 Auto token conversion,
            //     5 Liquidation,
            //     6 Margin transfer,
            //     7 Interest deduction,
            //     8 Funding rate,
            //     9 ADL,
            //     10 Clawback,
            //     11 System token conversion
            // 'subType': undefined,
            //     1 Buy
            //     2 Sell
            //     3 Open long
            //     4 Open short
            //     5 Close long
            //     6 Close short
            //     9 Interest deduction
            //     11 Transfer in
            //     12 Transfer out
            //     160 Manual margin increase
            //     161 Manual margin decrease
            //     162 Auto margin increase
            //     110 Auto buy
            //     111 Auto sell
            //     118 System token conversion transfer in
            //     119 System token conversion transfer out
            //     100 Partial liquidation close long
            //     101 Partial liquidation close short
            //     102 Partial liquidation buy
            //     103 Partial liquidation sell
            //     104 Liquidation long
            //     105 Liquidation short
            //     106 Liquidation buy
            //     107 Liquidation sell
            //     110 Liquidation transfer in
            //     111 Liquidation transfer out
            //     125 ADL close long
            //     126 ADL close short
            //     127 ADL buy
            //     128 ADL sell
            //     170 Exercised
            //     171 Counterparty exercised
            //     172 Expired OTM
            //     112 Delivery long
            //     113 Delivery short
            //     117 Delivery/Exercise clawback
            //     173 Funding fee expense
            //     174 Funding fee income
            //
            // 'after': 'id', // return records earlier than the requested bill id
            // 'before': 'id', // return records newer than the requested bill id
            // 'limit': 100, // default 100, max 100
        };
        let marginMode = undefined;
        [ marginMode, params ] = this.handleMarginModeAndParams ('fetchLedger', params);
        if (marginMode === undefined) {
            marginMode = this.safeString (params, 'mgnMode');
        }
        if (method !== 'privateGetAssetBills') {
            if (marginMode !== undefined) {
                request['mgnMode'] = marginMode;
            }
        }
        const [ type, query ] = this.handleMarketTypeAndParams ('fetchLedger', undefined, params);
        if (type !== undefined) {
            request['instType'] = this.convertToInstrumentType (type);
        }
        if (limit !== undefined) {
            request['limit'] = limit;
        }
        let currency = undefined;
        if (code !== undefined) {
            currency = this.currency (code);
            request['ccy'] = currency['id'];
        }
        const response = await this[method] (this.extend (request, query));
        //
        // privateGetAccountBills, privateGetAccountBillsArchive
        //
        //     {
        //         "code": "0",
        //         "msg": "",
        //         "data": [
        //             {
        //                 "bal": "0.0000819307998198",
        //                 "balChg": "-664.2679586599999802",
        //                 "billId": "310394313544966151",
        //                 "ccy": "USDT",
        //                 "fee": "0",
        //                 "from": "",
        //                 "instId": "LTC-USDT",
        //                 "instType": "SPOT",
        //                 "mgnMode": "cross",
        //                 "notes": "",
        //                 "ordId": "310394313519800320",
        //                 "pnl": "0",
        //                 "posBal": "0",
        //                 "posBalChg": "0",
        //                 "subType": "2",
        //                 "sz": "664.26795866",
        //                 "to": "",
        //                 "ts": "1620275771196",
        //                 "type": "2"
        //             }
        //         ]
        //     }
        //
        // privateGetAssetBills
        //
        //     {
        //         "code": "0",
        //         "msg": "",
        //         "data": [
        //             {
        //                 "billId": "12344",
        //                 "ccy": "BTC",
        //                 "balChg": "2",
        //                 "bal": "12",
        //                 "type": "1",
        //                 "ts": "1597026383085"
        //             }
        //         ]
        //     }
        //
        const data = this.safeValue (response, 'data', []);
        return this.parseLedger (data, currency, since, limit);
    }

    parseLedgerEntryType (type) {
        const types = {
            '1': 'transfer', // transfer
            '2': 'trade', // trade
            '3': 'trade', // delivery
            '4': 'rebate', // auto token conversion
            '5': 'trade', // liquidation
            '6': 'transfer', // margin transfer
            '7': 'trade', // interest deduction
            '8': 'fee', // funding rate
            '9': 'trade', // adl
            '10': 'trade', // clawback
            '11': 'trade', // system token conversion
        };
        return this.safeString (types, type, type);
    }

    parseLedgerEntry (item, currency = undefined) {
        //
        // privateGetAccountBills, privateGetAccountBillsArchive
        //
        //     {
        //         "bal": "0.0000819307998198",
        //         "balChg": "-664.2679586599999802",
        //         "billId": "310394313544966151",
        //         "ccy": "USDT",
        //         "fee": "0",
        //         "from": "",
        //         "instId": "LTC-USDT",
        //         "instType": "SPOT",
        //         "mgnMode": "cross",
        //         "notes": "",
        //         "ordId": "310394313519800320",
        //         "pnl": "0",
        //         "posBal": "0",
        //         "posBalChg": "0",
        //         "subType": "2",
        //         "sz": "664.26795866",
        //         "to": "",
        //         "ts": "1620275771196",
        //         "type": "2"
        //     }
        //
        // privateGetAssetBills
        //
        //     {
        //         "billId": "12344",
        //         "ccy": "BTC",
        //         "balChg": "2",
        //         "bal": "12",
        //         "type": "1",
        //         "ts": "1597026383085"
        //     }
        //
        const id = this.safeString (item, 'billId');
        const account = undefined;
        const referenceId = this.safeString (item, 'ordId');
        const referenceAccount = undefined;
        const type = this.parseLedgerEntryType (this.safeString (item, 'type'));
        const code = this.safeCurrencyCode (this.safeString (item, 'ccy'), currency);
        const amountString = this.safeString (item, 'balChg');
        const amount = this.parseNumber (amountString);
        const timestamp = this.safeInteger (item, 'ts');
        const feeCostString = this.safeString (item, 'fee');
        let fee = undefined;
        if (feeCostString !== undefined) {
            fee = {
                'cost': this.parseNumber (Precise.stringNeg (feeCostString)),
                'currency': code,
            };
        }
        const before = undefined;
        const afterString = this.safeString (item, 'bal');
        const after = this.parseNumber (afterString);
        const status = 'ok';
        const marketId = this.safeString (item, 'instId');
        const symbol = this.safeSymbol (marketId, undefined, '-');
        return {
            'id': id,
            'info': item,
            'timestamp': timestamp,
            'datetime': this.iso8601 (timestamp),
            'account': account,
            'referenceId': referenceId,
            'referenceAccount': referenceAccount,
            'type': type,
            'currency': code,
            'symbol': symbol,
            'amount': amount,
            'before': before, // balance before
            'after': after, // balance after
            'status': status,
            'fee': fee,
        };
    }

    parseDepositAddress (depositAddress, currency = undefined) {
        //
        //     {
        //         "addr": "okbtothemoon",
        //         "memo": "971668", // may be missing
        //         "tag":"52055", // may be missing
        //         "pmtId": "", // may be missing
        //         "ccy": "BTC",
        //         "to": "6", // 1 SPOT, 3 FUTURES, 6 FUNDING, 9 SWAP, 12 OPTION, 18 Unified account
        //         "selected": true
        //     }
        //
        //     {
        //         "ccy":"usdt-erc20",
        //         "to":"6",
        //         "addr":"0x696abb81974a8793352cbd33aadcf78eda3cfdfa",
        //         "selected":true
        //     }
        //
        //     {
        //        "chain": "ETH-OKExChain",
        //        "ctAddr": "72315c",
        //        "ccy": "ETH",
        //        "to": "6",
        //        "addr": "0x1c9f2244d1ccaa060bd536827c18925db10db102",
        //        "selected": true
        //     }
        //
        const address = this.safeString (depositAddress, 'addr');
        let tag = this.safeString2 (depositAddress, 'tag', 'pmtId');
        tag = this.safeString (depositAddress, 'memo', tag);
        const currencyId = this.safeString (depositAddress, 'ccy');
        currency = this.safeCurrency (currencyId, currency);
        const code = currency['code'];
        const chain = this.safeString (depositAddress, 'chain');
        const networks = this.safeValue (currency, 'networks', {});
        const networksById = this.indexBy (networks, 'id');
        let networkData = this.safeValue (networksById, chain);
        // inconsistent naming responses from exchange
        // with respect to network naming provided in currency info vs address chain-names and ids
        //
        // response from address endpoint:
        //      {
        //          "chain": "USDT-Polygon",
        //          "ctAddr": "",
        //          "ccy": "USDT",
        //          "to":"6" ,
        //          "addr": "0x1903441e386cc49d937f6302955b5feb4286dcfa",
        //          "selected": true
        //      }
        // network information from currency['networks'] field:
        // Polygon: {
        //        info: {
        //            canDep: false,
        //            canInternal: false,
        //            canWd: false,
        //            ccy: 'USDT',
        //            chain: 'USDT-Polygon-Bridge',
        //            mainNet: false,
        //            maxFee: '26.879528',
        //            minFee: '13.439764',
        //            minWd: '0.001',
        //            name: ''
        //        },
        //        id: 'USDT-Polygon-Bridge',
        //        network: 'Polygon',
        //        active: false,
        //        deposit: false,
        //        withdraw: false,
        //        fee: 13.439764,
        //        precision: undefined,
        //        limits: {
        //            withdraw: {
        //                min: 0.001,
        //                max: undefined
        //            }
        //        }
        //     },
        //
        if (chain === 'USDT-Polygon') {
            networkData = this.safeValue (networksById, 'USDT-Polygon-Bridge');
        }
        const network = this.safeString (networkData, 'network');
        this.checkAddress (address);
        return {
            'currency': code,
            'address': address,
            'tag': tag,
            'network': network,
            'info': depositAddress,
        };
    }

    async fetchDepositAddressesByNetwork (code, params = {}) {
        /**
         * @method
         * @name okx#fetchDepositAddressesByNetwork
         * @description fetch a dictionary of addresses for a currency, indexed by network
         * @param {string} code unified currency code of the currency for the deposit address
         * @param {object} params extra parameters specific to the okx api endpoint
         * @returns {object} a dictionary of [address structures]{@link https://docs.ccxt.com/en/latest/manual.html#address-structure} indexed by the network
         */
        await this.loadMarkets ();
        const currency = this.currency (code);
        const request = {
            'ccy': currency['id'],
        };
        const response = await this.privateGetAssetDepositAddress (this.extend (request, params));
        //
        //     {
        //         "code": "0",
        //         "msg": "",
        //         "data": [
        //             {
        //                 "addr": "okbtothemoon",
        //                 "memo": "971668", // may be missing
        //                 "tag":"52055", // may be missing
        //                 "pmtId": "", // may be missing
        //                 "ccy": "BTC",
        //                 "to": "6", // 1 SPOT, 3 FUTURES, 6 FUNDING, 9 SWAP, 12 OPTION, 18 Unified account
        //                 "selected": true
        //             },
        //             // {"ccy":"usdt-erc20","to":"6","addr":"0x696abb81974a8793352cbd33aadcf78eda3cfdfa","selected":true},
        //             // {"ccy":"usdt-trc20","to":"6","addr":"TRrd5SiSZrfQVRKm4e9SRSbn2LNTYqCjqx","selected":true},
        //             // {"ccy":"usdt_okexchain","to":"6","addr":"0x696abb81974a8793352cbd33aadcf78eda3cfdfa","selected":true},
        //             // {"ccy":"usdt_kip20","to":"6","addr":"0x696abb81974a8793352cbd33aadcf78eda3cfdfa","selected":true},
        //         ]
        //     }
        //
        const data = this.safeValue (response, 'data', []);
        const filtered = this.filterBy (data, 'selected', true);
        const parsed = this.parseDepositAddresses (filtered, [ code ], false);
        return this.indexBy (parsed, 'network');
    }

    async fetchDepositAddress (code, params = {}) {
        /**
         * @method
         * @name okx#fetchDepositAddress
         * @description fetch the deposit address for a currency associated with this account
         * @param {string} code unified currency code
         * @param {object} params extra parameters specific to the okx api endpoint
         * @returns {object} an [address structure]{@link https://docs.ccxt.com/en/latest/manual.html#address-structure}
         */
        const rawNetwork = this.safeStringUpper (params, 'network');
        const networks = this.safeValue (this.options, 'networks', {});
        const network = this.safeString (networks, rawNetwork, rawNetwork);
        params = this.omit (params, 'network');
        const response = await this.fetchDepositAddressesByNetwork (code, params);
        let result = undefined;
        if (network === undefined) {
            result = this.safeValue (response, code);
            if (result === undefined) {
                const alias = this.safeString (networks, code, code);
                result = this.safeValue (response, alias);
                if (result === undefined) {
                    const defaultNetwork = this.safeString (this.options, 'defaultNetwork', 'ERC20');
                    result = this.safeValue (response, defaultNetwork);
                    if (result === undefined) {
                        const values = Object.values (response);
                        result = this.safeValue (values, 0);
                        if (result === undefined) {
                            throw new InvalidAddress (this.id + ' fetchDepositAddress() cannot find deposit address for ' + code);
                        }
                    }
                }
            }
            return result;
        }
        result = this.safeValue (response, network);
        if (result === undefined) {
            throw new InvalidAddress (this.id + ' fetchDepositAddress() cannot find ' + network + ' deposit address for ' + code);
        }
        return result;
    }

    async withdraw (code, amount, address, tag = undefined, params = {}) {
        /**
         * @method
         * @name okx#withdraw
         * @description make a withdrawal
         * @param {string} code unified currency code
         * @param {float} amount the amount to withdraw
         * @param {string} address the address to withdraw to
         * @param {string|undefined} tag
         * @param {object} params extra parameters specific to the okx api endpoint
         * @returns {object} a [transaction structure]{@link https://docs.ccxt.com/en/latest/manual.html#transaction-structure}
         */
        [ tag, params ] = this.handleWithdrawTagAndParams (tag, params);
        this.checkAddress (address);
        await this.loadMarkets ();
        const currency = this.currency (code);
        if (tag !== undefined) {
            address = address + ':' + tag;
        }
        const fee = this.safeString (params, 'fee');
        if (fee === undefined) {
            throw new ArgumentsRequired (this.id + " withdraw() requires a 'fee' string parameter, network transaction fee must be ≥ 0. Withdrawals to OKCoin or OKX are fee-free, please set '0'. Withdrawing to external digital asset address requires network transaction fee.");
        }
        const request = {
            'ccy': currency['id'],
            'toAddr': address,
            'dest': '4', // 2 = OKCoin International, 3 = OKX 4 = others
            'amt': this.numberToString (amount),
            'fee': this.numberToString (fee), // withdrawals to OKCoin or OKX are fee-free, please set 0
        };
        if ('password' in params) {
            request['pwd'] = params['password'];
        } else if ('pwd' in params) {
            request['pwd'] = params['pwd'];
        }
        const networks = this.safeValue (this.options, 'networks', {});
        let network = this.safeStringUpper (params, 'network'); // this line allows the user to specify either ERC20 or ETH
        network = this.safeString (networks, network, network); // handle ETH>ERC20 alias
        if (network !== undefined) {
            request['chain'] = currency['id'] + '-' + network;
            params = this.omit (params, 'network');
        }
        const query = this.omit (params, [ 'fee', 'password', 'pwd' ]);
        if (!('pwd' in request)) {
            throw new ExchangeError (this.id + ' withdraw() requires a password parameter or a pwd parameter, it must be the funding password, not the API passphrase');
        }
        const response = await this.privatePostAssetWithdrawal (this.extend (request, query));
        //
        //     {
        //         "code": "0",
        //         "msg": "",
        //         "data": [
        //             {
        //                 "amt": "0.1",
        //                 "wdId": "67485",
        //                 "ccy": "BTC"
        //             }
        //         ]
        //     }
        //
        const data = this.safeValue (response, 'data', []);
        const transaction = this.safeValue (data, 0);
        return this.parseTransaction (transaction, currency);
    }

    async fetchDeposits (code = undefined, since = undefined, limit = undefined, params = {}) {
        /**
         * @method
         * @name okx#fetchDeposits
         * @description fetch all deposits made to an account
         * @see https://www.okx.com/docs-v5/en/#rest-api-funding-get-deposit-history
         * @param {string|undefined} code unified currency code
         * @param {int|undefined} since the earliest time in ms to fetch deposits for
         * @param {int|undefined} limit the maximum number of deposits structures to retrieve
         * @param {object} params extra parameters specific to the okx api endpoint
         * @returns {[object]} a list of [transaction structures]{@link https://docs.ccxt.com/en/latest/manual.html#transaction-structure}
         */
        await this.loadMarkets ();
        const request = {
            // 'ccy': currency['id'],
            // 'state': 2, // 0 waiting for confirmation, 1 deposit credited, 2 deposit successful
            // 'after': since,
            // 'before' this.milliseconds (),
            // 'limit': limit, // default 100, max 100
        };
        let currency = undefined;
        if (code !== undefined) {
            currency = this.currency (code);
            request['ccy'] = currency['id'];
        }
        if (since !== undefined) {
            request['before'] = Math.max (since - 1, 0);
        }
        if (limit !== undefined) {
            request['limit'] = limit; // default 100, max 100
        }
        const response = await this.privateGetAssetDepositHistory (this.extend (request, params));
        //
        //     {
        //         "code": "0",
        //         "msg": "",
        //         "data": [
        //             {
        //                 "amt": "0.01044408",
        //                 "txId": "1915737_3_0_0_asset",
        //                 "ccy": "BTC",
        //                 "from": "13801825426",
        //                 "to": "",
        //                 "ts": "1597026383085",
        //                 "state": "2",
        //                 "depId": "4703879"
        //             },
        //             {
        //                 "amt": "491.6784211",
        //                 "txId": "1744594_3_184_0_asset",
        //                 "ccy": "OKB",
        //                 "from": "",
        //                 "to": "",
        //                 "ts": "1597026383085",
        //                 "state": "2",
        //                 "depId": "4703809"
        //             },
        //             {
        //                 "amt": "223.18782496",
        //                 "txId": "6d892c669225b1092c780bf0da0c6f912fc7dc8f6b8cc53b003288624c",
        //                 "ccy": "USDT",
        //                 "from": "",
        //                 "to": "39kK4XvgEuM7rX9frgyHoZkWqx4iKu1spD",
        //                 "ts": "1597026383085",
        //                 "state": "2",
        //                 "depId": "4703779"
        //             }
        //         ]
        //     }
        //
        const data = this.safeValue (response, 'data', []);
        return this.parseTransactions (data, currency, since, limit, params);
    }

    async fetchDeposit (id, code = undefined, params = {}) {
        /**
         * @method
         * @name okx#fetchDeposit
         * @description fetch data on a currency deposit via the deposit id
         * @see https://www.okx.com/docs-v5/en/#rest-api-funding-get-deposit-history
         * @param {string} id deposit id
         * @param {string|undefined} code filter by currency code
         * @param {object} params extra parameters specific to the okx api endpoint
         * @returns {object} a [transaction structure]{@link https://docs.ccxt.com/en/latest/manual.html#transaction-structure}
         */
        await this.loadMarkets ();
        const request = {
            'depId': id,
        };
        let currency = undefined;
        if (code !== undefined) {
            currency = this.currency (code);
            request['ccy'] = currency['id'];
        }
        const response = await this.privateGetAssetDepositHistory (this.extend (request, params));
        const data = this.safeValue (response, 'data');
        const deposit = this.safeValue (data, 0, {});
        return this.parseTransaction (deposit, currency);
    }

    async fetchWithdrawals (code = undefined, since = undefined, limit = undefined, params = {}) {
        /**
         * @method
         * @name okx#fetchWithdrawals
         * @description fetch all withdrawals made from an account
         * @see https://www.okx.com/docs-v5/en/#rest-api-funding-get-withdrawal-history
         * @param {string|undefined} code unified currency code
         * @param {int|undefined} since the earliest time in ms to fetch withdrawals for
         * @param {int|undefined} limit the maximum number of withdrawals structures to retrieve
         * @param {object} params extra parameters specific to the okx api endpoint
         * @returns {[object]} a list of [transaction structures]{@link https://docs.ccxt.com/en/latest/manual.html#transaction-structure}
         */
        await this.loadMarkets ();
        const request = {
            // 'ccy': currency['id'],
            // 'state': 2, // -3: pending cancel, -2 canceled, -1 failed, 0, pending, 1 sending, 2 sent, 3 awaiting email verification, 4 awaiting manual verification, 5 awaiting identity verification
            // 'after': since,
            // 'before': this.milliseconds (),
            // 'limit': limit, // default 100, max 100
        };
        let currency = undefined;
        if (code !== undefined) {
            currency = this.currency (code);
            request['ccy'] = currency['id'];
        }
        if (since !== undefined) {
            request['before'] = Math.max (since - 1, 0);
        }
        if (limit !== undefined) {
            request['limit'] = limit; // default 100, max 100
        }
        const response = await this.privateGetAssetWithdrawalHistory (this.extend (request, params));
        //
        //     {
        //         "code": "0",
        //         "msg": "",
        //         "data": [
        //             {
        //                 "amt": "0.094",
        //                 "wdId": "4703879",
        //                 "fee": "0.01000000eth",
        //                 "txId": "0x62477bac6509a04512819bb1455e923a60dea5966c7caeaa0b24eb8fb0432b85",
        //                 "ccy": "ETH",
        //                 "from": "13426335357",
        //                 "to": "0xA41446125D0B5b6785f6898c9D67874D763A1519",
        //                 "ts": "1597026383085",
        //                 "state": "2"
        //             },
        //             {
        //                 "amt": "0.01",
        //                 "wdId": "4703879",
        //                 "fee": "0.00000000btc",
        //                 "txId": "",
        //                 "ccy": "BTC",
        //                 "from": "13426335357",
        //                 "to": "13426335357",
        //                 "ts": "1597026383085",
        //                 "state": "2"
        //             }
        //         ]
        //     }
        //
        const data = this.safeValue (response, 'data', []);
        return this.parseTransactions (data, currency, since, limit, params);
    }

    async fetchWithdrawal (id, code = undefined, params = {}) {
        /**
         * @method
         * @name okx#fetchWithdrawal
         * @description fetch data on a currency withdrawal via the withdrawal id
         * @see https://www.okx.com/docs-v5/en/#rest-api-funding-get-withdrawal-history
         * @param {string} id withdrawal id
         * @param {string|undefined} code unified currency code of the currency withdrawn, default is undefined
         * @param {object} params extra parameters specific to the okx api endpoint
         * @returns {object} a [transaction structure]{@link https://docs.ccxt.com/en/latest/manual.html#transaction-structure}
         */
        await this.loadMarkets ();
        const request = {
            'wdId': id,
        };
        let currency = undefined;
        if (code !== undefined) {
            currency = this.currency (code);
            request['ccy'] = currency['id'];
        }
        const response = await this.privateGetAssetWithdrawalHistory (this.extend (request, params));
        //
        //    {
        //        code: '0',
        //        data: [
        //            {
        //                chain: 'USDT-TRC20',
        //                clientId: '',
        //                fee: '0.8',
        //                ccy: 'USDT',
        //                amt: '54.561',
        //                txId: '00cff6ec7fa7c7d7d184bd84e82b9ff36863f07c0421188607f87dfa94e06b70',
        //                from: 'example@email.com',
        //                to: 'TEY6qjnKDyyq5jDc3DJizWLCdUySrpQ4yp',
        //                state: '2',
        //                ts: '1641376485000',
        //                wdId: '25147041'
        //            }
        //        ],
        //        msg: ''
        //    }
        //
        const data = this.safeValue (response, 'data');
        const withdrawal = this.safeValue (data, 0, {});
        return this.parseTransaction (withdrawal);
    }

    parseTransactionStatus (status) {
        //
        // deposit statuses
        //
        //     {
        //         '0': 'waiting for confirmation',
        //         '1': 'deposit credited',
        //         '2': 'deposit successful'
        //     }
        //
        // withdrawal statuses
        //
        //     {
        //        '-3': 'pending cancel',
        //        '-2': 'canceled',
        //        '-1': 'failed',
        //         '0': 'pending',
        //         '1': 'sending',
        //         '2': 'sent',
        //         '3': 'awaiting email verification',
        //         '4': 'awaiting manual verification',
        //         '5': 'awaiting identity verification'
        //     }
        //
        const statuses = {
            '-3': 'pending',
            '-2': 'canceled',
            '-1': 'failed',
            '0': 'pending',
            '1': 'pending',
            '2': 'ok',
            '3': 'pending',
            '4': 'pending',
            '5': 'pending',
        };
        return this.safeString (statuses, status, status);
    }

    parseTransaction (transaction, currency = undefined) {
        //
        // withdraw
        //
        //     {
        //         "amt": "0.1",
        //         "wdId": "67485",
        //         "ccy": "BTC"
        //     }
        //
        // fetchWithdrawals
        //
        //     {
        //         "amt": "0.094",
        //         "wdId": "4703879",
        //         "fee": "0.01000000eth",
        //         "txId": "0x62477bac6509a04512819bb1455e923a60dea5966c7caeaa0b24eb8fb0432b85",
        //         "ccy": "ETH",
        //         "from": "13426335357",
        //         "to": "0xA41446125D0B5b6785f6898c9D67874D763A1519",
        //         'tag': string,
        //         'pmtId': string,
        //         'memo': string,
        //         "ts": "1597026383085",
        //         "state": "2"
        //     }
        //
        // fetchDeposits
        //
        //     {
        //         "amt": "0.01044408",
        //         "txId": "1915737_3_0_0_asset",
        //         "ccy": "BTC",
        //         "from": "13801825426",
        //         "to": "",
        //         "ts": "1597026383085",
        //         "state": "2",
        //         "depId": "4703879"
        //     }
        //
        let type = undefined;
        let id = undefined;
        const withdrawalId = this.safeString (transaction, 'wdId');
        const addressFrom = this.safeString (transaction, 'from');
        const addressTo = this.safeString (transaction, 'to');
        const address = addressTo;
        let tagTo = this.safeString2 (transaction, 'tag', 'memo');
        tagTo = this.safeString2 (transaction, 'pmtId', tagTo);
        if (withdrawalId !== undefined) {
            type = 'withdrawal';
            id = withdrawalId;
        } else {
            // the payment_id will appear on new deposits but appears to be removed from the response after 2 months
            id = this.safeString (transaction, 'depId');
            type = 'deposit';
        }
        const currencyId = this.safeString (transaction, 'ccy');
        const code = this.safeCurrencyCode (currencyId);
        const amount = this.safeNumber (transaction, 'amt');
        const status = this.parseTransactionStatus (this.safeString (transaction, 'state'));
        const txid = this.safeString (transaction, 'txId');
        const timestamp = this.safeInteger (transaction, 'ts');
        let feeCost = undefined;
        if (type === 'deposit') {
            feeCost = 0;
        } else {
            feeCost = this.safeNumber (transaction, 'fee');
        }
        // todo parse tags
        return {
            'info': transaction,
            'id': id,
            'currency': code,
            'amount': amount,
            'network': undefined,
            'addressFrom': addressFrom,
            'addressTo': addressTo,
            'address': address,
            'tagFrom': undefined,
            'tagTo': tagTo,
            'tag': tagTo,
            'status': status,
            'type': type,
            'updated': undefined,
            'txid': txid,
            'timestamp': timestamp,
            'datetime': this.iso8601 (timestamp),
            'fee': {
                'currency': code,
                'cost': feeCost,
            },
        };
    }

    async fetchLeverage (symbol, params = {}) {
        /**
         * @method
         * @name okx#fetchLeverage
         * @description fetch the set leverage for a market
         * @see https://www.okx.com/docs-v5/en/#rest-api-account-get-leverage
         * @param {string} symbol unified market symbol
         * @param {object} params extra parameters specific to the okx api endpoint
         * @param {string} params.marginMode 'cross' or 'isolated'
         * @returns {object} a [leverage structure]{@link https://docs.ccxt.com/en/latest/manual.html#leverage-structure}
         */
        await this.loadMarkets ();
        let marginMode = undefined;
        [ marginMode, params ] = this.handleMarginModeAndParams ('fetchLeverage', params);
        if (marginMode === undefined) {
            marginMode = this.safeString (params, 'mgnMode', 'cross'); // cross as default marginMode
        }
        if ((marginMode !== 'cross') && (marginMode !== 'isolated')) {
            throw new BadRequest (this.id + ' fetchLeverage() requires a marginMode parameter that must be either cross or isolated');
        }
        const market = this.market (symbol);
        const request = {
            'instId': market['id'],
            'mgnMode': marginMode,
        };
        const response = await this.privateGetAccountLeverageInfo (this.extend (request, params));
        //
        //     {
        //        "code": "0",
        //        "data": [
        //            {
        //                "instId": "BTC-USDT-SWAP",
        //                "lever": "5.00000000",
        //                "mgnMode": "isolated",
        //                "posSide": "net"
        //            }
        //        ],
        //        "msg": ""
        //     }
        //
        return response;
    }

    async fetchPosition (symbol, params = {}) {
        /**
         * @method
         * @name okx#fetchPosition
         * @description fetch data on a single open contract trade position
         * @param {string} symbol unified market symbol of the market the position is held in, default is undefined
         * @param {object} params extra parameters specific to the okx api endpoint
         * @returns {object} a [position structure]{@link https://docs.ccxt.com/en/latest/manual.html#position-structure}
         */
        await this.loadMarkets ();
        const market = this.market (symbol);
        const [ type, query ] = this.handleMarketTypeAndParams ('fetchPosition', market, params);
        const request = {
            // instType String No Instrument type, MARGIN, SWAP, FUTURES, OPTION
            'instId': market['id'],
            // posId String No Single position ID or multiple position IDs (no more than 20) separated with comma
        };
        if (type !== undefined) {
            request['instType'] = this.convertToInstrumentType (type);
        }
        const response = await this.privateGetAccountPositions (query);
        //
        //     {
        //         "code": "0",
        //         "msg": "",
        //         "data": [
        //             {
        //                 "adl": "1",
        //                 "availPos": "1",
        //                 "avgPx": "2566.31",
        //                 "cTime": "1619507758793",
        //                 "ccy": "ETH",
        //                 "deltaBS": "",
        //                 "deltaPA": "",
        //                 "gammaBS": "",
        //                 "gammaPA": "",
        //                 "imr": "",
        //                 "instId": "ETH-USD-210430",
        //                 "instType": "FUTURES",
        //                 "interest": "0",
        //                 "last": "2566.22",
        //                 "lever": "10",
        //                 "liab": "",
        //                 "liabCcy": "",
        //                 "liqPx": "2352.8496681818233",
        //                 "margin": "0.0003896645377994",
        //                 "mgnMode": "isolated",
        //                 "mgnRatio": "11.731726509588816",
        //                 "mmr": "0.0000311811092368",
        //                 "optVal": "",
        //                 "pTime": "1619507761462",
        //                 "pos": "1",
        //                 "posCcy": "",
        //                 "posId": "307173036051017730",
        //                 "posSide": "long",
        //                 "thetaBS": "",
        //                 "thetaPA": "",
        //                 "tradeId": "109844",
        //                 "uTime": "1619507761462",
        //                 "upl": "-0.0000009932766034",
        //                 "uplRatio": "-0.0025490556801078",
        //                 "vegaBS": "",
        //                 "vegaPA": ""
        //             }
        //         ]
        //     }
        //
        const data = this.safeValue (response, 'data', []);
        const position = this.safeValue (data, 0);
        if (position === undefined) {
            return position;
        }
        return this.parsePosition (position);
    }

    async fetchPositions (symbols = undefined, params = {}) {
        /**
         * @method
         * @name okx#fetchPositions
         * @description fetch all open positions
         * @param {[string]|undefined} symbols list of unified market symbols
         * @param {object} params extra parameters specific to the okx api endpoint
         * @returns {[object]} a list of [position structure]{@link https://docs.ccxt.com/en/latest/manual.html#position-structure}
         */
        await this.loadMarkets ();
        symbols = this.marketSymbols (symbols);
        // const defaultType = this.safeString2 (this.options, 'fetchPositions', 'defaultType');
        // const type = this.safeString (params, 'type', defaultType);
        const request = {
            // instType String No Instrument type, MARGIN, SWAP, FUTURES, OPTION, instId will be checked against instType when both parameters are passed, and the position information of the instId will be returned.
            // instId String No Instrument ID, e.g. BTC-USD-190927-5000-C
            // posId String No Single position ID or multiple position IDs (no more than 20) separated with comma
        };
        const [ type, query ] = this.handleMarketTypeAndParams ('fetchPositions', undefined, params);
        if (type !== undefined) {
            if ((type === 'swap') || (type === 'future')) {
                request['instType'] = this.convertToInstrumentType (type);
            }
        }
        const response = await this.privateGetAccountPositions (this.extend (request, query));
        //
        //     {
        //         "code": "0",
        //         "msg": "",
        //         "data": [
        //             {
        //                 "adl": "1",
        //                 "availPos": "1",
        //                 "avgPx": "2566.31",
        //                 "cTime": "1619507758793",
        //                 "ccy": "ETH",
        //                 "deltaBS": "",
        //                 "deltaPA": "",
        //                 "gammaBS": "",
        //                 "gammaPA": "",
        //                 "imr": "",
        //                 "instId": "ETH-USD-210430",
        //                 "instType": "FUTURES",
        //                 "interest": "0",
        //                 "last": "2566.22",
        //                 "lever": "10",
        //                 "liab": "",
        //                 "liabCcy": "",
        //                 "liqPx": "2352.8496681818233",
        //                 "margin": "0.0003896645377994",
        //                 "mgnMode": "isolated",
        //                 "mgnRatio": "11.731726509588816",
        //                 "mmr": "0.0000311811092368",
        //                 "optVal": "",
        //                 "pTime": "1619507761462",
        //                 "pos": "1",
        //                 "posCcy": "",
        //                 "posId": "307173036051017730",
        //                 "posSide": "long",
        //                 "thetaBS": "",
        //                 "thetaPA": "",
        //                 "tradeId": "109844",
        //                 "uTime": "1619507761462",
        //                 "upl": "-0.0000009932766034",
        //                 "uplRatio": "-0.0025490556801078",
        //                 "vegaBS": "",
        //                 "vegaPA": ""
        //             }
        //         ]
        //     }
        //
        const positions = this.safeValue (response, 'data', []);
        const result = [];
        for (let i = 0; i < positions.length; i++) {
            const entry = positions[i];
            const instrument = this.safeString (entry, 'instType');
            if ((instrument === 'FUTURES') || (instrument === 'SWAP')) {
                result.push (this.parsePosition (positions[i]));
            }
        }
        return this.filterByArray (result, 'symbol', symbols, false);
    }

    parsePosition (position, market = undefined) {
        //
        //     {
        //        "adl": "3",
        //        "availPos": "1",
        //        "avgPx": "34131.1",
        //        "cTime": "1627227626502",
        //        "ccy": "USDT",
        //        "deltaBS": "",
        //        "deltaPA": "",
        //        "gammaBS": "",
        //        "gammaPA": "",
        //        "imr": "170.66093041794787",
        //        "instId": "BTC-USDT-SWAP",
        //        "instType": "SWAP",
        //        "interest": "0",
        //        "last": "34134.4",
        //        "lever": "2",
        //        "liab": "",
        //        "liabCcy": "",
        //        "liqPx": "12608.959083877446",
        //        "markPx": "4786.459271773621",
        //        "margin": "",
        //        "mgnMode": "cross",
        //        "mgnRatio": "140.49930117599155",
        //        "mmr": "1.3652874433435829",
        //        "notionalUsd": "341.5130010779638",
        //        "optVal": "",
        //        "pos": "1",
        //        "posCcy": "",
        //        "posId": "339552508062380036",
        //        "posSide": "long",
        //        "thetaBS": "",
        //        "thetaPA": "",
        //        "tradeId": "98617799",
        //        "uTime": "1627227626502",
        //        "upl": "0.0108608358957281",
        //        "uplRatio": "0.0000636418743944",
        //        "vegaBS": "",
        //        "vegaPA": ""
        //    }
        //
        const marketId = this.safeString (position, 'instId');
        market = this.safeMarket (marketId, market);
        const symbol = market['symbol'];
        const contractsString = this.safeString (position, 'pos');
        const contractsAbs = Precise.stringAbs (contractsString);
        let contracts = undefined;
        let side = this.safeString (position, 'posSide');
        const hedged = side !== 'net';
        if (contractsString !== undefined) {
            contracts = this.parseNumber (contractsAbs);
            if (side === 'net') {
                if (Precise.stringGt (contractsString, '0')) {
                    side = 'long';
                } else {
                    side = 'short';
                }
            }
        }
        const contractSize = this.safeValue (market, 'contractSize');
        const contractSizeString = this.numberToString (contractSize);
        const markPriceString = this.safeString (position, 'markPx');
        let notionalString = this.safeString (position, 'notionalUsd');
        if (market['inverse']) {
            notionalString = Precise.stringDiv (Precise.stringMul (contractsAbs, contractSizeString), markPriceString);
        }
        const notional = this.parseNumber (notionalString);
        const marginMode = this.safeString (position, 'mgnMode');
        let initialMarginString = undefined;
        const entryPriceString = this.safeString (position, 'avgPx');
        const unrealizedPnlString = this.safeString (position, 'upl');
        const leverageString = this.safeString (position, 'lever');
        let initialMarginPercentage = undefined;
        let collateralString = undefined;
        if (marginMode === 'cross') {
            initialMarginString = this.safeString (position, 'imr');
            collateralString = Precise.stringAdd (initialMarginString, unrealizedPnlString);
        } else if (marginMode === 'isolated') {
            initialMarginPercentage = Precise.stringDiv ('1', leverageString);
            collateralString = this.safeString (position, 'margin');
        }
        const maintenanceMarginString = this.safeString (position, 'mmr');
        const maintenanceMargin = this.parseNumber (maintenanceMarginString);
        let maintenanceMarginPercentage = Precise.stringDiv (maintenanceMarginString, notionalString);
        if (initialMarginPercentage === undefined) {
            initialMarginPercentage = this.parseNumber (Precise.stringDiv (initialMarginString, notionalString, 4));
        } else if (initialMarginString === undefined) {
            initialMarginString = Precise.stringMul (initialMarginPercentage, notionalString);
        }
        const rounder = '0.00005'; // round to closest 0.01%
        maintenanceMarginPercentage = this.parseNumber (Precise.stringDiv (Precise.stringAdd (maintenanceMarginPercentage, rounder), '1', 4));
        const liquidationPrice = this.safeNumber (position, 'liqPx');
        const percentageString = this.safeString (position, 'uplRatio');
        const percentage = this.parseNumber (Precise.stringMul (percentageString, '100'));
        const timestamp = this.safeInteger (position, 'uTime');
        const marginRatio = this.parseNumber (Precise.stringDiv (maintenanceMarginString, collateralString, 4));
        return {
            'info': position,
            'id': undefined,
            'symbol': symbol,
            'notional': notional,
            'marginMode': marginMode,
            'liquidationPrice': liquidationPrice,
            'entryPrice': this.parseNumber (entryPriceString),
            'unrealizedPnl': this.parseNumber (unrealizedPnlString),
            'percentage': percentage,
            'contracts': contracts,
            'contractSize': contractSize,
            'markPrice': this.parseNumber (markPriceString),
            'side': side,
            'hedged': hedged,
            'timestamp': timestamp,
            'datetime': this.iso8601 (timestamp),
            'maintenanceMargin': maintenanceMargin,
            'maintenanceMarginPercentage': maintenanceMarginPercentage,
            'collateral': this.parseNumber (collateralString),
            'initialMargin': this.parseNumber (initialMarginString),
            'initialMarginPercentage': this.parseNumber (initialMarginPercentage),
            'leverage': this.parseNumber (leverageString),
            'marginRatio': marginRatio,
        };
    }

    async transfer (code, amount, fromAccount, toAccount, params = {}) {
        /**
         * @method
         * @name okx#transfer
         * @description transfer currency internally between wallets on the same account
         * @param {string} code unified currency code
         * @param {float} amount amount to transfer
         * @param {string} fromAccount account to transfer from
         * @param {string} toAccount account to transfer to
         * @param {object} params extra parameters specific to the okx api endpoint
         * @returns {object} a [transfer structure]{@link https://docs.ccxt.com/en/latest/manual.html#transfer-structure}
         */
        await this.loadMarkets ();
        const currency = this.currency (code);
        const accountsByType = this.safeValue (this.options, 'accountsByType', {});
        const fromId = this.safeString (accountsByType, fromAccount, fromAccount);
        const toId = this.safeString (accountsByType, toAccount, toAccount);
        const request = {
            'ccy': currency['id'],
            'amt': this.currencyToPrecision (code, amount),
            'type': '0', // 0 = transfer within account by default, 1 = master account to sub-account, 2 = sub-account to master account
            'from': fromId, // remitting account, 1 = SPOT, 3 = FUTURES, 5 = MARGIN, 6 = FUNDING, 9 = SWAP, 12 = OPTION, 18 = Unified account
            'to': toId, // beneficiary account, 1 = SPOT, 3 = FUTURES, 5 = MARGIN, 6 = FUNDING, 9 = SWAP, 12 = OPTION, 18 = Unified account
            // 'subAcct': 'sub-account-name', // optional, only required when type is 1 or 2
            // 'instId': market['id'], // required when from is 3, 5 or 9, margin trading pair like BTC-USDT or contract underlying like BTC-USD to be transferred out
            // 'toInstId': market['id'], // required when from is 3, 5 or 9, margin trading pair like BTC-USDT or contract underlying like BTC-USD to be transferred in
        };
        if (fromId === 'master') {
            request['type'] = '1';
            request['subAcct'] = toId;
            request['from'] = this.safeString (params, 'from', '6');
            request['to'] = this.safeString (params, 'to', '6');
        } else if (toId === 'master') {
            request['type'] = '2';
            request['subAcct'] = fromId;
            request['from'] = this.safeString (params, 'from', '6');
            request['to'] = this.safeString (params, 'to', '6');
        }
        const response = await this.privatePostAssetTransfer (this.extend (request, params));
        //
        //     {
        //         "code": "0",
        //         "msg": "",
        //         "data": [
        //             {
        //                 "transId": "754147",
        //                 "ccy": "USDT",
        //                 "from": "6",
        //                 "amt": "0.1",
        //                 "to": "18"
        //             }
        //         ]
        //     }
        //
        const data = this.safeValue (response, 'data', []);
        const rawTransfer = this.safeValue (data, 0, {});
        return this.parseTransfer (rawTransfer, currency);
    }

    parseTransfer (transfer, currency = undefined) {
        //
        // transfer
        //
        //     {
        //         "transId": "754147",
        //         "ccy": "USDT",
        //         "from": "6",
        //         "amt": "0.1",
        //         "to": "18"
        //     }
        //
        // fetchTransfer
        //
        //     {
        //         "amt": "5",
        //         "ccy": "USDT",
        //         "from": "18",
        //         "instId": "",
        //         "state": "success",
        //         "subAcct": "",
        //         "to": "6",
        //         "toInstId": "",
        //         "transId": "464424732",
        //         "type": "0"
        //     }
        //
        const id = this.safeString (transfer, 'transId');
        const currencyId = this.safeString (transfer, 'ccy');
        const code = this.safeCurrencyCode (currencyId, currency);
        const amount = this.safeNumber (transfer, 'amt');
        const fromAccountId = this.safeString (transfer, 'from');
        const toAccountId = this.safeString (transfer, 'to');
        const accountsById = this.safeValue (this.options, 'accountsById', {});
        const fromAccount = this.safeString (accountsById, fromAccountId);
        const toAccount = this.safeString (accountsById, toAccountId);
        const timestamp = this.milliseconds ();
        const status = this.safeString (transfer, 'state');
        return {
            'info': transfer,
            'id': id,
            'timestamp': timestamp,
            'datetime': this.iso8601 (timestamp),
            'currency': code,
            'amount': amount,
            'fromAccount': fromAccount,
            'toAccount': toAccount,
            'status': status,
        };
    }

    async fetchTransfer (id, code = undefined, params = {}) {
        await this.loadMarkets ();
        const request = {
            'transId': id,
            // 'type': 0, // default is 0 transfer within account, 1 master to sub, 2 sub to master
        };
        const response = await this.privateGetAssetTransferState (this.extend (request, params));
        //
        //     {
        //         "code": "0",
        //         "data": [
        //             {
        //                 "amt": "5",
        //                 "ccy": "USDT",
        //                 "from": "18",
        //                 "instId": "",
        //                 "state": "success",
        //                 "subAcct": "",
        //                 "to": "6",
        //                 "toInstId": "",
        //                 "transId": "464424732",
        //                 "type": "0"
        //             }
        //         ],
        //         "msg": ""
        //     }
        //
        const data = this.safeValue (response, 'data', []);
        const transfer = this.safeValue (data, 0);
        return this.parseTransfer (transfer);
    }

    sign (path, api = 'public', method = 'GET', params = {}, headers = undefined, body = undefined) {
        const isArray = Array.isArray (params);
        const request = '/api/' + this.version + '/' + this.implodeParams (path, params);
        const query = this.omit (params, this.extractParams (path));
        let url = this.implodeHostname (this.urls['api']['rest']) + request;
        // const type = this.getPathAuthenticationType (path);
        if (api === 'public') {
            if (Object.keys (query).length) {
                url += '?' + this.urlencode (query);
            }
        } else if (api === 'private') {
            this.checkRequiredCredentials ();
            const timestamp = this.iso8601 (this.milliseconds ());
            headers = {
                'OK-ACCESS-KEY': this.apiKey,
                'OK-ACCESS-PASSPHRASE': this.password,
                'OK-ACCESS-TIMESTAMP': timestamp,
                // 'OK-FROM': '',
                // 'OK-TO': '',
                // 'OK-LIMIT': '',
            };
            let auth = timestamp + method + request;
            if (method === 'GET') {
                if (Object.keys (query).length) {
                    const urlencodedQuery = '?' + this.urlencode (query);
                    url += urlencodedQuery;
                    auth += urlencodedQuery;
                }
            } else {
                if (isArray || Object.keys (query).length) {
                    body = this.json (query);
                    auth += body;
                }
                headers['Content-Type'] = 'application/json';
            }
            const signature = this.hmac (this.encode (auth), this.encode (this.secret), 'sha256', 'base64');
            headers['OK-ACCESS-SIGN'] = signature;
        }
        return { 'url': url, 'method': method, 'body': body, 'headers': headers };
    }

    parseFundingRate (contract, market = undefined) {
        //
        //    {
        //        "fundingRate": "0.00027815",
        //        "fundingTime": "1634256000000",
        //        "instId": "BTC-USD-SWAP",
        //        "instType": "SWAP",
        //        "nextFundingRate": "0.00017",
        //        "nextFundingTime": "1634284800000"
        //    }
        //
        // in the response above nextFundingRate is actually two funding rates from now
        //
        const nextFundingRateTimestamp = this.safeInteger (contract, 'nextFundingTime');
        const marketId = this.safeString (contract, 'instId');
        const symbol = this.safeSymbol (marketId, market);
        const nextFundingRate = this.safeNumber (contract, 'nextFundingRate');
        const fundingTime = this.safeInteger (contract, 'fundingTime');
        // https://www.okx.com/support/hc/en-us/articles/360053909272-Ⅸ-Introduction-to-perpetual-swap-funding-fee
        // > The current interest is 0.
        return {
            'info': contract,
            'symbol': symbol,
            'markPrice': undefined,
            'indexPrice': undefined,
            'interestRate': this.parseNumber ('0'),
            'estimatedSettlePrice': undefined,
            'timestamp': undefined,
            'datetime': undefined,
            'fundingRate': this.safeNumber (contract, 'fundingRate'),
            'fundingTimestamp': fundingTime,
            'fundingDatetime': this.iso8601 (fundingTime),
            'nextFundingRate': nextFundingRate,
            'nextFundingTimestamp': nextFundingRateTimestamp,
            'nextFundingDatetime': this.iso8601 (nextFundingRateTimestamp),
            'previousFundingRate': undefined,
            'previousFundingTimestamp': undefined,
            'previousFundingDatetime': undefined,
        };
    }

    async fetchFundingRate (symbol, params = {}) {
        /**
         * @method
         * @name okx#fetchFundingRate
         * @description fetch the current funding rate
         * @param {string} symbol unified market symbol
         * @param {object} params extra parameters specific to the okx api endpoint
         * @returns {object} a [funding rate structure]{@link https://docs.ccxt.com/en/latest/manual.html#funding-rate-structure}
         */
        await this.loadMarkets ();
        const market = this.market (symbol);
        if (!market['swap']) {
            throw new ExchangeError (this.id + ' fetchFundingRate() is only valid for swap markets');
        }
        const request = {
            'instId': market['id'],
        };
        const response = await this.publicGetPublicFundingRate (this.extend (request, params));
        //
        //    {
        //        "code": "0",
        //        "data": [
        //            {
        //                "fundingRate": "0.00027815",
        //                "fundingTime": "1634256000000",
        //                "instId": "BTC-USD-SWAP",
        //                "instType": "SWAP",
        //                "nextFundingRate": "0.00017",
        //                "nextFundingTime": "1634284800000"
        //            }
        //        ],
        //        "msg": ""
        //    }
        //
        const data = this.safeValue (response, 'data', []);
        const entry = this.safeValue (data, 0, {});
        return this.parseFundingRate (entry, market);
    }

    async fetchFundingHistory (symbol = undefined, since = undefined, limit = undefined, params = {}) {
        /**
         * @method
         * @name okx#fetchFundingHistory
         * @description fetch the history of funding payments paid and received on this account
         * @param {string|undefined} symbol unified market symbol
         * @param {int|undefined} since the earliest time in ms to fetch funding history for
         * @param {int|undefined} limit the maximum number of funding history structures to retrieve
         * @param {object} params extra parameters specific to the okx api endpoint
         * @returns {object} a [funding history structure]{@link https://docs.ccxt.com/en/latest/manual.html#funding-history-structure}
         */
        await this.loadMarkets ();
        const request = {
            // 'instType': 'SPOT', // SPOT, MARGIN, SWAP, FUTURES, OPTION
            // 'ccy': currency['id'],
            // 'mgnMode': 'isolated', // isolated, cross
            // 'ctType': 'linear', // linear, inverse, only applicable to FUTURES/SWAP
            'type': '8',
            //
            // supported values for type
            //
            //     1 Transfer
            //     2 Trade
            //     3 Delivery
            //     4 Auto token conversion
            //     5 Liquidation
            //     6 Margin transfer
            //     7 Interest deduction
            //     8 Funding fee
            //     9 ADL
            //     10 Clawback
            //     11 System token conversion
            //     12 Strategy transfer
            //     13 ddh
            //
            // 'subType': '',
            //
            // supported values for subType
            //
            //     1 Buy
            //     2 Sell
            //     3 Open long
            //     4 Open short
            //     5 Close long
            //     6 Close short
            //     9 Interest deduction
            //     11 Transfer in
            //     12 Transfer out
            //     160 Manual margin increase
            //     161 Manual margin decrease
            //     162 Auto margin increase
            //     110 Auto buy
            //     111 Auto sell
            //     118 System token conversion transfer in
            //     119 System token conversion transfer out
            //     100 Partial liquidation close long
            //     101 Partial liquidation close short
            //     102 Partial liquidation buy
            //     103 Partial liquidation sell
            //     104 Liquidation long
            //     105 Liquidation short
            //     106 Liquidation buy
            //     107 Liquidation sell
            //     110 Liquidation transfer in
            //     111 Liquidation transfer out
            //     125 ADL close long
            //     126 ADL close short
            //     127 ADL buy
            //     128 ADL sell
            //     131 ddh buy
            //     132 ddh sell
            //     170 Exercised
            //     171 Counterparty exercised
            //     172 Expired OTM
            //     112 Delivery long
            //     113 Delivery short
            //     117 Delivery/Exercise clawback
            //     173 Funding fee expense
            //     174 Funding fee income
            //     200 System transfer in
            //     201 Manually transfer in
            //     202 System transfer out
            //     203 Manually transfer out
            //
            // 'after': 'id', // earlier than the requested bill ID
            // 'before': 'id', // newer than the requested bill ID
            // 'limit': '100', // default 100, max 100
        };
        if (limit !== undefined) {
            request['limit'] = limit.toString (); // default 100, max 100
        }
        let market = undefined;
        if (symbol !== undefined) {
            market = this.market (symbol);
            symbol = market['symbol'];
            if (market['contract']) {
                if (market['linear']) {
                    request['ctType'] = 'linear';
                    request['ccy'] = market['quoteId'];
                } else {
                    request['ctType'] = 'inverse';
                    request['ccy'] = market['baseId'];
                }
            }
        }
        const [ type, query ] = this.handleMarketTypeAndParams ('fetchFundingHistory', market, params);
        if (type === 'swap') {
            request['instType'] = this.convertToInstrumentType (type);
        }
        // AccountBillsArchive has the same cost as AccountBills but supports three months of data
        const response = await this.privateGetAccountBillsArchive (this.extend (request, query));
        //
        //    {
        //        "bal": "0.0242946200998573",
        //        "balChg": "0.0000148752712240",
        //        "billId": "377970609204146187",
        //        "ccy": "ETH",
        //        "execType": "",
        //        "fee": "0",
        //        "from": "",
        //        "instId": "ETH-USD-SWAP",
        //        "instType": "SWAP",
        //        "mgnMode": "isolated",
        //        "notes": "",
        //        "ordId": "",
        //        "pnl": "0.000014875271224",
        //        "posBal": "0",
        //        "posBalChg": "0",
        //        "subType": "174",
        //        "sz": "9",
        //        "to": "",
        //        "ts": "1636387215588",
        //        "type": "8"
        //    }
        //
        const data = this.safeValue (response, 'data', []);
        const result = [];
        for (let i = 0; i < data.length; i++) {
            const entry = data[i];
            const timestamp = this.safeInteger (entry, 'ts');
            const instId = this.safeString (entry, 'instId');
            const market = this.safeMarket (instId);
            const currencyId = this.safeString (entry, 'ccy');
            const code = this.safeCurrencyCode (currencyId);
            result.push ({
                'info': entry,
                'symbol': market['symbol'],
                'code': code,
                'timestamp': timestamp,
                'datetime': this.iso8601 (timestamp),
                'id': this.safeString (entry, 'billId'),
                'amount': this.safeNumber (entry, 'balChg'),
            });
        }
        const sorted = this.sortBy (result, 'timestamp');
        return this.filterBySymbolSinceLimit (sorted, symbol, since, limit);
    }

    async setLeverage (leverage, symbol = undefined, params = {}) {
        /**
         * @method
         * @name okx#setLeverage
         * @description set the level of leverage for a market
         * @see https://www.okx.com/docs-v5/en/#rest-api-account-set-leverage
         * @param {float} leverage the rate of leverage
         * @param {string} symbol unified market symbol
         * @param {object} params extra parameters specific to the okx api endpoint
         * @param {string} params.marginMode 'cross' or 'isolated'
         * @param {string|undefined} params.posSide 'long' or 'short' for isolated margin long/short mode on futures and swap markets
         * @returns {object} response from the exchange
         */
        if (symbol === undefined) {
            throw new ArgumentsRequired (this.id + ' setLeverage() requires a symbol argument');
        }
        // WARNING: THIS WILL INCREASE LIQUIDATION PRICE FOR OPEN ISOLATED LONG POSITIONS
        // AND DECREASE LIQUIDATION PRICE FOR OPEN ISOLATED SHORT POSITIONS
        if ((leverage < 1) || (leverage > 125)) {
            throw new BadRequest (this.id + ' setLeverage() leverage should be between 1 and 125');
        }
        await this.loadMarkets ();
        const market = this.market (symbol);
        let marginMode = undefined;
        [ marginMode, params ] = this.handleMarginModeAndParams ('setLeverage', params);
        if (marginMode === undefined) {
            marginMode = this.safeString (params, 'mgnMode', 'cross'); // cross as default marginMode
        }
        if ((marginMode !== 'cross') && (marginMode !== 'isolated')) {
            throw new BadRequest (this.id + ' setLeverage() requires a marginMode parameter that must be either cross or isolated');
        }
        const request = {
            'lever': leverage,
            'mgnMode': marginMode,
            'instId': market['id'],
        };
        const posSide = this.safeString (params, 'posSide');
        if (marginMode === 'isolated') {
            if (posSide === undefined) {
                throw new ArgumentsRequired (this.id + ' setLeverage() requires a posSide argument for isolated margin');
            }
            if (posSide !== 'long' && posSide !== 'short') {
                throw new BadRequest (this.id + ' setLeverage() requires the posSide argument to be either "long" or "short"');
            }
        }
        const response = await this.privatePostAccountSetLeverage (this.extend (request, params));
        //
        //     {
        //       "code": "0",
        //       "data": [
        //         {
        //           "instId": "BTC-USDT-SWAP",
        //           "lever": "5",
        //           "mgnMode": "isolated",
        //           "posSide": "long"
        //         }
        //       ],
        //       "msg": ""
        //     }
        //
        return response;
    }

    async setPositionMode (hedged, symbol = undefined, params = {}) {
        /**
         * @method
         * @name okx#setPositionMode
         * @description set hedged to true or false for a market
         * @param {bool} hedged set to true to use long_short_mode, false for net_mode
         * @param {string|undefined} symbol not used by okx setPositionMode
         * @param {object} params extra parameters specific to the okx api endpoint
         * @returns {object} response from the exchange
         */
        let hedgeMode = undefined;
        if (hedged) {
            hedgeMode = 'long_short_mode';
        } else {
            hedgeMode = 'net_mode';
        }
        const request = {
            'posMode': hedgeMode,
        };
        const response = await this.privatePostAccountSetPositionMode (this.extend (request, params));
        //
        //    {
        //        "code": "0",
        //        "data": [
        //            {
        //                "posMode": "net_mode"
        //            }
        //        ],
        //        "msg": ""
        //    }
        //
        return response;
    }

    async setMarginMode (marginMode, symbol = undefined, params = {}) {
        /**
         * @method
         * @name okx#setMarginMode
         * @description set margin mode to 'cross' or 'isolated'
         * @param {string} marginMode 'cross' or 'isolated'
         * @param {string} symbol unified market symbol
         * @param {object} params extra parameters specific to the okx api endpoint
         * @returns {object} response from the exchange
         */
        if (symbol === undefined) {
            throw new ArgumentsRequired (this.id + ' setMarginMode() requires a symbol argument');
        }
        // WARNING: THIS WILL INCREASE LIQUIDATION PRICE FOR OPEN ISOLATED LONG POSITIONS
        // AND DECREASE LIQUIDATION PRICE FOR OPEN ISOLATED SHORT POSITIONS
        marginMode = marginMode.toLowerCase ();
        if ((marginMode !== 'cross') && (marginMode !== 'isolated')) {
            throw new BadRequest (this.id + ' setMarginMode() marginMode must be either cross or isolated');
        }
        await this.loadMarkets ();
        const market = this.market (symbol);
        const lever = this.safeInteger (params, 'lever');
        if ((lever === undefined) || (lever < 1) || (lever > 125)) {
            throw new BadRequest (this.id + ' setMarginMode() params["lever"] should be between 1 and 125');
        }
        params = this.omit (params, [ 'lever' ]);
        const request = {
            'lever': lever,
            'mgnMode': marginMode,
            'instId': market['id'],
        };
        const response = await this.privatePostAccountSetLeverage (this.extend (request, params));
        //
        //     {
        //       "code": "0",
        //       "data": [
        //         {
        //           "instId": "BTC-USDT-SWAP",
        //           "lever": "5",
        //           "mgnMode": "isolated",
        //           "posSide": "long"
        //         }
        //       ],
        //       "msg": ""
        //     }
        //
        return response;
    }

    async fetchBorrowRates (params = {}) {
        /**
         * @method
         * @name okx#fetchBorrowRates
         * @description fetch the borrow interest rates of all currencies
         * @param {object} params extra parameters specific to the okx api endpoint
         * @returns {object} a list of [borrow rate structures]{@link https://docs.ccxt.com/en/latest/manual.html#borrow-rate-structure}
         */
        await this.loadMarkets ();
        const response = await this.privateGetAccountInterestRate (params);
        //
        //    {
        //        "code": "0",
        //        "data": [
        //            {
        //                "ccy": "BTC",
        //                "interestRate": "0.00000833"
        //            }
        //            ...
        //        ],
        //    }
        //
        const timestamp = this.milliseconds ();
        const data = this.safeValue (response, 'data');
        const rates = {};
        for (let i = 0; i < data.length; i++) {
            const rate = data[i];
            const code = this.safeCurrencyCode (this.safeString (rate, 'ccy'));
            rates[code] = {
                'currency': code,
                'rate': this.safeNumber (rate, 'interestRate'),
                'period': 86400000,
                'timestamp': timestamp,
                'datetime': this.iso8601 (timestamp),
                'info': rate,
            };
        }
        return rates;
    }

    async fetchBorrowRate (code, params = {}) {
        /**
         * @method
         * @name okx#fetchBorrowRate
         * @description fetch the rate of interest to borrow a currency for margin trading
         * @param {string} code unified currency code
         * @param {object} params extra parameters specific to the okx api endpoint
         * @returns {object} a [borrow rate structure]{@link https://docs.ccxt.com/en/latest/manual.html#borrow-rate-structure}
         */
        await this.loadMarkets ();
        const currency = this.currency (code);
        const request = {
            'ccy': currency['id'],
        };
        const response = await this.privateGetAccountInterestRate (this.extend (request, params));
        //
        //    {
        //        "code": "0",
        //        "data": [
        //             {
        //                "ccy": "USDT",
        //                "interestRate": "0.00002065"
        //             }
        //             ...
        //        ],
        //        "msg": ""
        //    }
        //
        const data = this.safeValue (response, 'data');
        const rate = this.safeValue (data, 0);
        return this.parseBorrowRate (rate);
    }

    parseBorrowRate (info, currency = undefined) {
        //
        //    {
        //        "amt": "992.10341195",
        //        "ccy": "BTC",
        //        "rate": "0.01",
        //        "ts": "1643954400000"
        //    }
        //
        const ccy = this.safeString (info, 'ccy');
        const timestamp = this.safeInteger (info, 'ts');
        return {
            'currency': this.safeCurrencyCode (ccy),
            'rate': this.safeNumber2 (info, 'interestRate', 'rate'),
            'period': 86400000,
            'timestamp': timestamp,
            'datetime': this.iso8601 (timestamp),
            'info': info,
        };
    }

    parseBorrowRateHistories (response, codes, since, limit) {
        //
        //    [
        //        {
        //            "amt": "992.10341195",
        //            "ccy": "BTC",
        //            "rate": "0.01",
        //            "ts": "1643954400000"
        //        },
        //        ...
        //    ]
        //
        const borrowRateHistories = {};
        for (let i = 0; i < response.length; i++) {
            const item = response[i];
            const code = this.safeCurrencyCode (this.safeString (item, 'ccy'));
            if (codes === undefined || this.inArray (code, codes)) {
                if (!(code in borrowRateHistories)) {
                    borrowRateHistories[code] = [];
                }
                const borrowRateStructure = this.parseBorrowRate (item);
                borrowRateHistories[code].push (borrowRateStructure);
            }
        }
        const keys = Object.keys (borrowRateHistories);
        for (let i = 0; i < keys.length; i++) {
            const code = keys[i];
            borrowRateHistories[code] = this.filterByCurrencySinceLimit (borrowRateHistories[code], code, since, limit);
        }
        return borrowRateHistories;
    }

    parseBorrowRateHistory (response, code, since, limit) {
        const result = [];
        for (let i = 0; i < response.length; i++) {
            const item = response[i];
            const borrowRate = this.parseBorrowRate (item);
            result.push (borrowRate);
        }
        const sorted = this.sortBy (result, 'timestamp');
        return this.filterByCurrencySinceLimit (sorted, code, since, limit);
    }

    async fetchBorrowRateHistories (codes = undefined, since = undefined, limit = undefined, params = {}) {
        /**
         * @method
         * @name okx#fetchBorrowRateHistories
         * @description retrieves a history of a multiple currencies borrow interest rate at specific time slots, returns all currencies if no symbols passed, default is undefined
         * @param {[string]|undefined} codes list of unified currency codes, default is undefined
         * @param {int|undefined} since timestamp in ms of the earliest borrowRate, default is undefined
         * @param {int|undefined} limit max number of borrow rate prices to return, default is undefined
         * @param {object} params extra parameters specific to the okx api endpoint
         * @returns {object} a dictionary of [borrow rate structures]{@link https://docs.ccxt.com/en/latest/manual.html#borrow-rate-structure} indexed by the market symbol
         */
        await this.loadMarkets ();
        const request = {
            // 'ccy': currency['id'],
            // 'after': this.milliseconds (), // Pagination of data to return records earlier than the requested ts,
            // 'before': since, // Pagination of data to return records newer than the requested ts,
            // 'limit': limit, // default is 100 and maximum is 100
        };
        if (since !== undefined) {
            request['before'] = since;
        }
        if (limit !== undefined) {
            request['limit'] = limit;
        }
        const response = await this.publicGetAssetLendingRateHistory (this.extend (request, params));
        //
        //     {
        //         "code": "0",
        //         "data": [
        //             {
        //                 "amt": "992.10341195",
        //                 "ccy": "BTC",
        //                 "rate": "0.01",
        //                 "ts": "1643954400000"
        //             },
        //         ],
        //         "msg": ""
        //     }
        //
        const data = this.safeValue (response, 'data');
        return this.parseBorrowRateHistories (data, codes, since, limit);
    }

    async fetchBorrowRateHistory (code, since = undefined, limit = undefined, params = {}) {
        /**
         * @method
         * @name okx#fetchBorrowRateHistory
         * @description retrieves a history of a currencies borrow interest rate at specific time slots
         * @param {string} code unified currency code
         * @param {int|undefined} since timestamp for the earliest borrow rate
         * @param {int|undefined} limit the maximum number of [borrow rate structures]{@link https://docs.ccxt.com/en/latest/manual.html#borrow-rate-structure} to retrieve
         * @param {object} params extra parameters specific to the exchange api endpoint
         * @returns {[object]} an array of [borrow rate structures]{@link https://docs.ccxt.com/en/latest/manual.html#borrow-rate-structure}
         */
        await this.loadMarkets ();
        const currency = this.currency (code);
        const request = {
            'ccy': currency['id'],
            // 'after': this.milliseconds (), // Pagination of data to return records earlier than the requested ts,
            // 'before': since, // Pagination of data to return records newer than the requested ts,
            // 'limit': limit, // default is 100 and maximum is 100
        };
        if (since !== undefined) {
            request['before'] = since;
        }
        if (limit !== undefined) {
            request['limit'] = limit;
        }
        const response = await this.publicGetAssetLendingRateHistory (this.extend (request, params));
        //
        //     {
        //         "code": "0",
        //         "data": [
        //             {
        //                 "amt": "992.10341195",
        //                 "ccy": "BTC",
        //                 "rate": "0.01",
        //                 "ts": "1643954400000"
        //             },
        //         ],
        //         "msg": ""
        //     }
        //
        const data = this.safeValue (response, 'data');
        return this.parseBorrowRateHistory (data, code, since, limit);
    }

    async modifyMarginHelper (symbol, amount, type, params = {}) {
        await this.loadMarkets ();
        const market = this.market (symbol);
        const posSide = this.safeString (params, 'posSide', 'net');
        params = this.omit (params, [ 'posSide' ]);
        const request = {
            'instId': market['id'],
            'amt': amount,
            'type': type,
            'posSide': posSide,
        };
        const response = await this.privatePostAccountPositionMarginBalance (this.extend (request, params));
        //
        //     {
        //       "code": "0",
        //       "data": [
        //         {
        //           "amt": "0.01",
        //           "instId": "ETH-USD-SWAP",
        //           "posSide": "net",
        //           "type": "reduce"
        //         }
        //       ],
        //       "msg": ""
        //     }
        //
        return this.parseMarginModification (response, market);
    }

    parseMarginModification (data, market = undefined) {
        const innerData = this.safeValue (data, 'data', []);
        const entry = this.safeValue (innerData, 0, {});
        const errorCode = this.safeString (data, 'code');
        const status = (errorCode === '0') ? 'ok' : 'failed';
        const amountRaw = this.safeNumber (entry, 'amt');
        const typeRaw = this.safeString (entry, 'type');
        const type = (typeRaw === 'reduce') ? 'reduce' : 'add';
        const marketId = this.safeString (entry, 'instId');
        const responseMarket = this.safeMarket (marketId, market);
        const code = responseMarket['inverse'] ? responseMarket['base'] : responseMarket['quote'];
        return {
            'info': data,
            'type': type,
            'amount': amountRaw,
            'code': code,
            'symbol': responseMarket['symbol'],
            'status': status,
        };
    }

    async reduceMargin (symbol, amount, params = {}) {
        /**
         * @method
         * @name okx#reduceMargin
         * @description remove margin from a position
         * @param {string} symbol unified market symbol
         * @param {float} amount the amount of margin to remove
         * @param {object} params extra parameters specific to the okx api endpoint
         * @returns {object} a [margin structure]{@link https://docs.ccxt.com/en/latest/manual.html#reduce-margin-structure}
         */
        return await this.modifyMarginHelper (symbol, amount, 'reduce', params);
    }

    async addMargin (symbol, amount, params = {}) {
        /**
         * @method
         * @name okx#addMargin
         * @description add margin
         * @param {string} symbol unified market symbol
         * @param {float} amount amount of margin to add
         * @param {object} params extra parameters specific to the okx api endpoint
         * @returns {object} a [margin structure]{@link https://docs.ccxt.com/en/latest/manual.html#add-margin-structure}
         */
        return await this.modifyMarginHelper (symbol, amount, 'add', params);
    }

    async fetchMarketLeverageTiers (symbol, params = {}) {
        /**
         * @method
         * @name okx#fetchMarketLeverageTiers
         * @description retrieve information on the maximum leverage, and maintenance margin for trades of varying trade sizes for a single market
         * @see https://www.okx.com/docs-v5/en/#rest-api-public-data-get-position-tiers
         * @param {string} symbol unified market symbol
         * @param {object} params extra parameters specific to the okx api endpoint
         * @param {string} params.marginMode 'cross' or 'isolated'
         * @returns {object} a [leverage tiers structure]{@link https://docs.ccxt.com/en/latest/manual.html#leverage-tiers-structure}
         */
        await this.loadMarkets ();
        const market = this.market (symbol);
        const type = market['spot'] ? 'MARGIN' : this.convertToInstrumentType (market['type']);
        const uly = this.safeString (market['info'], 'uly');
        if (!uly) {
            if (type !== 'MARGIN') {
                throw new BadRequest (this.id + ' fetchMarketLeverageTiers() cannot fetch leverage tiers for ' + symbol);
            }
        }
        let marginMode = undefined;
        [ marginMode, params ] = this.handleMarginModeAndParams ('fetchMarketLeverageTiers', params);
        if (marginMode === undefined) {
            marginMode = this.safeString (params, 'tdMode', 'cross'); // cross as default marginMode
        }
        const request = {
            'instType': type,
            'tdMode': marginMode,
            'uly': uly,
        };
        if (type === 'MARGIN') {
            request['instId'] = market['id'];
        }
        const response = await this.publicGetPublicPositionTiers (this.extend (request, params));
        //
        //    {
        //        "code": "0",
        //        "data": [
        //            {
        //                "baseMaxLoan": "500",
        //                "imr": "0.1",
        //                "instId": "ETH-USDT",
        //                "maxLever": "10",
        //                "maxSz": "500",
        //                "minSz": "0",
        //                "mmr": "0.03",
        //                "optMgnFactor": "0",
        //                "quoteMaxLoan": "200000",
        //                "tier": "1",
        //                "uly": ""
        //            },
        //            ...
        //        ]
        //    }
        //
        const data = this.safeValue (response, 'data');
        return this.parseMarketLeverageTiers (data, market);
    }

    parseMarketLeverageTiers (info, market = undefined) {
        /**
         * @ignore
         * @method
         * @param {object} info Exchange response for 1 market
         * @param {object} market CCXT market
         */
        //
        //    [
        //        {
        //            "baseMaxLoan": "500",
        //            "imr": "0.1",
        //            "instId": "ETH-USDT",
        //            "maxLever": "10",
        //            "maxSz": "500",
        //            "minSz": "0",
        //            "mmr": "0.03",
        //            "optMgnFactor": "0",
        //            "quoteMaxLoan": "200000",
        //            "tier": "1",
        //            "uly": ""
        //        },
        //        ...
        //    ]
        //
        const tiers = [];
        for (let i = 0; i < info.length; i++) {
            const tier = info[i];
            tiers.push ({
                'tier': this.safeInteger (tier, 'tier'),
                'currency': market['quote'],
                'minNotional': this.safeNumber (tier, 'minSz'),
                'maxNotional': this.safeNumber (tier, 'maxSz'),
                'maintenanceMarginRate': this.safeNumber (tier, 'mmr'),
                'maxLeverage': this.safeNumber (tier, 'maxLever'),
                'info': tier,
            });
        }
        return tiers;
    }

    async fetchBorrowInterest (code = undefined, symbol = undefined, since = undefined, limit = undefined, params = {}) {
        /**
         * @method
         * @name okx#fetchBorrowInterest
         * @description fetch the interest owed by the user for borrowing currency for margin trading
         * @see https://www.okx.com/docs-v5/en/#rest-api-account-get-interest-accrued-data
         * @param {string|undefined} code the unified currency code for the currency of the interest
         * @param {string|undefined} symbol the market symbol of an isolated margin market, if undefined, the interest for cross margin markets is returned
         * @param {int|undefined} since timestamp in ms of the earliest time to receive interest records for
         * @param {int|undefined} limit the number of [borrow interest structures]{@link https://docs.ccxt.com/en/latest/manual.html#borrow-interest-structure} to retrieve
         * @param {object} params exchange specific parameters
         * @param {int|undefined} params.type Loan type 1 - VIP loans 2 - Market loans *Default is Market loans*
         * @param {string} params.marginMode 'cross' or 'isolated'
         * @returns {[object]} An list of [borrow interest structures]{@link https://docs.ccxt.com/en/latest/manual.html#borrow-interest-structure}
         */
        await this.loadMarkets ();
        let marginMode = undefined;
        [ marginMode, params ] = this.handleMarginModeAndParams ('fetchBorrowInterest', params);
        if (marginMode === undefined) {
            marginMode = this.safeString (params, 'mgnMode', 'cross'); // cross as default marginMode
        }
        const request = {
            'mgnMode': marginMode,
        };
        let market = undefined;
        if (code !== undefined) {
            const currency = this.currency (code);
            request['ccy'] = currency['id'];
        }
        if (since !== undefined) {
            request['before'] = since - 1;
        }
        if (limit !== undefined) {
            request['limit'] = limit;
        }
        if (symbol !== undefined) {
            market = this.market (symbol);
            request['instId'] = market['id'];
        }
        const response = await this.privateGetAccountInterestAccrued (this.extend (request, params));
        //
        //    {
        //        "code": "0",
        //        "data": [
        //            {
        //                "ccy": "USDT",
        //                "instId": "",
        //                "interest": "0.0003960833333334",
        //                "interestRate": "0.0000040833333333",
        //                "liab": "97",
        //                "mgnMode": "",
        //                "ts": "1637312400000",
        //                "type": "1"
        //            },
        //            ...
        //        ],
        //        "msg": ""
        //    }
        //
        const data = this.safeValue (response, 'data');
        const interest = this.parseBorrowInterests (data);
        return this.filterByCurrencySinceLimit (interest, code, since, limit);
    }

    parseBorrowInterest (info, market = undefined) {
        const instId = this.safeString (info, 'instId');
        if (instId !== undefined) {
            market = this.safeMarket (instId, market);
        }
        const timestamp = this.safeInteger (info, 'ts');
        return {
            'symbol': this.safeString (market, 'symbol'),
            'marginMode': this.safeString (info, 'mgnMode'),
            'currency': this.safeCurrencyCode (this.safeString (info, 'ccy')),
            'interest': this.safeNumber (info, 'interest'),
            'interestRate': this.safeNumber (info, 'interestRate'),
            'amountBorrowed': this.safeNumber (info, 'liab'),
            'timestamp': timestamp,  // Interest accrued time
            'datetime': this.iso8601 (timestamp),
            'info': info,
        };
    }

    async borrowMargin (code, amount, symbol = undefined, params = {}) {
        /**
         * @method
         * @name okx#borrowMargin
         * @description create a loan to borrow margin
         * @see https://www.okx.com/docs-v5/en/#rest-api-account-vip-loans-borrow-and-repay
         * @param {string} code unified currency code of the currency to borrow
         * @param {float} amount the amount to borrow
         * @param {string|undefined} symbol not used by okx.borrowMargin ()
         * @param {object} params extra parameters specific to the okx api endpoint
         * @returns {object} a [margin loan structure]{@link https://docs.ccxt.com/en/latest/manual.html#margin-loan-structure}
         */
        await this.loadMarkets ();
        const currency = this.currency (code);
        const request = {
            'ccy': currency['id'],
            'amt': this.currencyToPrecision (code, amount),
            'side': 'borrow',
        };
        const response = await this.privatePostAccountBorrowRepay (this.extend (request, params));
        //
        //     {
        //         "code": "0",
        //         "data": [
        //             {
        //                 "amt": "102",
        //                 "availLoan": "97",
        //                 "ccy": "USDT",
        //                 "loanQuota": "6000000",
        //                 "posLoan": "0",
        //                 "side": "borrow",
        //                 "usedLoan": "97"
        //             }
        //         ],
        //         "msg": ""
        //     }
        //
        const data = this.safeValue (response, 'data', []);
        const loan = this.safeValue (data, 0);
        const transaction = this.parseMarginLoan (loan, currency);
        return this.extend (transaction, {
            'symbol': symbol,
        });
    }

    async repayMargin (code, amount, symbol = undefined, params = {}) {
        /**
         * @method
         * @name okx#repayMargin
         * @description repay borrowed margin and interest
         * @see https://www.okx.com/docs-v5/en/#rest-api-account-vip-loans-borrow-and-repay
         * @param {string} code unified currency code of the currency to repay
         * @param {float} amount the amount to repay
         * @param {string|undefined} symbol not used by okx.repayMargin ()
         * @param {object} params extra parameters specific to the okx api endpoint
         * @returns {object} a [margin loan structure]{@link https://docs.ccxt.com/en/latest/manual.html#margin-loan-structure}
         */
        await this.loadMarkets ();
        const currency = this.currency (code);
        const request = {
            'ccy': currency['id'],
            'amt': this.currencyToPrecision (code, amount),
            'side': 'repay',
        };
        const response = await this.privatePostAccountBorrowRepay (this.extend (request, params));
        //
        //     {
        //         "code": "0",
        //         "data": [
        //             {
        //                 "amt": "102",
        //                 "availLoan": "97",
        //                 "ccy": "USDT",
        //                 "loanQuota": "6000000",
        //                 "posLoan": "0",
        //                 "side": "repay",
        //                 "usedLoan": "97"
        //             }
        //         ],
        //         "msg": ""
        //     }
        //
        const data = this.safeValue (response, 'data', []);
        const loan = this.safeValue (data, 0);
        const transaction = this.parseMarginLoan (loan, currency);
        return this.extend (transaction, {
            'symbol': symbol,
        });
    }

    parseMarginLoan (info, currency = undefined) {
        //
        //     {
        //         "amt": "102",
        //         "availLoan": "97",
        //         "ccy": "USDT",
        //         "loanQuota": "6000000",
        //         "posLoan": "0",
        //         "side": "repay",
        //         "usedLoan": "97"
        //     }
        //
        const currencyId = this.safeString (info, 'ccy');
        return {
            'id': undefined,
            'currency': this.safeCurrencyCode (currencyId, currency),
            'amount': this.safeNumber (info, 'amt'),
            'symbol': undefined,
            'timestamp': undefined,
            'datetime': undefined,
            'info': info,
        };
    }

    async fetchOpenInterest (symbol, params = {}) {
        /**
         * @method
         * @name okx#fetchOpenInterest
         * @description Retrieves the open interest of a currency
         * @see https://www.okx.com/docs-v5/en/#rest-api-public-data-get-open-interest
         * @param {string} symbol Unified CCXT market symbol
         * @param {object} params exchange specific parameters
         * @returns {object} an open interest structure{@link https://docs.ccxt.com/en/latest/manual.html#interest-history-structure}
         */
        await this.loadMarkets ();
        const market = this.market (symbol);
        if (!market['contract']) {
            throw new BadRequest (this.id + ' fetchOpenInterest() supports contract markets only');
        }
        const type = this.convertToInstrumentType (market['type']);
        const uly = this.safeString (market['info'], 'uly');
        const request = {
            'instType': type,
            'uly': uly,
            'instId': market['id'],
        };
        const response = await this.publicGetPublicOpenInterest (this.extend (request, params));
        //
        //     {
        //         "code": "0",
        //         "data": [
        //             {
        //                 "instId": "BTC-USDT-SWAP",
        //                 "instType": "SWAP",
        //                 "oi": "2125419",
        //                 "oiCcy": "21254.19",
        //                 "ts": "1664005108969"
        //             }
        //         ],
        //         "msg": ""
        //     }
        //
        const data = this.safeValue (response, 'data', []);
        return this.parseOpenInterest (data[0], market);
    }

    async fetchOpenInterestHistory (symbol, timeframe = '5m', since = undefined, limit = undefined, params = {}) {
        /**
         * @method
         * @name okx#fetchOpenInterestHistory
         * @description Retrieves the open interest history of a currency
         * @param {string} symbol Unified CCXT currency code instead of a unified symbol
         * @param {string} timeframe "5m", "1h", or "1d"
         * @param {int|undefined} since The time in ms of the earliest record to retrieve as a unix timestamp
         * @param {int|undefined} limit Not used by okx, but parsed internally by CCXT
         * @param {object} params Exchange specific parameters
         * @param {int|undefined} params.until The time in ms of the latest record to retrieve as a unix timestamp
         * @returns An array of [open interest structures]{@link https://docs.ccxt.com/en/latest/manual.html#interest-history-structure}
         */
        const options = this.safeValue (this.options, 'fetchOpenInterestHistory', {});
        const timeframes = this.safeValue (options, 'timeframes', {});
        timeframe = this.safeString (timeframes, timeframe, timeframe);
        if (timeframe !== '5m' && timeframe !== '1H' && timeframe !== '1D') {
            throw new BadRequest (this.id + ' fetchOpenInterestHistory cannot only use the 5m, 1h, and 1d timeframe');
        }
        await this.loadMarkets ();
        const currency = this.currency (symbol);
        const request = {
            'ccy': currency['id'],
            'period': timeframe,
        };
        if (since !== undefined) {
            request['begin'] = since;
        }
        const until = this.safeInteger2 (params, 'till', 'until');
        if (until !== undefined) {
            request['end'] = until;
            params = this.omit (params, [ 'until', 'till' ]);
        }
        const response = await this.publicGetRubikStatContractsOpenInterestVolume (this.extend (request, params));
        //
        //    {
        //        code: '0',
        //        data: [
        //            [
        //                '1648221300000',  // timestamp
        //                '2183354317.945',  // open interest (USD)
        //                '74285877.617',  // volume (USD)
        //            ],
        //            ...
        //        ],
        //        msg: ''
        //    }
        //
        const data = this.safeValue (response, 'data');
        return this.parseOpenInterests (data, undefined, since, limit);
    }

    parseOpenInterest (interest, market = undefined) {
        //
        // fetchOpenInterestHistory
        //
        //    [
        //        '1648221300000',  // timestamp
        //        '2183354317.945',  // open interest (USD)
        //        '74285877.617',  // volume (USD)
        //    ]
        //
        // fetchOpenInterest
        //
        //     {
        //         "instId": "BTC-USDT-SWAP",
        //         "instType": "SWAP",
        //         "oi": "2125419",
        //         "oiCcy": "21254.19",
        //         "ts": "1664005108969"
        //     }
        //
        const id = this.safeString (interest, 'instId');
        market = this.safeMarket (id, market);
        const time = this.safeInteger (interest, 'ts');
        const timestamp = this.safeNumber (interest, 0, time);
        const numContracts = this.safeNumber (interest, 'oi');
        const inCurrency = this.safeNumber (interest, 'oiCcy');
        const openInterest = this.safeNumber (interest, 1, inCurrency);
        return {
<<<<<<< HEAD
            'symbol': undefined,
            'baseVolume': undefined,  // deprecated
            'quoteVolume': openInterest,  // deprecated
            'openInterestAmount': undefined,
=======
            'symbol': this.safeSymbol (id),
            'baseVolume': undefined,  // deprecated
            'quoteVolume': openInterest,  // deprecated
            'openInterestAmount': numContracts,
>>>>>>> a89a900b
            'openInterestValue': openInterest,
            'timestamp': timestamp,
            'datetime': this.iso8601 (timestamp),
            'info': interest,
        };
    }

    setSandboxMode (enable) {
        super.setSandboxMode (enable);
        if (enable) {
            this.headers['x-simulated-trading'] = '1';
        } else if ('x-simulated-trading' in this.headers) {
            this.headers = this.omit (this.headers, 'x-simulated-trading');
        }
    }

    handleErrors (httpCode, reason, url, method, headers, body, response, requestHeaders, requestBody) {
        if (!response) {
            return; // fallback to default error handler
        }
        //
        //    {
        //        "code": "1",
        //        "data": [
        //            {
        //                "clOrdId": "",
        //                "ordId": "",
        //                "sCode": "51119",
        //                "sMsg": "Order placement failed due to insufficient balance. ",
        //                "tag": ""
        //            }
        //        ],
        //        "msg": ""
        //    },
        //    {
        //        "code": "58001",
        //        "data": [],
        //        "msg": "Incorrect trade password"
        //    }
        //
        const code = this.safeString (response, 'code');
        if (code !== '0') {
            const feedback = this.id + ' ' + body;
            const data = this.safeValue (response, 'data', []);
            for (let i = 0; i < data.length; i++) {
                const error = data[i];
                const errorCode = this.safeString (error, 'sCode');
                const message = this.safeString (error, 'sMsg');
                this.throwExactlyMatchedException (this.exceptions['exact'], errorCode, feedback);
                this.throwBroadlyMatchedException (this.exceptions['broad'], message, feedback);
            }
            this.throwExactlyMatchedException (this.exceptions['exact'], code, feedback);
            throw new ExchangeError (feedback); // unknown message
        }
    }
};<|MERGE_RESOLUTION|>--- conflicted
+++ resolved
@@ -5586,17 +5586,10 @@
         const inCurrency = this.safeNumber (interest, 'oiCcy');
         const openInterest = this.safeNumber (interest, 1, inCurrency);
         return {
-<<<<<<< HEAD
-            'symbol': undefined,
-            'baseVolume': undefined,  // deprecated
-            'quoteVolume': openInterest,  // deprecated
-            'openInterestAmount': undefined,
-=======
             'symbol': this.safeSymbol (id),
             'baseVolume': undefined,  // deprecated
             'quoteVolume': openInterest,  // deprecated
             'openInterestAmount': numContracts,
->>>>>>> a89a900b
             'openInterestValue': openInterest,
             'timestamp': timestamp,
             'datetime': this.iso8601 (timestamp),
