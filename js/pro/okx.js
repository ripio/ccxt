--- conflicted
+++ resolved
@@ -207,7 +207,6 @@
     }
 
     async watchOHLCV (symbol, timeframe = '1m', since = undefined, limit = undefined, params = {}) {
-<<<<<<< HEAD
         /**
          * @method
          * @name okx#watchOHLCV
@@ -219,10 +218,8 @@
          * @param {object} params extra parameters specific to the okx api endpoint
          * @returns {[[int]]} A list of candles ordered as timestamp, open, high, low, close, volume
          */
-=======
         await this.loadMarkets ();
         symbol = this.symbol (symbol);
->>>>>>> 80565bbb
         const interval = this.timeframes[timeframe];
         const name = 'candle' + interval;
         const ohlcv = await this.subscribe ('public', name, symbol, params);
