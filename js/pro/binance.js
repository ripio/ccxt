'use strict';

// ----------------------------------------------------------------------------

const binanceRest = require ('../binance.js');
const Precise = require ('../base/Precise');
const { ExchangeError } = require ('../base/errors');
const { ArrayCache, ArrayCacheByTimestamp, ArrayCacheBySymbolById } = require ('./base/Cache');

// -----------------------------------------------------------------------------

module.exports = class binance extends binanceRest {
    describe () {
        return this.deepExtend (super.describe (), {
            'has': {
                'ws': true,
                'watchBalance': true,
                'watchMyTrades': true,
                'watchOHLCV': true,
                'watchOrderBook': true,
                'watchOrders': true,
                'watchTicker': true,
                'watchTickers': false, // for now
                'watchTrades': true,
            },
            'urls': {
                'test': {
                    'ws': {
                        'spot': 'wss://testnet.binance.vision/ws',
                        'margin': 'wss://testnet.binance.vision/ws',
                        'future': 'wss://stream.binancefuture.com/ws',
                        'delivery': 'wss://dstream.binancefuture.com/ws',
                    },
                },
                'api': {
                    'ws': {
                        'spot': 'wss://stream.binance.com:9443/ws',
                        'margin': 'wss://stream.binance.com:9443/ws',
                        'future': 'wss://fstream.binance.com/ws',
                        'delivery': 'wss://dstream.binance.com/ws',
                    },
                },
            },
            'options': {
                // get updates every 1000ms or 100ms
                // or every 0ms in real-time for futures
                'watchOrderBookRate': 100,
                'tradesLimit': 1000,
                'ordersLimit': 1000,
                'OHLCVLimit': 1000,
                'requestId': {},
                'watchOrderBookLimit': 1000, // default limit
                'watchTrades': {
                    'name': 'trade', // 'trade' or 'aggTrade'
                },
                'watchTicker': {
                    'name': 'ticker', // ticker = 1000ms L1+OHLCV, bookTicker = real-time L1
                },
                'watchBalance': {
                    'fetchBalanceSnapshot': false, // or true
                    'awaitBalanceSnapshot': true, // whether to wait for the balance snapshot before providing updates
                },
                'wallet': 'wb', // wb = wallet balance, cw = cross balance
                'listenKeyRefreshRate': 1200000, // 20 mins
                'ws': {
                    'cost': 5,
                },
            },
        });
    }

    requestId (url) {
        const options = this.safeValue (this.options, 'requestId', {});
        const previousValue = this.safeInteger (options, url, 0);
        const newValue = this.sum (previousValue, 1);
        this.options['requestId'][url] = newValue;
        return newValue;
    }

    async watchOrderBook (symbol, limit = undefined, params = {}) {
        //
        // todo add support for <levels>-snapshots (depth)
        // https://github.com/binance-exchange/binance-official-api-docs/blob/master/web-socket-streams.md#partial-book-depth-streams        // <symbol>@depth<levels>@100ms or <symbol>@depth<levels> (1000ms)
        // valid <levels> are 5, 10, or 20
        //
        // default 100, max 1000, valid limits 5, 10, 20, 50, 100, 500, 1000
        if (limit !== undefined) {
            if ((limit !== 5) && (limit !== 10) && (limit !== 20) && (limit !== 50) && (limit !== 100) && (limit !== 500) && (limit !== 1000)) {
                throw new ExchangeError (this.id + ' watchOrderBook limit argument must be undefined, 5, 10, 20, 50, 100, 500 or 1000');
            }
        }
        //
        await this.loadMarkets ();
        const defaultType = this.safeString2 (this.options, 'watchOrderBook', 'defaultType', 'spot');
        const type = this.safeString (params, 'type', defaultType);
        const query = this.omit (params, 'type');
        const market = this.market (symbol);
        //
        // notice the differences between trading futures and spot trading
        // the algorithms use different urls in step 1
        // delta caching and merging also differs in steps 4, 5, 6
        //
        // spot/margin
        // https://binance-docs.github.io/apidocs/spot/en/#how-to-manage-a-local-order-book-correctly
        //
        // 1. Open a stream to wss://stream.binance.com:9443/ws/bnbbtc@depth.
        // 2. Buffer the events you receive from the stream.
        // 3. Get a depth snapshot from https://www.binance.com/api/v1/depth?symbol=BNBBTC&limit=1000 .
        // 4. Drop any event where u is <= lastUpdateId in the snapshot.
        // 5. The first processed event should have U <= lastUpdateId+1 AND u >= lastUpdateId+1.
        // 6. While listening to the stream, each new event's U should be equal to the previous event's u+1.
        // 7. The data in each event is the absolute quantity for a price level.
        // 8. If the quantity is 0, remove the price level.
        // 9. Receiving an event that removes a price level that is not in your local order book can happen and is normal.
        //
        // futures
        // https://binance-docs.github.io/apidocs/futures/en/#how-to-manage-a-local-order-book-correctly
        //
        // 1. Open a stream to wss://fstream.binance.com/stream?streams=btcusdt@depth.
        // 2. Buffer the events you receive from the stream. For same price, latest received update covers the previous one.
        // 3. Get a depth snapshot from https://fapi.binance.com/fapi/v1/depth?symbol=BTCUSDT&limit=1000 .
        // 4. Drop any event where u is < lastUpdateId in the snapshot.
        // 5. The first processed event should have U <= lastUpdateId AND u >= lastUpdateId
        // 6. While listening to the stream, each new event's pu should be equal to the previous event's u, otherwise initialize the process from step 3.
        // 7. The data in each event is the absolute quantity for a price level.
        // 8. If the quantity is 0, remove the price level.
        // 9. Receiving an event that removes a price level that is not in your local order book can happen and is normal.
        //
        const name = 'depth';
        const messageHash = market['lowercaseId'] + '@' + name;
        const url = this.urls['api']['ws'][type]; // + '/' + messageHash;
        const requestId = this.requestId (url);
        const watchOrderBookRate = this.safeString (this.options, 'watchOrderBookRate', '100');
        const request = {
            'method': 'SUBSCRIBE',
            'params': [
                messageHash + '@' + watchOrderBookRate + 'ms',
            ],
            'id': requestId,
        };
        const subscription = {
            'id': requestId.toString (),
            'messageHash': messageHash,
            'name': name,
            'symbol': market['symbol'],
            'method': this.handleOrderBookSubscription,
            'limit': limit,
            'type': type,
            'params': params,
        };
        const message = this.extend (request, query);
        // 1. Open a stream to wss://stream.binance.com:9443/ws/bnbbtc@depth.
        const orderbook = await this.watch (url, messageHash, message, messageHash, subscription);
        return orderbook.limit (limit);
    }

    async fetchOrderBookSnapshot (client, message, subscription) {
        const defaultLimit = this.safeInteger (this.options, 'watchOrderBookLimit', 1000);
        const type = this.safeValue (subscription, 'type');
        const symbol = this.safeString (subscription, 'symbol');
        const messageHash = this.safeString (subscription, 'messageHash');
        const limit = this.safeInteger (subscription, 'limit', defaultLimit);
        const params = this.safeValue (subscription, 'params');
        // 3. Get a depth snapshot from https://www.binance.com/api/v1/depth?symbol=BNBBTC&limit=1000 .
        // todo: this is a synch blocking call in ccxt.php - make it async
        // default 100, max 1000, valid limits 5, 10, 20, 50, 100, 500, 1000
        const snapshot = await this.fetchOrderBook (symbol, limit, params);
        const orderbook = this.safeValue (this.orderbooks, symbol);
        if (orderbook === undefined) {
            // if the orderbook is dropped before the snapshot is received
            return;
        }
        orderbook.reset (snapshot);
        // unroll the accumulated deltas
        const messages = orderbook.cache;
        for (let i = 0; i < messages.length; i++) {
            const message = messages[i];
            const U = this.safeInteger (message, 'U');
            const u = this.safeInteger (message, 'u');
            const pu = this.safeInteger (message, 'pu');
            if (type === 'future') {
                // 4. Drop any event where u is < lastUpdateId in the snapshot
                if (u < orderbook['nonce']) {
                    continue;
                }
                // 5. The first processed event should have U <= lastUpdateId AND u >= lastUpdateId
                if ((U <= orderbook['nonce']) && (u >= orderbook['nonce']) || (pu === orderbook['nonce'])) {
                    this.handleOrderBookMessage (client, message, orderbook);
                }
            } else {
                // 4. Drop any event where u is <= lastUpdateId in the snapshot
                if (u <= orderbook['nonce']) {
                    continue;
                }
                // 5. The first processed event should have U <= lastUpdateId+1 AND u >= lastUpdateId+1
                if (((U - 1) <= orderbook['nonce']) && ((u - 1) >= orderbook['nonce'])) {
                    this.handleOrderBookMessage (client, message, orderbook);
                }
            }
        }
        this.orderbooks[symbol] = orderbook;
        client.resolve (orderbook, messageHash);
    }

    handleDelta (bookside, delta) {
        const price = this.safeFloat (delta, 0);
        const amount = this.safeFloat (delta, 1);
        bookside.store (price, amount);
    }

    handleDeltas (bookside, deltas) {
        for (let i = 0; i < deltas.length; i++) {
            this.handleDelta (bookside, deltas[i]);
        }
    }

    handleOrderBookMessage (client, message, orderbook) {
        const u = this.safeInteger (message, 'u');
        this.handleDeltas (orderbook['asks'], this.safeValue (message, 'a', []));
        this.handleDeltas (orderbook['bids'], this.safeValue (message, 'b', []));
        orderbook['nonce'] = u;
        const timestamp = this.safeInteger (message, 'E');
        orderbook['timestamp'] = timestamp;
        orderbook['datetime'] = this.iso8601 (timestamp);
        return orderbook;
    }

    handleOrderBook (client, message) {
        //
        // initial snapshot is fetched with ccxt's fetchOrderBook
        // the feed does not include a snapshot, just the deltas
        //
        //     {
        //         "e": "depthUpdate", // Event type
        //         "E": 1577554482280, // Event time
        //         "s": "BNBBTC", // Symbol
        //         "U": 157, // First update ID in event
        //         "u": 160, // Final update ID in event
        //         "b": [ // bids
        //             [ "0.0024", "10" ], // price, size
        //         ],
        //         "a": [ // asks
        //             [ "0.0026", "100" ], // price, size
        //         ]
        //     }
        //
<<<<<<< HEAD
=======
        const testnetSpot = client.url.indexOf ('testnet') > 0;
        const isSpot = client.url.indexOf ('/stream.binance') > 0;
        const marketType = (testnetSpot || isSpot) ? 'spot' : 'contract';
>>>>>>> 5c9652c7
        const marketId = this.safeString (message, 's');
        const market = this.safeMarket (marketId);
        const symbol = market['symbol'];
        const name = 'depth';
        const messageHash = market['lowercaseId'] + '@' + name;
        const orderbook = this.safeValue (this.orderbooks, symbol);
        if (orderbook === undefined) {
            //
            // https://github.com/ccxt/ccxt/issues/6672
            //
            // Sometimes Binance sends the first delta before the subscription
            // confirmation arrives. At that point the orderbook is not
            // initialized yet and the snapshot has not been requested yet
            // therefore it is safe to drop these premature messages.
            //
            return;
        }
        const nonce = this.safeInteger (orderbook, 'nonce');
        if (nonce === undefined) {
            // 2. Buffer the events you receive from the stream.
            orderbook.cache.push (message);
        } else {
            try {
                const U = this.safeInteger (message, 'U');
                const u = this.safeInteger (message, 'u');
                const pu = this.safeInteger (message, 'pu');
                if (pu === undefined) {
                    // spot
                    // 4. Drop any event where u is <= lastUpdateId in the snapshot
                    if (u > orderbook['nonce']) {
                        const timestamp = this.safeInteger (orderbook, 'timestamp');
                        let conditional = undefined;
                        if (timestamp === undefined) {
                            // 5. The first processed event should have U <= lastUpdateId+1 AND u >= lastUpdateId+1
                            conditional = ((U - 1) <= orderbook['nonce']) && ((u - 1) >= orderbook['nonce']);
                        } else {
                            // 6. While listening to the stream, each new event's U should be equal to the previous event's u+1.
                            conditional = ((U - 1) === orderbook['nonce']);
                        }
                        if (conditional) {
                            this.handleOrderBookMessage (client, message, orderbook);
                            if (nonce < orderbook['nonce']) {
                                client.resolve (orderbook, messageHash);
                            }
                        } else {
                            // todo: client.reject from handleOrderBookMessage properly
                            throw new ExchangeError (this.id + ' handleOrderBook received an out-of-order nonce');
                        }
                    }
                } else {
                    // future
                    // 4. Drop any event where u is < lastUpdateId in the snapshot
                    if (u >= orderbook['nonce']) {
                        // 5. The first processed event should have U <= lastUpdateId AND u >= lastUpdateId
                        // 6. While listening to the stream, each new event's pu should be equal to the previous event's u, otherwise initialize the process from step 3
                        if ((U <= orderbook['nonce']) || (pu === orderbook['nonce'])) {
                            this.handleOrderBookMessage (client, message, orderbook);
                            if (nonce <= orderbook['nonce']) {
                                client.resolve (orderbook, messageHash);
                            }
                        } else {
                            // todo: client.reject from handleOrderBookMessage properly
                            throw new ExchangeError (this.id + ' handleOrderBook received an out-of-order nonce');
                        }
                    }
                }
            } catch (e) {
                delete this.orderbooks[symbol];
                delete client.subscriptions[messageHash];
                client.reject (e, messageHash);
            }
        }
    }

    handleOrderBookSubscription (client, message, subscription) {
        const defaultLimit = this.safeInteger (this.options, 'watchOrderBookLimit', 1000);
        const symbol = this.safeString (subscription, 'symbol');
        const limit = this.safeInteger (subscription, 'limit', defaultLimit);
        if (symbol in this.orderbooks) {
            delete this.orderbooks[symbol];
        }
        this.orderbooks[symbol] = this.orderBook ({}, limit);
        // fetch the snapshot in a separate async call
        this.spawn (this.fetchOrderBookSnapshot, client, message, subscription);
    }

    handleSubscriptionStatus (client, message) {
        //
        //     {
        //         "result": null,
        //         "id": 1574649734450
        //     }
        //
        const id = this.safeString (message, 'id');
        const subscriptionsById = this.indexBy (client.subscriptions, 'id');
        const subscription = this.safeValue (subscriptionsById, id, {});
        const method = this.safeValue (subscription, 'method');
        if (method !== undefined) {
            method.call (this, client, message, subscription);
        }
        return message;
    }

    async watchTrades (symbol, since = undefined, limit = undefined, params = {}) {
        await this.loadMarkets ();
        const market = this.market (symbol);
        const options = this.safeValue (this.options, 'watchTrades', {});
        const name = this.safeString (options, 'name', 'trade');
        const messageHash = market['lowercaseId'] + '@' + name;
        const defaultType = this.safeString (this.options, 'defaultType', 'spot');
        const watchTradesType = this.safeString2 (options, 'type', 'defaultType', defaultType);
        const type = this.safeString (params, 'type', watchTradesType);
        const query = this.omit (params, 'type');
        const url = this.urls['api']['ws'][type];
        const requestId = this.requestId (url);
        const request = {
            'method': 'SUBSCRIBE',
            'params': [
                messageHash,
            ],
            'id': requestId,
        };
        const subscribe = {
            'id': requestId,
        };
        const trades = await this.watch (url, messageHash, this.extend (request, query), messageHash, subscribe);
        if (this.newUpdates) {
            limit = trades.getLimit (symbol, limit);
        }
        return this.filterBySinceLimit (trades, since, limit, 'timestamp', true);
    }

    parseTrade (trade, market = undefined) {
        //
        // public watchTrades
        //
        //     {
        //         e: 'trade',       // event type
        //         E: 1579481530911, // event time
        //         s: 'ETHBTC',      // symbol
        //         t: 158410082,     // trade id
        //         p: '0.01914100',  // price
        //         q: '0.00700000',  // quantity
        //         b: 586187049,     // buyer order id
        //         a: 586186710,     // seller order id
        //         T: 1579481530910, // trade time
        //         m: false,         // is the buyer the market maker
        //         M: true           // binance docs say it should be ignored
        //     }
        //
        //     {
        //        "e": "aggTrade",  // Event type
        //        "E": 123456789,   // Event time
        //        "s": "BNBBTC",    // Symbol
        //        "a": 12345,       // Aggregate trade ID
        //        "p": "0.001",     // Price
        //        "q": "100",       // Quantity
        //        "f": 100,         // First trade ID
        //        "l": 105,         // Last trade ID
        //        "T": 123456785,   // Trade time
        //        "m": true,        // Is the buyer the market maker?
        //        "M": true         // Ignore
        //     }
        //
        // private watchMyTrades spot
        //
        //     {
        //         e: 'executionReport',
        //         E: 1611063861489,
        //         s: 'BNBUSDT',
        //         c: 'm4M6AD5MF3b1ERe65l4SPq',
        //         S: 'BUY',
        //         o: 'MARKET',
        //         f: 'GTC',
        //         q: '2.00000000',
        //         p: '0.00000000',
        //         P: '0.00000000',
        //         F: '0.00000000',
        //         g: -1,
        //         C: '',
        //         x: 'TRADE',
        //         X: 'PARTIALLY_FILLED',
        //         r: 'NONE',
        //         i: 1296882607,
        //         l: '0.33200000',
        //         z: '0.33200000',
        //         L: '46.86600000',
        //         n: '0.00033200',
        //         N: 'BNB',
        //         T: 1611063861488,
        //         t: 109747654,
        //         I: 2696953381,
        //         w: false,
        //         m: false,
        //         M: true,
        //         O: 1611063861488,
        //         Z: '15.55951200',
        //         Y: '15.55951200',
        //         Q: '0.00000000'
        //     }
        //
        // private watchMyTrades future/delivery
        //
        //     {
        //         s: 'BTCUSDT',
        //         c: 'pb2jD6ZQHpfzSdUac8VqMK',
        //         S: 'SELL',
        //         o: 'MARKET',
        //         f: 'GTC',
        //         q: '0.001',
        //         p: '0',
        //         ap: '33468.46000',
        //         sp: '0',
        //         x: 'TRADE',
        //         X: 'FILLED',
        //         i: 13351197194,
        //         l: '0.001',
        //         z: '0.001',
        //         L: '33468.46',
        //         n: '0.00027086',
        //         N: 'BNB',
        //         T: 1612095165362,
        //         t: 458032604,
        //         b: '0',
        //         a: '0',
        //         m: false,
        //         R: false,
        //         wt: 'CONTRACT_PRICE',
        //         ot: 'MARKET',
        //         ps: 'BOTH',
        //         cp: false,
        //         rp: '0.00335000',
        //         pP: false,
        //         si: 0,
        //         ss: 0
        //     }
        //
        const executionType = this.safeString (trade, 'x');
        const isTradeExecution = (executionType === 'TRADE');
        if (!isTradeExecution) {
            return super.parseTrade (trade, market);
        }
        const id = this.safeString2 (trade, 't', 'a');
        const timestamp = this.safeInteger (trade, 'T');
        const price = this.safeFloat2 (trade, 'L', 'p');
        let amount = this.safeFloat (trade, 'q');
        if (isTradeExecution) {
            amount = this.safeFloat (trade, 'l', amount);
        }
        let cost = this.safeFloat (trade, 'Y');
        if (cost === undefined) {
            if ((price !== undefined) && (amount !== undefined)) {
                cost = price * amount;
            }
        }
        const marketId = this.safeString (trade, 's');
        const symbol = this.safeSymbol (marketId);
        let side = this.safeStringLower (trade, 'S');
        let takerOrMaker = undefined;
        const orderId = this.safeString (trade, 'i');
        if ('m' in trade) {
            if (side === undefined) {
                side = trade['m'] ? 'sell' : 'buy'; // this is reversed intentionally
            }
            takerOrMaker = trade['m'] ? 'maker' : 'taker';
        }
        let fee = undefined;
        const feeCost = this.safeFloat (trade, 'n');
        if (feeCost !== undefined) {
            const feeCurrencyId = this.safeString (trade, 'N');
            const feeCurrencyCode = this.safeCurrencyCode (feeCurrencyId);
            fee = {
                'cost': feeCost,
                'currency': feeCurrencyCode,
            };
        }
        const type = this.safeStringLower (trade, 'o');
        return {
            'info': trade,
            'timestamp': timestamp,
            'datetime': this.iso8601 (timestamp),
            'symbol': symbol,
            'id': id,
            'order': orderId,
            'type': type,
            'takerOrMaker': takerOrMaker,
            'side': side,
            'price': price,
            'amount': amount,
            'cost': cost,
            'fee': fee,
        };
    }

    handleTrade (client, message) {
        // the trade streams push raw trade information in real-time
        // each trade has a unique buyer and seller
        const marketId = this.safeString (message, 's');
        const market = this.safeMarket (marketId);
        const symbol = market['symbol'];
        const lowerCaseId = this.safeStringLower (message, 's');
        const event = this.safeString (message, 'e');
        const messageHash = lowerCaseId + '@' + event;
        const trade = this.parseTrade (message, market);
        let tradesArray = this.safeValue (this.trades, symbol);
        if (tradesArray === undefined) {
            const limit = this.safeInteger (this.options, 'tradesLimit', 1000);
            tradesArray = new ArrayCache (limit);
        }
        tradesArray.append (trade);
        this.trades[symbol] = tradesArray;
        client.resolve (tradesArray, messageHash);
    }

    async watchOHLCV (symbol, timeframe = '1m', since = undefined, limit = undefined, params = {}) {
        await this.loadMarkets ();
        const market = this.market (symbol);
        const marketId = market['lowercaseId'];
        const interval = this.timeframes[timeframe];
        const name = 'kline';
        const messageHash = marketId + '@' + name + '_' + interval;
        const options = this.safeValue (this.options, 'watchOHLCV', {});
        const defaultType = this.safeString (this.options, 'defaultType', 'spot');
        const watchOHLCVType = this.safeString2 (options, 'type', 'defaultType', defaultType);
        const type = this.safeString (params, 'type', watchOHLCVType);
        const query = this.omit (params, 'type');
        const url = this.urls['api']['ws'][type];
        const requestId = this.requestId (url);
        const request = {
            'method': 'SUBSCRIBE',
            'params': [
                messageHash,
            ],
            'id': requestId,
        };
        const subscribe = {
            'id': requestId,
        };
        const ohlcv = await this.watch (url, messageHash, this.extend (request, query), messageHash, subscribe);
        if (this.newUpdates) {
            limit = ohlcv.getLimit (symbol, limit);
        }
        return this.filterBySinceLimit (ohlcv, since, limit, 0, true);
    }

    handleOHLCV (client, message) {
        //
        //     {
        //         e: 'kline',
        //         E: 1579482921215,
        //         s: 'ETHBTC',
        //         k: {
        //             t: 1579482900000,
        //             T: 1579482959999,
        //             s: 'ETHBTC',
        //             i: '1m',
        //             f: 158411535,
        //             L: 158411550,
        //             o: '0.01913200',
        //             c: '0.01913500',
        //             h: '0.01913700',
        //             l: '0.01913200',
        //             v: '5.08400000',
        //             n: 16,
        //             x: false,
        //             q: '0.09728060',
        //             V: '3.30200000',
        //             Q: '0.06318500',
        //             B: '0'
        //         }
        //     }
        //
        const marketId = this.safeString (message, 's');
        const lowercaseMarketId = this.safeStringLower (message, 's');
        const event = this.safeString (message, 'e');
        const kline = this.safeValue (message, 'k');
        const interval = this.safeString (kline, 'i');
        // use a reverse lookup in a static map instead
        const timeframe = this.findTimeframe (interval);
        const messageHash = lowercaseMarketId + '@' + event + '_' + interval;
        const parsed = [
            this.safeInteger (kline, 't'),
            this.safeFloat (kline, 'o'),
            this.safeFloat (kline, 'h'),
            this.safeFloat (kline, 'l'),
            this.safeFloat (kline, 'c'),
            this.safeFloat (kline, 'v'),
        ];
        const symbol = this.safeSymbol (marketId);
        this.ohlcvs[symbol] = this.safeValue (this.ohlcvs, symbol, {});
        let stored = this.safeValue (this.ohlcvs[symbol], timeframe);
        if (stored === undefined) {
            const limit = this.safeInteger (this.options, 'OHLCVLimit', 1000);
            stored = new ArrayCacheByTimestamp (limit);
            this.ohlcvs[symbol][timeframe] = stored;
        }
        stored.append (parsed);
        client.resolve (stored, messageHash);
    }

    async watchTicker (symbol, params = {}) {
        await this.loadMarkets ();
        const market = this.market (symbol);
        const marketId = market['lowercaseId'];
        const options = this.safeValue (this.options, 'watchTicker', {});
        const name = this.safeString (options, 'name', 'ticker');
        const messageHash = marketId + '@' + name;
        const defaultType = this.safeString2 (this.options, 'defaultType', 'spot');
        const watchTickerType = this.safeString2 (options, 'type', 'defaultType', defaultType);
        const type = this.safeString (params, 'type', watchTickerType);
        const query = this.omit (params, 'type');
        const url = this.urls['api']['ws'][type];
        const requestId = this.requestId (url);
        const request = {
            'method': 'SUBSCRIBE',
            'params': [
                messageHash,
            ],
            'id': requestId,
        };
        const subscribe = {
            'id': requestId,
        };
        return await this.watch (url, messageHash, this.extend (request, query), messageHash, subscribe);
    }

    handleTicker (client, message) {
        //
        // 24hr rolling window ticker statistics for a single symbol
        // These are NOT the statistics of the UTC day, but a 24hr rolling window for the previous 24hrs
        // Update Speed 1000ms
        //
        //     {
        //         e: '24hrTicker',      // event type
        //         E: 1579485598569,     // event time
        //         s: 'ETHBTC',          // symbol
        //         p: '-0.00004000',     // price change
        //         P: '-0.209',          // price change percent
        //         w: '0.01920495',      // weighted average price
        //         x: '0.01916500',      // the price of the first trade before the 24hr rolling window
        //         c: '0.01912500',      // last (closing) price
        //         Q: '0.10400000',      // last quantity
        //         b: '0.01912200',      // best bid
        //         B: '4.10400000',      // best bid quantity
        //         a: '0.01912500',      // best ask
        //         A: '0.00100000',      // best ask quantity
        //         o: '0.01916500',      // open price
        //         h: '0.01956500',      // high price
        //         l: '0.01887700',      // low price
        //         v: '173518.11900000', // base volume
        //         q: '3332.40703994',   // quote volume
        //         O: 1579399197842,     // open time
        //         C: 1579485597842,     // close time
        //         F: 158251292,         // first trade id
        //         L: 158414513,         // last trade id
        //         n: 163222,            // total number of trades
        //     }
        //
        let event = this.safeString (message, 'e', 'bookTicker');
        if (event === '24hrTicker') {
            event = 'ticker';
        }
        const wsMarketId = this.safeStringLower (message, 's');
        const messageHash = wsMarketId + '@' + event;
        let timestamp = undefined;
        const now = this.milliseconds ();
        if (event === 'bookTicker') {
            // take the event timestamp, if available, for spot tickers it is not
            timestamp = this.safeInteger (message, 'E', now);
        } else {
            // take the timestamp of the closing price for candlestick streams
            timestamp = this.safeInteger (message, 'C', now);
        }
        const marketId = this.safeString (message, 's');
        const symbol = this.safeSymbol (marketId);
        const last = this.safeFloat (message, 'c');
        const result = {
            'symbol': symbol,
            'timestamp': timestamp,
            'datetime': this.iso8601 (timestamp),
            'high': this.safeFloat (message, 'h'),
            'low': this.safeFloat (message, 'l'),
            'bid': this.safeFloat (message, 'b'),
            'bidVolume': this.safeFloat (message, 'B'),
            'ask': this.safeFloat (message, 'a'),
            'askVolume': this.safeFloat (message, 'A'),
            'vwap': this.safeFloat (message, 'w'),
            'open': this.safeFloat (message, 'o'),
            'close': last,
            'last': last,
            'previousClose': this.safeFloat (message, 'x'), // previous day close
            'change': this.safeFloat (message, 'p'),
            'percentage': this.safeFloat (message, 'P'),
            'average': undefined,
            'baseVolume': this.safeFloat (message, 'v'),
            'quoteVolume': this.safeFloat (message, 'q'),
            'info': message,
        };
        this.tickers[symbol] = result;
        client.resolve (result, messageHash);
    }

    async authenticate (params = {}) {
        const time = this.milliseconds ();
        let type = this.safeString2 (this.options, 'defaultType', 'authenticate', 'spot');
        type = this.safeString (params, 'type', type);
        const options = this.safeValue (this.options, type, {});
        const lastAuthenticatedTime = this.safeInteger (options, 'lastAuthenticatedTime', 0);
        const listenKeyRefreshRate = this.safeInteger (this.options, 'listenKeyRefreshRate', 1200000);
        const delay = this.sum (listenKeyRefreshRate, 10000);
        if (time - lastAuthenticatedTime > delay) {
            let method = 'publicPostUserDataStream';
            if (type === 'future') {
                method = 'fapiPrivatePostListenKey';
            } else if (type === 'delivery') {
                method = 'dapiPrivatePostListenKey';
            } else if (type === 'margin') {
                method = 'sapiPostUserDataStream';
            }
            const response = await this[method] ();
            this.options[type] = this.extend (options, {
                'listenKey': this.safeString (response, 'listenKey'),
                'lastAuthenticatedTime': time,
            });
            this.delay (listenKeyRefreshRate, this.keepAliveListenKey, params);
        }
    }

    async keepAliveListenKey (params = {}) {
        // https://binance-docs.github.io/apidocs/spot/en/#listen-key-spot
        let type = this.safeString2 (this.options, 'defaultType', 'authenticate', 'spot');
        type = this.safeString (params, 'type', type);
        const options = this.safeValue (this.options, type, {});
        const listenKey = this.safeString (options, 'listenKey');
        if (listenKey === undefined) {
            // A network error happened: we can't renew a listen key that does not exist.
            return;
        }
        let method = 'publicPutUserDataStream';
        if (type === 'future') {
            method = 'fapiPrivatePutListenKey';
        } else if (type === 'delivery') {
            method = 'dapiPrivatePutListenKey';
        } else if (type === 'margin') {
            method = 'sapiPutUserDataStream';
        }
        const request = {
            'listenKey': listenKey,
        };
        const time = this.milliseconds ();
        const sendParams = this.omit (params, 'type');
        try {
            await this[method] (this.extend (request, sendParams));
        } catch (error) {
            const url = this.urls['api']['ws'][type] + '/' + this.options[type]['listenKey'];
            const client = this.client (url);
            const messageHashes = Object.keys (client.futures);
            for (let i = 0; i < messageHashes.length; i++) {
                const messageHash = messageHashes[i];
                client.reject (error, messageHash);
            }
            this.options[type] = this.extend (options, {
                'listenKey': undefined,
                'lastAuthenticatedTime': 0,
            });
            return;
        }
        this.options[type] = this.extend (options, {
            'listenKey': listenKey,
            'lastAuthenticatedTime': time,
        });
        // whether or not to schedule another listenKey keepAlive request
        const clients = Object.values (this.clients);
        const listenKeyRefreshRate = this.safeInteger (this.options, 'listenKeyRefreshRate', 1200000);
        for (let i = 0; i < clients.length; i++) {
            const client = clients[i];
            const subscriptionKeys = Object.keys (client.subscriptions);
            for (let j = 0; j < subscriptionKeys.length; j++) {
                const subscribeType = subscriptionKeys[j];
                if (subscribeType === type) {
                    return this.delay (listenKeyRefreshRate, this.keepAliveListenKey, params);
                }
            }
        }
    }

    setBalanceCache (client, type) {
        if (type in client.subscriptions) {
            return undefined;
        }
        const options = this.safeValue (this.options, 'watchBalance');
        const fetchBalanceSnapshot = this.safeValue (options, 'fetchBalanceSnapshot', false);
        if (fetchBalanceSnapshot) {
            const messageHash = type + ':fetchBalanceSnapshot';
            if (!(messageHash in client.futures)) {
                client.future (messageHash);
                this.spawn (this.loadBalanceSnapshot, client, messageHash, type);
            }
        } else {
            this.balance[type] = {};
        }
    }

    async loadBalanceSnapshot (client, messageHash, type) {
        const response = await this.fetchBalance ({ 'type': type });
        this.balance[type] = this.extend (response, this.balance[type]);
        // don't remove the future from the .futures cache
        const future = client.futures[messageHash];
        future.resolve ();
        client.resolve (this.balance[type], type + ':balance');
    }

    async watchBalance (params = {}) {
        await this.loadMarkets ();
        await this.authenticate (params);
        const defaultType = this.safeString (this.options, 'defaultType', 'spot');
        const type = this.safeString (params, 'type', defaultType);
        const url = this.urls['api']['ws'][type] + '/' + this.options[type]['listenKey'];
        const client = this.client (url);
        this.setBalanceCache (client, type);
        const options = this.safeValue (this.options, 'watchBalance');
        const fetchBalanceSnapshot = this.safeValue (options, 'fetchBalanceSnapshot', false);
        const awaitBalanceSnapshot = this.safeValue (options, 'awaitBalanceSnapshot', true);
        if (fetchBalanceSnapshot && awaitBalanceSnapshot) {
            await client.future (type + ':fetchBalanceSnapshot');
        }
        const messageHash = type + ':balance';
        const message = undefined;
        return await this.watch (url, messageHash, message, type);
    }

    handleBalance (client, message) {
        //
        // sent upon a balance update not related to orders
        //
        //     {
        //         e: 'balanceUpdate',
        //         E: 1629352505586,
        //         a: 'IOTX',
        //         d: '0.43750000',
        //         T: 1629352505585
        //     }
        //
        // sent upon creating or filling an order
        //
        //     {
        //         "e": "outboundAccountPosition", // Event type
        //         "E": 1564034571105,             // Event Time
        //         "u": 1564034571073,             // Time of last account update
        //         "B": [                          // Balances Array
        //             {
        //                 "a": "ETH",                 // Asset
        //                 "f": "10000.000000",        // Free
        //                 "l": "0.000000"             // Locked
        //             }
        //         ]
        //     }
        //
        // future/delivery
        //
        //     {
        //         "e": "ACCOUNT_UPDATE",            // Event Type
        //         "E": 1564745798939,               // Event Time
        //         "T": 1564745798938 ,              // Transaction
        //         "i": "SfsR",                      // Account Alias
        //         "a": {                            // Update Data
        //             "m":"ORDER",                  // Event reason type
        //             "B":[                         // Balances
        //                 {
        //                     "a":"BTC",                // Asset
        //                     "wb":"122624.12345678",   // Wallet Balance
        //                     "cw":"100.12345678"       // Cross Wallet Balance
        //                 },
        //             ],
        //             "P":[
        //                 {
        //                     "s":"BTCUSD_200925",      // Symbol
        //                     "pa":"0",                 // Position Amount
        //                     "ep":"0.0",               // Entry Price
        //                     "cr":"200",               // (Pre-fee) Accumulated Realized
        //                     "up":"0",                 // Unrealized PnL
        //                     "mt":"isolated",          // Margin Type
        //                     "iw":"0.00000000",        // Isolated Wallet (if isolated position)
        //                     "ps":"BOTH"               // Position Side
        //                 },
        //             ]
        //         }
        //     }
        //
        const wallet = this.safeValue (this.options, 'wallet', 'wb'); // cw for cross wallet
        // each account is connected to a different endpoint
        // and has exactly one subscriptionhash which is the account type
        const subscriptions = Object.keys (client.subscriptions);
        const accountType = subscriptions[0];
        const messageHash = accountType + ':balance';
        this.balance[accountType]['info'] = message;
        const event = this.safeString (message, 'e');
        if (event === 'balanceUpdate') {
            const currencyId = this.safeString (message, 'a');
            const code = this.safeCurrencyCode (currencyId);
            const account = this.account ();
            const delta = this.safeString (message, 'd');
            if (code in this.balance[accountType]) {
                let previousValue = this.balance[accountType][code]['free'];
                if (typeof previousValue !== 'string') {
                    previousValue = this.numberToString (previousValue);
                }
                account['free'] = Precise.stringAdd (previousValue, delta);
            } else {
                account['free'] = delta;
            }
            this.balance[accountType][code] = account;
        } else {
            message = this.safeValue (message, 'a', message);
            const B = this.safeValue (message, 'B');
            for (let i = 0; i < B.length; i++) {
                const entry = B[i];
                const currencyId = this.safeString (entry, 'a');
                const code = this.safeCurrencyCode (currencyId);
                const account = this.account ();
                account['free'] = this.safeString (entry, 'f');
                account['used'] = this.safeString (entry, 'l');
                account['total'] = this.safeString (entry, wallet);
                this.balance[accountType][code] = account;
            }
        }
        const timestamp = this.safeInteger (message, 'E');
        this.balance[accountType]['timestamp'] = timestamp;
        this.balance[accountType]['datetime'] = this.iso8601 (timestamp);
        this.balance[accountType] = this.safeBalance (this.balance[accountType]);
        client.resolve (this.balance[accountType], messageHash);
    }

    async watchOrders (symbol = undefined, since = undefined, limit = undefined, params = {}) {
        await this.loadMarkets ();
        await this.authenticate (params);
        const defaultType = this.safeString2 (this.options, 'watchOrders', 'defaultType', 'spot');
        const type = this.safeString (params, 'type', defaultType);
        const url = this.urls['api']['ws'][type] + '/' + this.options[type]['listenKey'];
        let messageHash = 'orders';
        if (symbol !== undefined) {
            messageHash += ':' + symbol;
        }
        const client = this.client (url);
        this.setBalanceCache (client, type);
        const message = undefined;
        const orders = await this.watch (url, messageHash, message, type);
        if (this.newUpdates) {
            limit = orders.getLimit (symbol, limit);
        }
        return this.filterBySymbolSinceLimit (orders, symbol, since, limit, true);
    }

    parseWsOrder (order, market = undefined) {
        //
        // spot
        //
        //     {
        //         "e": "executionReport",        // Event type
        //         "E": 1499405658658,            // Event time
        //         "s": "ETHBTC",                 // Symbol
        //         "c": "mUvoqJxFIILMdfAW5iGSOW", // Client order ID
        //         "S": "BUY",                    // Side
        //         "o": "LIMIT",                  // Order type
        //         "f": "GTC",                    // Time in force
        //         "q": "1.00000000",             // Order quantity
        //         "p": "0.10264410",             // Order price
        //         "P": "0.00000000",             // Stop price
        //         "F": "0.00000000",             // Iceberg quantity
        //         "g": -1,                       // OrderListId
        //         "C": null,                     // Original client order ID; This is the ID of the order being canceled
        //         "x": "NEW",                    // Current execution type
        //         "X": "NEW",                    // Current order status
        //         "r": "NONE",                   // Order reject reason; will be an error code.
        //         "i": 4293153,                  // Order ID
        //         "l": "0.00000000",             // Last executed quantity
        //         "z": "0.00000000",             // Cumulative filled quantity
        //         "L": "0.00000000",             // Last executed price
        //         "n": "0",                      // Commission amount
        //         "N": null,                     // Commission asset
        //         "T": 1499405658657,            // Transaction time
        //         "t": -1,                       // Trade ID
        //         "I": 8641984,                  // Ignore
        //         "w": true,                     // Is the order on the book?
        //         "m": false,                    // Is this trade the maker side?
        //         "M": false,                    // Ignore
        //         "O": 1499405658657,            // Order creation time
        //         "Z": "0.00000000",             // Cumulative quote asset transacted quantity
        //         "Y": "0.00000000"              // Last quote asset transacted quantity (i.e. lastPrice * lastQty),
        //         "Q": "0.00000000"              // Quote Order Qty
        //     }
        //
        // future
        //
        //     {
        //         "s":"BTCUSDT",                 // Symbol
        //         "c":"TEST",                    // Client Order Id
        //                                        // special client order id:
        //                                        // starts with "autoclose-": liquidation order
        //                                        // "adl_autoclose": ADL auto close order
        //         "S":"SELL",                    // Side
        //         "o":"TRAILING_STOP_MARKET",    // Order Type
        //         "f":"GTC",                     // Time in Force
        //         "q":"0.001",                   // Original Quantity
        //         "p":"0",                       // Original Price
        //         "ap":"0",                      // Average Price
        //         "sp":"7103.04",                // Stop Price. Please ignore with TRAILING_STOP_MARKET order
        //         "x":"NEW",                     // Execution Type
        //         "X":"NEW",                     // Order Status
        //         "i":8886774,                   // Order Id
        //         "l":"0",                       // Order Last Filled Quantity
        //         "z":"0",                       // Order Filled Accumulated Quantity
        //         "L":"0",                       // Last Filled Price
        //         "N":"USDT",                    // Commission Asset, will not push if no commission
        //         "n":"0",                       // Commission, will not push if no commission
        //         "T":1568879465651,             // Order Trade Time
        //         "t":0,                         // Trade Id
        //         "b":"0",                       // Bids Notional
        //         "a":"9.91",                    // Ask Notional
        //         "m":false,                     // Is this trade the maker side?
        //         "R":false,                     // Is this reduce only
        //         "wt":"CONTRACT_PRICE",         // Stop Price Working Type
        //         "ot":"TRAILING_STOP_MARKET",   // Original Order Type
        //         "ps":"LONG",                   // Position Side
        //         "cp":false,                    // If Close-All, pushed with conditional order
        //         "AP":"7476.89",                // Activation Price, only puhed with TRAILING_STOP_MARKET order
        //         "cr":"5.0",                    // Callback Rate, only puhed with TRAILING_STOP_MARKET order
        //         "rp":"0"                       // Realized Profit of the trade
        //     }
        //
        const executionType = this.safeString (order, 'x');
        const orderId = this.safeString (order, 'i');
        const marketId = this.safeString (order, 's');
        const symbol = this.safeSymbol (marketId);
        let timestamp = this.safeInteger (order, 'O');
        const T = this.safeInteger (order, 'T');
        let lastTradeTimestamp = undefined;
        if (executionType === 'NEW') {
            if (timestamp === undefined) {
                timestamp = T;
            }
        } else if (executionType === 'TRADE') {
            lastTradeTimestamp = T;
        }
        let fee = undefined;
        const feeCost = this.safeFloat (order, 'n');
        if ((feeCost !== undefined) && (feeCost > 0)) {
            const feeCurrencyId = this.safeString (order, 'N');
            const feeCurrency = this.safeCurrencyCode (feeCurrencyId);
            fee = {
                'cost': feeCost,
                'currency': feeCurrency,
            };
        }
        const price = this.safeFloat (order, 'p');
        const amount = this.safeFloat (order, 'q');
        const side = this.safeStringLower (order, 'S');
        const type = this.safeStringLower (order, 'o');
        const filled = this.safeFloat (order, 'z');
        const cumulativeQuote = this.safeFloat (order, 'Z');
        let remaining = amount;
        let average = this.safeFloat (order, 'ap');
        let cost = cumulativeQuote;
        if (filled !== undefined) {
            if (cost === undefined) {
                if (price !== undefined) {
                    cost = filled * price;
                }
            }
            if (amount !== undefined) {
                remaining = Math.max (amount - filled, 0);
            }
            if ((average === undefined) && (cumulativeQuote !== undefined) && (filled > 0)) {
                average = cumulativeQuote / filled;
            }
        }
        const rawStatus = this.safeString (order, 'X');
        const status = this.parseOrderStatus (rawStatus);
        const trades = undefined;
        let clientOrderId = this.safeString (order, 'C');
        if ((clientOrderId === undefined) || (clientOrderId.length === 0)) {
            clientOrderId = this.safeString (order, 'c');
        }
        const stopPrice = this.safeFloat2 (order, 'P', 'sp');
        let timeInForce = this.safeString (order, 'f');
        if (timeInForce === 'GTX') {
            // GTX means "Good Till Crossing" and is an equivalent way of saying Post Only
            timeInForce = 'PO';
        }
        return {
            'info': order,
            'symbol': symbol,
            'id': orderId,
            'clientOrderId': clientOrderId,
            'timestamp': timestamp,
            'datetime': this.iso8601 (timestamp),
            'lastTradeTimestamp': lastTradeTimestamp,
            'type': type,
            'timeInForce': timeInForce,
            'postOnly': undefined,
            'side': side,
            'price': price,
            'stopPrice': stopPrice,
            'amount': amount,
            'cost': cost,
            'average': average,
            'filled': filled,
            'remaining': remaining,
            'status': status,
            'fee': fee,
            'trades': trades,
        };
    }

    handleOrderUpdate (client, message) {
        //
        // spot
        //
        //     {
        //         "e": "executionReport",        // Event type
        //         "E": 1499405658658,            // Event time
        //         "s": "ETHBTC",                 // Symbol
        //         "c": "mUvoqJxFIILMdfAW5iGSOW", // Client order ID
        //         "S": "BUY",                    // Side
        //         "o": "LIMIT",                  // Order type
        //         "f": "GTC",                    // Time in force
        //         "q": "1.00000000",             // Order quantity
        //         "p": "0.10264410",             // Order price
        //         "P": "0.00000000",             // Stop price
        //         "F": "0.00000000",             // Iceberg quantity
        //         "g": -1,                       // OrderListId
        //         "C": null,                     // Original client order ID; This is the ID of the order being canceled
        //         "x": "NEW",                    // Current execution type
        //         "X": "NEW",                    // Current order status
        //         "r": "NONE",                   // Order reject reason; will be an error code.
        //         "i": 4293153,                  // Order ID
        //         "l": "0.00000000",             // Last executed quantity
        //         "z": "0.00000000",             // Cumulative filled quantity
        //         "L": "0.00000000",             // Last executed price
        //         "n": "0",                      // Commission amount
        //         "N": null,                     // Commission asset
        //         "T": 1499405658657,            // Transaction time
        //         "t": -1,                       // Trade ID
        //         "I": 8641984,                  // Ignore
        //         "w": true,                     // Is the order on the book?
        //         "m": false,                    // Is this trade the maker side?
        //         "M": false,                    // Ignore
        //         "O": 1499405658657,            // Order creation time
        //         "Z": "0.00000000",             // Cumulative quote asset transacted quantity
        //         "Y": "0.00000000"              // Last quote asset transacted quantity (i.e. lastPrice * lastQty),
        //         "Q": "0.00000000"              // Quote Order Qty
        //     }
        //
        // future
        //
        //     {
        //         "e":"ORDER_TRADE_UPDATE",           // Event Type
        //         "E":1568879465651,                  // Event Time
        //         "T":1568879465650,                  // Trasaction Time
        //         "o": {
        //             "s":"BTCUSDT",                  // Symbol
        //             "c":"TEST",                     // Client Order Id
        //                                             // special client order id:
        //                                             // starts with "autoclose-": liquidation order
        //                                             // "adl_autoclose": ADL auto close order
        //             "S":"SELL",                     // Side
        //             "o":"TRAILING_STOP_MARKET",     // Order Type
        //             "f":"GTC",                      // Time in Force
        //             "q":"0.001",                    // Original Quantity
        //             "p":"0",                        // Original Price
        //             "ap":"0",                       // Average Price
        //             "sp":"7103.04",                 // Stop Price. Please ignore with TRAILING_STOP_MARKET order
        //             "x":"NEW",                      // Execution Type
        //             "X":"NEW",                      // Order Status
        //             "i":8886774,                    // Order Id
        //             "l":"0",                        // Order Last Filled Quantity
        //             "z":"0",                        // Order Filled Accumulated Quantity
        //             "L":"0",                        // Last Filled Price
        //             "N":"USDT",                     // Commission Asset, will not push if no commission
        //             "n":"0",                        // Commission, will not push if no commission
        //             "T":1568879465651,              // Order Trade Time
        //             "t":0,                          // Trade Id
        //             "b":"0",                        // Bids Notional
        //             "a":"9.91",                     // Ask Notional
        //             "m":false,                      // Is this trade the maker side?
        //             "R":false,                      // Is this reduce only
        //             "wt":"CONTRACT_PRICE",          // Stop Price Working Type
        //             "ot":"TRAILING_STOP_MARKET",    // Original Order Type
        //             "ps":"LONG",                    // Position Side
        //             "cp":false,                     // If Close-All, pushed with conditional order
        //             "AP":"7476.89",                 // Activation Price, only puhed with TRAILING_STOP_MARKET order
        //             "cr":"5.0",                     // Callback Rate, only puhed with TRAILING_STOP_MARKET order
        //             "rp":"0"                        // Realized Profit of the trade
        //         }
        //     }
        //
        const e = this.safeString (message, 'e');
        if (e === 'ORDER_TRADE_UPDATE') {
            message = this.safeValue (message, 'o', message);
        }
        this.handleMyTrade (client, message);
        this.handleOrder (client, message);
    }

    async watchMyTrades (symbol = undefined, since = undefined, limit = undefined, params = {}) {
        await this.loadMarkets ();
        await this.authenticate (params);
        const defaultType = this.safeString2 (this.options, 'watchMyTrades', 'defaultType', 'spot');
        const type = this.safeString (params, 'type', defaultType);
        const url = this.urls['api']['ws'][type] + '/' + this.options[type]['listenKey'];
        let messageHash = 'myTrades';
        if (symbol !== undefined) {
            messageHash += ':' + symbol;
        }
        const client = this.client (url);
        this.setBalanceCache (client, type);
        const message = undefined;
        const trades = await this.watch (url, messageHash, message, type);
        if (this.newUpdates) {
            limit = trades.getLimit (symbol, limit);
        }
        return this.filterBySymbolSinceLimit (trades, symbol, since, limit, true);
    }

    handleMyTrade (client, message) {
        const messageHash = 'myTrades';
        const executionType = this.safeString (message, 'x');
        if (executionType === 'TRADE') {
            const trade = this.parseTrade (message);
            const orderId = this.safeString (trade, 'order');
            const tradeFee = this.safeValue (trade, 'fee');
            const symbol = this.safeString (trade, 'symbol');
            if (orderId !== undefined && tradeFee !== undefined && symbol !== undefined) {
                const cachedOrders = this.orders;
                if (cachedOrders !== undefined) {
                    const orders = this.safeValue (cachedOrders.hashmap, symbol, {});
                    const order = this.safeValue (orders, orderId);
                    if (order !== undefined) {
                        // accumulate order fees
                        const fees = this.safeValue (order, 'fees');
                        const fee = this.safeValue (order, 'fee');
                        if (fees !== undefined) {
                            let insertNewFeeCurrency = true;
                            for (let i = 0; i < fees.length; i++) {
                                const orderFee = fees[i];
                                if (orderFee['currency'] === tradeFee['currency']) {
                                    const feeCost = this.sum (tradeFee['cost'], orderFee['cost']);
                                    order['fees'][i]['cost'] = parseFloat (this.currencyToPrecision (tradeFee['currency'], feeCost));
                                    insertNewFeeCurrency = false;
                                    break;
                                }
                            }
                            if (insertNewFeeCurrency) {
                                order['fees'].push (tradeFee);
                            }
                        } else if (fee !== undefined) {
                            if (fee['currency'] === tradeFee['currency']) {
                                const feeCost = this.sum (fee['cost'], tradeFee['cost']);
                                order['fee']['cost'] = parseFloat (this.currencyToPrecision (tradeFee['currency'], feeCost));
                            } else if (fee['currency'] === undefined) {
                                order['fee'] = tradeFee;
                            } else {
                                order['fees'] = [ fee, tradeFee ];
                                order['fee'] = undefined;
                            }
                        } else {
                            order['fee'] = tradeFee;
                        }
                        // save this trade in the order
                        const orderTrades = this.safeValue (order, 'trades', []);
                        orderTrades.push (trade);
                        order['trades'] = orderTrades;
                        // don't append twice cause it breaks newUpdates mode
                        // this order already exists in the cache
                    }
                }
            }
            if (this.myTrades === undefined) {
                const limit = this.safeInteger (this.options, 'tradesLimit', 1000);
                this.myTrades = new ArrayCacheBySymbolById (limit);
            }
            const myTrades = this.myTrades;
            myTrades.append (trade);
            client.resolve (this.myTrades, messageHash);
            const messageHashSymbol = messageHash + ':' + symbol;
            client.resolve (this.myTrades, messageHashSymbol);
        }
    }

    handleOrder (client, message) {
        const messageHash = 'orders';
        const parsed = this.parseWsOrder (message);
        const symbol = this.safeString (parsed, 'symbol');
        const orderId = this.safeString (parsed, 'id');
        if (symbol !== undefined) {
            if (this.orders === undefined) {
                const limit = this.safeInteger (this.options, 'ordersLimit', 1000);
                this.orders = new ArrayCacheBySymbolById (limit);
            }
            const cachedOrders = this.orders;
            const orders = this.safeValue (cachedOrders.hashmap, symbol, {});
            const order = this.safeValue (orders, orderId);
            if (order !== undefined) {
                const fee = this.safeValue (order, 'fee');
                if (fee !== undefined) {
                    parsed['fee'] = fee;
                }
                const fees = this.safeValue (order, 'fees');
                if (fees !== undefined) {
                    parsed['fees'] = fees;
                }
                parsed['trades'] = this.safeValue (order, 'trades');
                parsed['timestamp'] = this.safeInteger (order, 'timestamp');
                parsed['datetime'] = this.safeString (order, 'datetime');
            }
            cachedOrders.append (parsed);
            client.resolve (this.orders, messageHash);
            const messageHashSymbol = messageHash + ':' + symbol;
            client.resolve (this.orders, messageHashSymbol);
        }
    }

    handleMessage (client, message) {
        const methods = {
            'depthUpdate': this.handleOrderBook,
            'trade': this.handleTrade,
            'aggTrade': this.handleTrade,
            'kline': this.handleOHLCV,
            '24hrTicker': this.handleTicker,
            'bookTicker': this.handleTicker,
            'outboundAccountPosition': this.handleBalance,
            'balanceUpdate': this.handleBalance,
            'ACCOUNT_UPDATE': this.handleBalance,
            'executionReport': this.handleOrderUpdate,
            'ORDER_TRADE_UPDATE': this.handleOrderUpdate,
        };
        const event = this.safeString (message, 'e');
        const method = this.safeValue (methods, event);
        if (method === undefined) {
            const requestId = this.safeString (message, 'id');
            if (requestId !== undefined) {
                return this.handleSubscriptionStatus (client, message);
            }
            // special case for the real-time bookTicker, since it comes without an event identifier
            //
            //     {
            //         u: 7488717758,
            //         s: 'BTCUSDT',
            //         b: '28621.74000000',
            //         B: '1.43278800',
            //         a: '28621.75000000',
            //         A: '2.52500800'
            //     }
            //
            if (event === undefined) {
                this.handleTicker (client, message);
            }
        } else {
            return method.call (this, client, message);
        }
    }
};<|MERGE_RESOLUTION|>--- conflicted
+++ resolved
@@ -244,14 +244,11 @@
         //         ]
         //     }
         //
-<<<<<<< HEAD
-=======
         const testnetSpot = client.url.indexOf ('testnet') > 0;
         const isSpot = client.url.indexOf ('/stream.binance') > 0;
         const marketType = (testnetSpot || isSpot) ? 'spot' : 'contract';
->>>>>>> 5c9652c7
         const marketId = this.safeString (message, 's');
-        const market = this.safeMarket (marketId);
+        const market = this.safeMarket (marketId, undefined, undefined, marketType);
         const symbol = market['symbol'];
         const name = 'depth';
         const messageHash = market['lowercaseId'] + '@' + name;
