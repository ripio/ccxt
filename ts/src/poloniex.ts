
//  ---------------------------------------------------------------------------

import Exchange from './abstract/poloniex.js';
import { ArgumentsRequired, ExchangeError, ExchangeNotAvailable, NotSupported, RequestTimeout, AuthenticationError, PermissionDenied, InsufficientFunds, OrderNotFound, InvalidOrder, AccountSuspended, OnMaintenance, BadSymbol, BadRequest } from './base/errors.js';
import { Precise } from './base/Precise.js';
import { TICK_SIZE } from './base/functions/number.js';
import { sha256 } from './static_dependencies/noble-hashes/sha256.js';
import { Int, OrderSide, OrderType } from './base/types.js';

//  ---------------------------------------------------------------------------

/**
 * @class poloniex
 * @extends Exchange
 */
export default class poloniex extends Exchange {
    describe () {
        return this.deepExtend (super.describe (), {
            'id': 'poloniex',
            'name': 'Poloniex',
            'countries': [ 'US' ],
            // 200 requests per second for some unauthenticated market endpoints => 1000ms / 200 = 5ms between requests
            'rateLimit': 5,
            'certified': false,
            'pro': true,
            'has': {
                'CORS': undefined,
                'spot': true,
                'margin': undefined, // has but not fully implemented
                'swap': false,
                'future': false,
                'option': false,
                'cancelAllOrders': true,
                'cancelOrder': true,
                'createDepositAddress': true,
                'createOrder': true,
                'editOrder': true,
                'fetchBalance': true,
                'fetchClosedOrder': false,
                'fetchCurrencies': true,
                'fetchDepositAddress': true,
                'fetchDeposits': true,
                'fetchDepositsWithdrawals': true,
                'fetchDepositWithdrawFee': 'emulated',
                'fetchDepositWithdrawFees': true,
                'fetchMarginMode': false,
                'fetchMarkets': true,
                'fetchMyTrades': true,
                'fetchOHLCV': true,
                'fetchOpenInterestHistory': false,
                'fetchOpenOrder': false,
                'fetchOpenOrders': true, // true endpoint for open orders
                'fetchOrder': true,
                'fetchOrderBook': true,
                'fetchOrderBooks': false,
                'fetchOrderTrades': true, // true endpoint for trades of a single open or closed order
                'fetchPosition': false,
                'fetchPositionMode': false,
                'fetchTicker': true,
                'fetchTickers': true,
                'fetchTime': true,
                'fetchTrades': true,
                'fetchTradingFee': false,
                'fetchTradingFees': true,
                'fetchTransactions': 'emulated',
                'fetchTransfer': false,
                'fetchTransfers': false,
                'fetchWithdrawals': true,
                'transfer': true,
                'withdraw': true,
            },
            'timeframes': {
                '1m': 'MINUTE_1',
                '5m': 'MINUTE_5',
                '10m': 'MINUTE_10',
                '15m': 'MINUTE_15',
                '30m': 'MINUTE_30',
                '1h': 'HOUR_1',
                '2h': 'HOUR_2',
                '4h': 'HOUR_4',
                '6h': 'HOUR_6',
                '12h': 'HOUR_12',
                '1d': 'DAY_1',
                '3d': 'DAY_3',
                '1w': 'WEEK_1',
                '1M': 'MONTH_1',
            },
            'urls': {
                'logo': 'https://user-images.githubusercontent.com/1294454/27766817-e9456312-5ee6-11e7-9b3c-b628ca5626a5.jpg',
                'api': {
                    'rest': 'https://api.poloniex.com',
                },
                'test': {
                    'rest': 'https://sand-spot-api-gateway.poloniex.com',
                },
                'www': 'https://www.poloniex.com',
                'doc': 'https://docs.poloniex.com',
                'fees': 'https://poloniex.com/fees',
                'referral': 'https://poloniex.com/signup?c=UBFZJRPJ',
            },
            'api': {
                'public': {
                    'get': {
                        'markets': 20,
                        'markets/{symbol}': 1,
                        'currencies': 20,
                        'currencies/{currency}': 20,
                        'timestamp': 1,
                        'markets/price': 1,
                        'markets/{symbol}/price': 1,
                        'markets/{symbol}/orderBook': 1,
                        'markets/{symbol}/candles': 1,
                        'markets/{symbol}/trades': 20,
                        'markets/ticker24h': 20,
                        'markets/{symbol}/ticker24h': 20,
                    },
                },
                'private': {
                    'get': {
                        'accounts': 4,
                        'accounts/activity': 4,
                        'accounts/balances': 4,
                        'accounts/{id}/balances': 4,
                        'accounts/transfer': 20,
                        'accounts/transfer/{id}': 4,
                        'subaccounts': 4,
                        'subaccounts/balances': 20,
                        'subaccounts/{id}/balances': 4,
                        'subaccounts/transfer': 20,
                        'subaccounts/transfer/{id}': 4,
                        'feeinfo': 20,
                        'wallets/addresses': 20,
                        'wallets/activity': 20,
                        'wallets/addresses/{currency}': 20,
                        'orders': 20,
                        'orders/{id}': 4,
                        'orders/history': 20,
                        'orders/killSwitchStatus': 4,
                        'smartorders': 20,
                        'smartorders/{id}': 4,
                        'smartorders/history': 20,
                        'trades': 20,
                        'orders/{id}/trades': 4,
                    },
                    'post': {
                        'accounts/transfer': 4,
                        'subaccounts/transfer': 20,
                        'wallets/address': 20,
                        'wallets/withdraw': 20,
                        'orders': 4,
                        'orders/killSwitch': 4,
                        'orders/batch': 20,
                        'smartorders': 4,
                    },
                    'delete': {
                        'orders/{id}': 4,
                        'orders/cancelByIds': 20,
                        'orders': 20,
                        'smartorders/{id}': 4,
                        'smartorders/cancelByIds': 20,
                        'smartorders': 20,
                    },
                    'put': {
                        'orders/{id}': 4,
                        'smartorders/{id}': 4,
                    },
                },
            },
            'fees': {
                'trading': {
                    'feeSide': 'get',
                    // starting from Jan 8 2020
                    'maker': this.parseNumber ('0.0009'),
                    'taker': this.parseNumber ('0.0009'),
                },
                'funding': {},
            },
            'commonCurrencies': {
                'AIR': 'AirCoin',
                'APH': 'AphroditeCoin',
                'BCC': 'BTCtalkcoin',
                'BCHABC': 'BCHABC',
                'BDG': 'Badgercoin',
                'BTM': 'Bitmark',
                'CON': 'Coino',
                'ETHTRON': 'ETH',
                'GOLD': 'GoldEagles',
                'GPUC': 'GPU',
                'HOT': 'Hotcoin',
                'ITC': 'Information Coin',
                'KEY': 'KEYCoin',
                'MASK': 'NFTX Hashmasks Index', // conflict with Mask Network
                'MEME': 'Degenerator Meme', // Degenerator Meme migrated to Meme Inu, this exchange still has the old price
                'PLX': 'ParallaxCoin',
                'REPV2': 'REP',
                'STR': 'XLM',
                'SOC': 'SOCC',
                'TRADE': 'Unitrade',
                'TRXETH': 'TRX',
                'XAP': 'API Coin',
                // this is not documented in the API docs for Poloniex
                // https://github.com/ccxt/ccxt/issues/7084
                // when the user calls withdraw ('USDT', amount, address, tag, params)
                // with params = { 'currencyToWithdrawAs': 'USDTTRON' }
                // or params = { 'currencyToWithdrawAs': 'USDTETH' }
                // fetchWithdrawals ('USDT') returns the corresponding withdrawals
                // with a USDTTRON or a USDTETH currency id, respectfully
                // therefore we have map them back to the original code USDT
                // otherwise the returned withdrawals are filtered out
                'USDTBSC': 'USDT',
                'USDTTRON': 'USDT',
                'USDTETH': 'USDT',
                'UST': 'USTC',
            },
            'options': {
                'networks': {
                    'BEP20': 'BSC',
                    'ERC20': 'ETH',
                    'TRC20': 'TRON',
                },
                'limits': {
                    'cost': {
                        'min': {
                            'BTC': 0.0001,
                            'ETH': 0.0001,
                            'USDT': 1.0,
                            'TRX': 100,
                            'BNB': 0.06,
                            'USDC': 1.0,
                            'USDJ': 1.0,
                            'TUSD': 0.0001,
                            'DAI': 1.0,
                            'PAX': 1.0,
                            'BUSD': 1.0,
                        },
                    },
                },
                'accountsByType': {
                    'spot': 'spot',
                    'future': 'futures',
                },
                'accountsById': {
                    'exchange': 'spot',
                    'futures': 'future',
                },
            },
            'precisionMode': TICK_SIZE,
            'exceptions': {
                'exact': {
                    // General
                    '500': ExchangeNotAvailable, // Internal System Error
                    '603': RequestTimeout, // Internal Request Timeout
                    '601': BadRequest, // Invalid Parameter
                    '415': ExchangeError, // System Error
                    '602': ArgumentsRequired, // Missing Required Parameters
                    // Accounts
                    '21604': BadRequest, // Invalid UserId
                    '21600': AuthenticationError, // Account Not Found
                    '21605': AuthenticationError, // Invalid Account Type
                    '21102': ExchangeError, // Invalid Currency
                    '21100': AuthenticationError, // Invalid account
                    '21704': AuthenticationError, // Missing UserId and/or AccountId
                    '21700': BadRequest, // Error updating accounts
                    '21705': BadRequest, // Invalid currency type
                    '21707': ExchangeError, // Internal accounts Error
                    '21708': BadRequest, // Currency not available to User
                    '21601': AccountSuspended, // Account locked. Contact support
                    '21711': ExchangeError, // Currency locked. Contact support
                    '21709': InsufficientFunds, // Insufficient balance
                    '250000': ExchangeError, // Transfer error. Try again later
                    '250001': BadRequest, // Invalid toAccount for transfer
                    '250002': BadRequest, // Invalid fromAccount for transfer
                    '250003': BadRequest, // Invalid transfer amount
                    '250004': BadRequest, // Transfer is not supported
                    '250005': InsufficientFunds, // Insufficient transfer balance
                    '250008': BadRequest, // Invalid transfer currency
                    '250012': ExchangeError, // Futures account is not valid
                    // Trading
                    '21110': BadRequest, // Invalid quote currency
                    '10040': BadSymbol, // Invalid symbol
                    '10060': ExchangeError, // Symbol setup error
                    '10020': BadSymbol, // Invalid currency
                    '10041': BadSymbol, // Symbol frozen for trading
                    '21340': OnMaintenance, // No order creation/cancelation is allowed as Poloniex is in Maintenane Mode
                    '21341': InvalidOrder, // Post-only orders (type as LIMIT_MAKER) allowed as Poloniex is in Post Only Mode
                    '21342': InvalidOrder, // Price is higher than highest bid as Poloniex is in Maintenance Mode
                    '21343': InvalidOrder, // Price is lower than lowest bid as Poloniex is in Maintenance Mode
                    '21351': AccountSuspended, // Trading for this account is frozen. Contact support
                    '21352': BadSymbol, // Trading for this currency is frozen
                    '21353': PermissionDenied, // Trading for US customers is not supported
                    '21354': PermissionDenied, // Account needs to be verified via email before trading is enabled. Contact support
                    '21360': InvalidOrder, // { "code" : 21360, "message" : "Order size exceeds the limit.Please enter a smaller amount and try again." }
                    '24106': BadRequest, // Invalid market depth
                    '24201': ExchangeNotAvailable, // Service busy. Try again later
                    // Orders
                    '21301': OrderNotFound, // Order not found
                    '21302': ExchangeError, // Batch cancel order error
                    '21304': ExchangeError, // Order is filled
                    '21305': OrderNotFound, // Order is canceled
                    '21307': ExchangeError, // Error during Order Cancelation
                    '21309': InvalidOrder, // Order price must be greater than 0
                    '21310': InvalidOrder, // Order price must be less than max price
                    '21311': InvalidOrder, // Order price must be greater than min price
                    '21312': InvalidOrder, // Client orderId already exists
                    '21314': InvalidOrder, // Max limit of open orders (2000) exceeded
                    '21315': InvalidOrder, // Client orderId exceeded max length of 17 digits
                    '21317': InvalidOrder, // Amount must be greater than 0
                    '21319': InvalidOrder, // Invalid order side
                    '21320': InvalidOrder, // Invalid order type
                    '21321': InvalidOrder, // Invalid timeInForce value
                    '21322': InvalidOrder, // Amount is less than minAmount trade limit
                    '21324': BadRequest, // Invalid account type
                    '21327': InvalidOrder, // Order pice must be greater than 0
                    '21328': InvalidOrder, // Order quantity must be greater than 0
                    '21330': InvalidOrder, // Quantity is less than minQuantity trade limit
                    '21335': InvalidOrder, // Invalid priceScale for this symbol
                    '21336': InvalidOrder, // Invalid quantityScale for this symbol
                    '21337': InvalidOrder, // Invalid amountScale for this symbol
                    '21344': InvalidOrder, // Value of limit param is greater than max value of 100
                    '21345': InvalidOrder, // Value of limit param value must be greater than 0
                    '21346': InvalidOrder, // Order Id must be of type Long
                    '21348': InvalidOrder, // Order type must be LIMIT_MAKER
                    '21347': InvalidOrder, // Stop price must be greater than 0
                    '21349': InvalidOrder, // Order value is too large
                    '21350': InvalidOrder, // Amount must be greater than 1 USDT
                    '21355': ExchangeError, // Interval between startTime and endTime in trade/order history has exceeded 7 day limit
                    '21356': BadRequest, // Order size would cause too much price movement. Reduce order size.
                    '24101': BadSymbol, // Invalid symbol
                    '24102': InvalidOrder, // Invalid K-line type
                    '24103': InvalidOrder, // Invalid endTime
                    '24104': InvalidOrder, // Invalid amount
                    '24105': InvalidOrder, // Invalid startTime
                    '25020': InvalidOrder, // No active kill switch
                    // Smartorders
                    '25000': InvalidOrder, // Invalid userId
                    '25001': InvalidOrder, // Invalid parameter
                    '25002': InvalidOrder, // Invalid userId.
                    '25003': ExchangeError, // Unable to place order
                    '25004': InvalidOrder, // Client orderId already exists
                    '25005': ExchangeError, // Unable to place smart order
                    '25006': InvalidOrder, // OrderId and clientOrderId already exists
                    '25007': InvalidOrder, // Invalid orderid
                    '25008': InvalidOrder, // Both orderId and clientOrderId are required
                    '25009': ExchangeError, // Failed to cancel order
                    '25010': PermissionDenied, // Unauthorized to cancel order
                    '25011': InvalidOrder, // Failed to cancel due to invalid paramters
                    '25012': ExchangeError, // Failed to cancel
                    '25013': OrderNotFound, // Failed to cancel as orders were not found
                    '25014': OrderNotFound, // Failed to cancel as smartorders were not found
                    '25015': OrderNotFound, // Failed to cancel as no orders exist
                    '25016': ExchangeError, // Failed to cancel as unable to release funds
                    '25017': ExchangeError, // No orders were canceled
                    '25018': BadRequest, // Invalid accountType
                    '25019': BadSymbol, // Invalid symbol
                },
                'broad': {
                },
            },
        });
    }

    parseOHLCV (ohlcv, market = undefined) {
        //
        //     [
        //         [
        //             "22814.01",
        //             "22937.42",
        //             "22832.57",
        //             "22937.42",
        //             "3916.58764051",
        //             "0.171199",
        //             "2982.64647063",
        //             "0.130295",
        //             33,
        //             0,
        //             "22877.449915304470460711",
        //             "MINUTE_5",
        //             1659664800000,
        //             1659665099999
        //         ]
        //     ]
        //
        return [
            this.safeInteger (ohlcv, 12),
            this.safeNumber (ohlcv, 2),
            this.safeNumber (ohlcv, 1),
            this.safeNumber (ohlcv, 0),
            this.safeNumber (ohlcv, 3),
            this.safeNumber (ohlcv, 5),
        ];
    }

    async fetchOHLCV (symbol: string, timeframe = '1m', since: Int = undefined, limit: Int = undefined, params = {}) {
        /**
         * @method
         * @name poloniex#fetchOHLCV
         * @description fetches historical candlestick data containing the open, high, low, and close price, and the volume of a market
         * @see https://docs.poloniex.com/#public-endpoints-market-data-candles
         * @param {string} symbol unified symbol of the market to fetch OHLCV data for
         * @param {string} timeframe the length of time each candle represents
         * @param {int} [since] timestamp in ms of the earliest candle to fetch
         * @param {int} [limit] the maximum amount of candles to fetch
         * @param {object} [params] extra parameters specific to the poloniex api endpoint
         * @returns {int[][]} A list of candles ordered as timestamp, open, high, low, close, volume
         */
        await this.loadMarkets ();
        const market = this.market (symbol);
        const request = {
            'symbol': market['id'],
            'interval': this.safeString (this.timeframes, timeframe, timeframe),
        };
        if (since !== undefined) {
            request['startTime'] = since;
        }
        if (limit !== undefined) {
            // limit should in between 100 and 500
            request['limit'] = limit;
        }
        const response = await this.publicGetMarketsSymbolCandles (this.extend (request, params));
        //
        //     [
        //         [
        //             "22814.01",
        //             "22937.42",
        //             "22832.57",
        //             "22937.42",
        //             "3916.58764051",
        //             "0.171199",
        //             "2982.64647063",
        //             "0.130295",
        //             33,
        //             0,
        //             "22877.449915304470460711",
        //             "MINUTE_5",
        //             1659664800000,
        //             1659665099999
        //         ]
        //     ]
        //
        return this.parseOHLCVs (response, market, timeframe, since, limit);
    }

    async loadMarkets (reload = false, params = {}) {
        const markets = await super.loadMarkets (reload, params);
        const currenciesByNumericId = this.safeValue (this.options, 'currenciesByNumericId');
        if ((currenciesByNumericId === undefined) || reload) {
            this.options['currenciesByNumericId'] = this.indexBy (this.currencies, 'numericId');
        }
        return markets;
    }

    async fetchMarkets (params = {}) {
        /**
         * @method
         * @name poloniex#fetchMarkets
         * @description retrieves data on all markets for poloniex
         * @see https://docs.poloniex.com/#public-endpoints-reference-data-symbol-information
         * @param {object} [params] extra parameters specific to the exchange api endpoint
         * @returns {object[]} an array of objects representing market data
         */
        const markets = await this.publicGetMarkets (params);
        //
        //     [
        //         {
        //             "symbol" : "BTS_BTC",
        //             "baseCurrencyName" : "BTS",
        //             "quoteCurrencyName" : "BTC",
        //             "displayName" : "BTS/BTC",
        //             "state" : "NORMAL",
        //             "visibleStartTime" : 1659018816626,
        //             "tradableStartTime" : 1659018816626,
        //             "symbolTradeLimit" : {
        //                 "symbol" : "BTS_BTC",
        //                 "priceScale" : 10,
        //                 "quantityScale" : 0,
        //                 "amountScale" : 8,
        //                 "minQuantity" : "100",
        //                 "minAmount" : "0.00001",
        //                 "highestBid" : "0",
        //                 "lowestAsk" : "0"
        //             }
        //         }
        //     ]
        //
        const result = [];
        for (let i = 0; i < markets.length; i++) {
            const market = this.safeValue (markets, i);
            const id = this.safeString (market, 'symbol');
            const baseId = this.safeString (market, 'baseCurrencyName');
            const quoteId = this.safeString (market, 'quoteCurrencyName');
            const base = this.safeCurrencyCode (baseId);
            const quote = this.safeCurrencyCode (quoteId);
            const state = this.safeString (market, 'state');
            const active = state === 'NORMAL';
            const symbolTradeLimit = this.safeValue (market, 'symbolTradeLimit');
            // these are known defaults
            result.push ({
                'id': id,
                'symbol': base + '/' + quote,
                'base': base,
                'quote': quote,
                'settle': undefined,
                'baseId': baseId,
                'quoteId': quoteId,
                'settleId': undefined,
                'type': 'spot',
                'spot': true,
                'margin': false,
                'swap': false,
                'future': false,
                'option': false,
                'active': active,
                'contract': false,
                'linear': undefined,
                'inverse': undefined,
                'contractSize': undefined,
                'expiry': undefined,
                'expiryDatetime': undefined,
                'strike': undefined,
                'optionType': undefined,
                'precision': {
                    'amount': this.parseNumber (this.parsePrecision (this.safeString (symbolTradeLimit, 'quantityScale'))),
                    'price': this.parseNumber (this.parsePrecision (this.safeString (symbolTradeLimit, 'priceScale'))),
                },
                'limits': {
                    'amount': {
                        'min': this.safeNumber (symbolTradeLimit, 'minQuantity'),
                        'max': undefined,
                    },
                    'price': {
                        'min': undefined,
                        'max': undefined,
                    },
                    'cost': {
                        'min': this.safeNumber (symbolTradeLimit, 'minAmount'),
                        'max': undefined,
                    },
                },
                'info': market,
            });
        }
        return result;
    }

    async fetchTime (params = {}) {
        /**
         * @method
         * @name poloniex#fetchTime
         * @description fetches the current integer timestamp in milliseconds from the exchange server
         * @see https://docs.poloniex.com/#public-endpoints-reference-data-system-timestamp
         * @param {object} [params] extra parameters specific to the poloniex api endpoint
         * @returns {int} the current integer timestamp in milliseconds from the exchange server
         */
        const response = await this.publicGetTimestamp (params);
        return this.safeInteger (response, 'serverTime');
    }

    parseTicker (ticker, market = undefined) {
        //
        //     {
        //         "symbol" : "BTC_USDT",
        //         "open" : "26053.33",
        //         "low" : "26053.33",
        //         "high" : "26798.02",
        //         "close" : "26447.58",
        //         "quantity" : "6116.210188",
        //         "amount" : "161082122.88450926",
        //         "tradeCount" : "134709",
        //         "startTime" : "1692784440000",
        //         "closeTime" : "1692870839630",
        //         "displayName" : "BTC/USDT",
        //         "dailyChange" : "0.0151",
        //         "bid" : "26447.57",
        //         "bidQuantity" : "0.016313",
        //         "ask" : "26447.58",
        //         "askQuantity" : "0.068307",
        //         "ts" : "1692870845446",
        //         "markPrice" : "26444.11"
        //     }
        //
        const timestamp = this.safeInteger (ticker, 'ts');
        const marketId = this.safeString (ticker, 'symbol');
        market = this.safeMarket (marketId);
        const close = this.safeString (ticker, 'close');
        const relativeChange = this.safeString (ticker, 'dailyChange');
        const percentage = Precise.stringMul (relativeChange, '100');
        const bidVolume = this.safeString (ticker, 'bidQuantity');
        const askVolume = this.safeString (ticker, 'askQuantity');
        return this.safeTicker ({
            'id': marketId,
            'symbol': market['symbol'],
            'timestamp': timestamp,
            'datetime': this.iso8601 (timestamp),
            'high': this.safeString (ticker, 'high'),
            'low': this.safeString (ticker, 'low'),
            'bid': this.safeString (ticker, 'bid'),
            'bidVolume': bidVolume,
            'ask': this.safeString (ticker, 'ask'),
            'askVolume': askVolume,
            'vwap': undefined,
            'open': this.safeString (ticker, 'open'),
            'close': close,
            'last': close,
            'previousClose': undefined,
            'change': undefined,
            'percentage': percentage,
            'average': undefined,
            'baseVolume': this.safeString (ticker, 'quantity'),
            'quoteVolume': this.safeString (ticker, 'amount'),
            'info': ticker,
        }, market);
    }

    async fetchTickers (symbols: string[] = undefined, params = {}) {
        /**
         * @method
         * @name poloniex#fetchTickers
         * @description fetches price tickers for multiple markets, statistical calculations with the information calculated over the past 24 hours each market
         * @see https://docs.poloniex.com/#public-endpoints-market-data-ticker
         * @param {string[]|undefined} symbols unified symbols of the markets to fetch the ticker for, all market tickers are returned if not assigned
         * @param {object} [params] extra parameters specific to the poloniex api endpoint
         * @returns {object} a dictionary of [ticker structures]{@link https://github.com/ccxt/ccxt/wiki/Manual#ticker-structure}
         */
        await this.loadMarkets ();
        symbols = this.marketSymbols (symbols);
        const response = await this.publicGetMarketsTicker24h (params);
        //
        //     [
        //         {
        //              "symbol" : "BTC_USDT",
        //              "open" : "26053.33",
        //              "low" : "26053.33",
        //              "high" : "26798.02",
        //              "close" : "26447.58",
        //              "quantity" : "6116.210188",
        //              "amount" : "161082122.88450926",
        //              "tradeCount" : "134709",
        //              "startTime" : "1692784440000",
        //              "closeTime" : "1692870839630",
        //              "displayName" : "BTC/USDT",
        //              "dailyChange" : "0.0151",
        //              "bid" : "26447.57",
        //              "bidQuantity" : "0.016313",
        //              "ask" : "26447.58",
        //              "askQuantity" : "0.068307",
        //              "ts" : "1692870845446",
        //              "markPrice" : "26444.11"
        //         }
        //     ]
        //
        return this.parseTickers (response, symbols);
    }

    async fetchCurrencies (params = {}) {
        /**
         * @method
         * @name poloniex#fetchCurrencies
         * @description fetches all available currencies on an exchange
         * @see https://docs.poloniex.com/#public-endpoints-reference-data-currency-information
         * @param {object} [params] extra parameters specific to the poloniex api endpoint
         * @returns {object} an associative dictionary of currencies
         */
        const response = await this.publicGetCurrencies (this.extend (params, { 'includeMultiChainCurrencies': true }));
        //
        //     [
        //         {
        //             "1CR": {
        //                 "id": 1,
        //                 "name": "1CRedit",
        //                 "description": "BTC Clone",
        //                 "type": "address",
        //                 "withdrawalFee": "0.01000000",
        //                 "minConf": 10000,
        //                 "depositAddress": null,
        //                 "blockchain": "1CR",
        //                 "delisted": false,
        //                 "tradingState": "NORMAL",
        //                 "walletState": "DISABLED",
        //                 "walletDepositState": 'DISABLED',
        //                 "walletWithdrawalState": 'DISABLED',
        //                 "parentChain": null,
        //                 "isMultiChain": false,
        //                 "isChildChain": false,
        //                 "childChains": []
        //             }
        //         }
        //     ]
        //
        const result = {};
        for (let i = 0; i < response.length; i++) {
            const item = this.safeValue (response, i);
            const ids = Object.keys (item);
            const id = this.safeValue (ids, 0);
            const currency = this.safeValue (item, id);
            const code = this.safeCurrencyCode (id);
            const name = this.safeString (currency, 'name');
            const networkId = this.safeString (currency, 'blockchain');
            const networkCode = this.networkIdToCode (networkId, code);
            const delisted = this.safeValue (currency, 'delisted');
            const walletEnabled = this.safeString (currency, 'walletState') === 'ENABLED';
            const depositEnabled = this.safeString (currency, 'walletDepositState') === 'ENABLED';
            const withdrawEnabled = this.safeString (currency, 'walletWithdrawalState') === 'ENABLED';
            const active = !delisted && walletEnabled && depositEnabled && withdrawEnabled;
            const numericId = this.safeInteger (currency, 'id');
            const feeString = this.safeString (currency, 'withdrawalFee');
            const parentChain = this.safeValue (currency, 'parentChain');
            const noParentChain = parentChain === undefined;
            if (this.safeValue (result, code) === undefined) {
                result[code] = {
                    'id': id,
                    'code': code,
                    'info': undefined,
                    'name': name,
                    'active': active,
                    'deposit': depositEnabled,
                    'withdraw': withdrawEnabled,
                    'fee': this.parseNumber (feeString),
                    'precision': undefined,
                    'limits': {
                        'amount': {
                            'min': undefined,
                            'max': undefined,
                        },
                        'deposit': {
                            'min': undefined,
                            'max': undefined,
                        },
                        'withdraw': {
                            'min': undefined,
                            'max': undefined,
                        },
                    },
                };
            }
            let minFeeString = this.safeString (result[code], 'fee');
            if (feeString !== undefined) {
                minFeeString = (minFeeString === undefined) ? feeString : Precise.stringMin (feeString, minFeeString);
            }
            let depositAvailable = this.safeValue (result[code], 'deposit');
            depositAvailable = (depositEnabled) ? depositEnabled : depositAvailable;
            let withdrawAvailable = this.safeValue (result[code], 'withdraw');
            withdrawAvailable = (withdrawEnabled) ? withdrawEnabled : withdrawAvailable;
            const networks = this.safeValue (result[code], 'networks', {});
            networks[networkCode] = {
                'info': currency,
                'id': networkId,
                'network': networkCode,
                'currencyId': id,
                'numericId': numericId,
                'deposit': depositEnabled,
                'withdraw': withdrawEnabled,
                'active': active,
                'fee': this.parseNumber (feeString),
                'precision': undefined,
                'limits': {
                    'amount': {
                        'min': undefined,
                        'max': undefined,
                    },
                    'withdraw': {
                        'min': undefined,
                        'max': undefined,
                    },
                    'deposit': {
                        'min': undefined,
                        'max': undefined,
                    },
                },
            };
            result[code]['networks'] = networks;
            const info = this.safeValue (result[code], 'info', []);
            const rawInfo = {};
            rawInfo[id] = currency;
            info.push (rawInfo);
            result[code]['info'] = info;
            if (noParentChain) {
                result[code]['id'] = id;
                result[code]['name'] = name;
            }
            result[code]['active'] = depositAvailable && withdrawAvailable;
            result[code]['deposit'] = depositAvailable;
            result[code]['withdraw'] = withdrawAvailable;
            result[code]['fee'] = this.parseNumber (minFeeString);
        }
        return result;
    }

    async fetchTicker (symbol: string, params = {}) {
        /**
         * @method
         * @name poloniex#fetchTicker
         * @description fetches a price ticker, a statistical calculation with the information calculated over the past 24 hours for a specific market
         * @see https://docs.poloniex.com/#public-endpoints-market-data-ticker
         * @param {string} symbol unified symbol of the market to fetch the ticker for
         * @param {object} [params] extra parameters specific to the poloniex api endpoint
         * @returns {object} a [ticker structure]{@link https://github.com/ccxt/ccxt/wiki/Manual#ticker-structure}
         */
        await this.loadMarkets ();
        const market = this.market (symbol);
        const request = {
            'symbol': market['id'],
        };
        const response = await this.publicGetMarketsSymbolTicker24h (this.extend (request, params));
        //
        //     {
        //         "symbol" : "BTC_USDT",
        //         "open" : "26053.33",
        //         "low" : "26053.33",
        //         "high" : "26798.02",
        //         "close" : "26447.58",
        //         "quantity" : "6116.210188",
        //         "amount" : "161082122.88450926",
        //         "tradeCount" : "134709",
        //         "startTime" : "1692784440000",
        //         "closeTime" : "1692870839630",
        //         "displayName" : "BTC/USDT",
        //         "dailyChange" : "0.0151",
        //         "bid" : "26447.57",
        //         "bidQuantity" : "0.016313",
        //         "ask" : "26447.58",
        //         "askQuantity" : "0.068307",
        //         "ts" : "1692870845446",
        //         "markPrice" : "26444.11"
        //     }
        //
        return this.parseTicker (response, market);
    }

    parseTrade (trade, market = undefined) {
        //
        // fetchTrades
        //
        //     {
        //         "id" : "60014521",
        //         "price" : "23162.94",
        //         "quantity" : "0.00009",
        //         "amount" : "2.0846646",
        //         "takerSide" : "SELL",
        //         "ts" : 1659684602042,
        //         "createTime" : 1659684602036
        //     }
        //
        // fetchMyTrades
        //
        //     {
        //         "id": "32164924331503616",
        //         "symbol": "LINK_USDT",
        //         "accountType": "SPOT",
        //         "orderId": "32164923987566592",
        //         "side": "SELL",
        //         "type": "MARKET",
        //         "matchRole": "TAKER",
        //         "createTime": 1648635115525,
        //         "price": "11",
        //         "quantity": "0.5",
        //         "amount": "5.5",
        //         "feeCurrency": "USDT",
        //         "feeAmount": "0.007975",
        //         "pageId": "32164924331503616",
        //         "clientOrderId": "myOwnId-321"
        //     }
        //
        // fetchOrderTrades (taker trades)
        //
        //     {
        //         "id": "30341456333942784",
        //         "symbol": "LINK_USDT",
        //         "accountType": "SPOT",
        //         "orderId": "30249408733945856",
        //         "side": "BUY",
        //         "type": "LIMIT",
        //         "matchRole": "MAKER",
        //         "createTime": 1648200366864,
        //         "price": "3.1",
        //         "quantity": "1",
        //         "amount": "3.1",
        //         "feeCurrency": "LINK",
        //         "feeAmount": "0.00145",
        //         "pageId": "30341456333942784",
        //         "clientOrderId": ""
        //     }
        //
        //
        const id = this.safeString2 (trade, 'id', 'tradeID');
        const orderId = this.safeString (trade, 'orderId');
        const timestamp = this.safeInteger2 (trade, 'ts', 'createTime');
        const marketId = this.safeString (trade, 'symbol');
        market = this.safeMarket (marketId, market, '_');
        const symbol = market['symbol'];
        const side = this.safeStringLower2 (trade, 'side', 'takerSide');
        let fee = undefined;
        const priceString = this.safeString (trade, 'price');
        const amountString = this.safeString (trade, 'quantity');
        const costString = this.safeString (trade, 'amount');
        const feeCurrencyId = this.safeString (trade, 'feeCurrency');
        const feeCostString = this.safeString (trade, 'feeAmount');
        if (feeCostString !== undefined) {
            const feeCurrencyCode = this.safeCurrencyCode (feeCurrencyId);
            fee = {
                'cost': feeCostString,
                'currency': feeCurrencyCode,
            };
        }
        return this.safeTrade ({
            'id': id,
            'info': trade,
            'timestamp': timestamp,
            'datetime': this.iso8601 (timestamp),
            'symbol': symbol,
            'order': orderId,
            'type': this.safeStringLower (trade, 'type'),
            'side': side,
            'takerOrMaker': this.safeStringLower (trade, 'matchRole'),
            'price': priceString,
            'amount': amountString,
            'cost': costString,
            'fee': fee,
        }, market);
    }

    async fetchTrades (symbol: string, since: Int = undefined, limit: Int = undefined, params = {}) {
        /**
         * @method
         * @name poloniex#fetchTrades
         * @description get the list of most recent trades for a particular symbol
         * @see https://docs.poloniex.com/#public-endpoints-market-data-trades
         * @param {string} symbol unified symbol of the market to fetch trades for
         * @param {int} [since] timestamp in ms of the earliest trade to fetch
         * @param {int} [limit] the maximum amount of trades to fetch
         * @param {object} [params] extra parameters specific to the poloniex api endpoint
         * @returns {Trade[]} a list of [trade structures]{@link https://docs.ccxt.com/en/latest/manual.html?#public-trades}
         */
        await this.loadMarkets ();
        const market = this.market (symbol);
        const request = {
            'symbol': market['id'],
        };
        if (limit !== undefined) {
            request['limit'] = limit;
        }
        const trades = await this.publicGetMarketsSymbolTrades (this.extend (request, params));
        //
        //     [
        //         {
        //             "id" : "60014521",
        //             "price" : "23162.94",
        //             "quantity" : "0.00009",
        //             "amount" : "2.0846646",
        //             "takerSide" : "SELL",
        //             "ts" : 1659684602042,
        //             "createTime" : 1659684602036
        //         }
        //     ]
        //
        return this.parseTrades (trades, market, since, limit);
    }

    async fetchMyTrades (symbol: string = undefined, since: Int = undefined, limit: Int = undefined, params = {}) {
        /**
         * @method
         * @name poloniex#fetchMyTrades
         * @description fetch all trades made by the user
         * @see https://docs.poloniex.com/#authenticated-endpoints-trades-trade-history
         * @param {string} symbol unified market symbol
         * @param {int} [since] the earliest time in ms to fetch trades for
         * @param {int} [limit] the maximum number of trades structures to retrieve
         * @param {object} [params] extra parameters specific to the poloniex api endpoint
         * @returns {Trade[]} a list of [trade structures]{@link https://github.com/ccxt/ccxt/wiki/Manual#trade-structure}
         */
        await this.loadMarkets ();
        let market = undefined;
        if (symbol !== undefined) {
            market = this.market (symbol);
        }
        const request = {
            // 'from': 12345678, // A 'trade Id'. The query begins at ‘from'.
            // 'direction': 'PRE', // PRE, NEXT The direction before or after ‘from'.
        };
        if (since !== undefined) {
            request['startTime'] = since;
        }
        if (limit !== undefined) {
            request['limit'] = limit;
        }
        const response = await this.privateGetTrades (this.extend (request, params));
        //
        //     [
        //         {
        //             "id": "32164924331503616",
        //             "symbol": "LINK_USDT",
        //             "accountType": "SPOT",
        //             "orderId": "32164923987566592",
        //             "side": "SELL",
        //             "type": "MARKET",
        //             "matchRole": "TAKER",
        //             "createTime": 1648635115525,
        //             "price": "11",
        //             "quantity": "0.5",
        //             "amount": "5.5",
        //             "feeCurrency": "USDT",
        //             "feeAmount": "0.007975",
        //             "pageId": "32164924331503616",
        //             "clientOrderId": "myOwnId-321"
        //         }
        //     ]
        //
        const result = this.parseTrades (response, market);
        return this.filterBySinceLimit (result, since, limit) as any;
    }

    parseOrderStatus (status) {
        const statuses = {
            'NEW': 'open',
            'PARTIALLY_FILLED': 'open',
            'FILLED': 'closed',
            'PENDING_CANCEL': 'canceled',
            'PARTIALLY_CANCELED': 'canceled',
            'CANCELED': 'canceled',
            'FAILED': 'canceled',
        };
        return this.safeString (statuses, status, status);
    }

    parseOrder (order, market = undefined) {
        //
        // fetchOpenOrder
        //
        //     {
        //         "id" : "7xxxxxxxxxxxxxxx6",
        //         "clientOrderId" : "",
        //         "symbol" : "ETH_USDT",
        //         "state" : "NEW",
        //         "accountType" : "SPOT",
        //         "side" : "BUY",
        //         "type" : "LIMIT",
        //         "timeInForce" : "GTC",
        //         "quantity" : "0.001",
        //         "price" : "1600",
        //         "avgPrice" : "0",
        //         "amount" : "0",
        //         "filledQuantity" : "0",
        //         "filledAmount" : "0",
        //         "createTime" : 16xxxxxxxxx26,
        //         "updateTime" : 16xxxxxxxxx36
        //     }
        //
        // fetchOpenOrders
        //
        //     {
        //         "id": "24993088082542592",
        //         "clientOrderId": "",
        //         "symbol": "ELON_USDC",
        //         "state": "NEW",
        //         "accountType": "SPOT",
        //         "side": "SELL",
        //         "type": "MARKET",
        //         "timeInForce": "GTC",
        //         "quantity": "1.00",
        //         "price": "0.00",
        //         "avgPrice": "0.00",
        //         "amount": "0.00",
        //         "filledQuantity": "0.00",
        //         "filledAmount": "0.00",
        //         "createTime": 1646925216548,
        //         "updateTime": 1646925216548
        //     }
        //
        // createOrder, editOrder
        //
        //     {
        //         "id": "29772698821328896",
        //         "clientOrderId": "1234Abc"
        //     }
        //
        let timestamp = this.safeInteger2 (order, 'timestamp', 'createTime');
        if (timestamp === undefined) {
            timestamp = this.parse8601 (this.safeString (order, 'date'));
        }
        const marketId = this.safeString (order, 'symbol');
        market = this.safeMarket (marketId, market, '_');
        const symbol = market['symbol'];
        let resultingTrades = this.safeValue (order, 'resultingTrades');
        if (!Array.isArray (resultingTrades)) {
            resultingTrades = this.safeValue (resultingTrades, this.safeString (market, 'id', marketId));
        }
        const price = this.safeString2 (order, 'price', 'rate');
        const amount = this.safeString (order, 'quantity');
        const filled = this.safeString (order, 'filledQuantity');
        const status = this.parseOrderStatus (this.safeString (order, 'state'));
        const side = this.safeStringLower (order, 'side');
        const rawType = this.safeString (order, 'type');
        const type = this.parseOrderType (rawType);
        const id = this.safeStringN (order, [ 'orderNumber', 'id', 'orderId' ]);
        let fee = undefined;
        const feeCurrency = this.safeString (order, 'tokenFeeCurrency');
        let feeCost = undefined;
        let feeCurrencyCode = undefined;
        const rate = this.safeString (order, 'fee');
        if (feeCurrency === undefined) {
            feeCurrencyCode = (side === 'buy') ? market['base'] : market['quote'];
        } else {
            // poloniex accepts a 30% discount to pay fees in TRX
            feeCurrencyCode = this.safeCurrencyCode (feeCurrency);
            feeCost = this.safeString (order, 'tokenFee');
        }
        if (feeCost !== undefined) {
            fee = {
                'rate': rate,
                'cost': feeCost,
                'currency': feeCurrencyCode,
            };
        }
        const clientOrderId = this.safeString (order, 'clientOrderId');
        const triggerPrice = this.safeString2 (order, 'triggerPrice', 'stopPrice');
        return this.safeOrder ({
            'info': order,
            'id': id,
            'clientOrderId': clientOrderId,
            'timestamp': timestamp,
            'datetime': this.iso8601 (timestamp),
            'lastTradeTimestamp': this.safeInteger (order, 'updateTime'),
            'status': status,
            'symbol': symbol,
            'type': type,
            'timeInForce': this.safeString (order, 'timeInForce'),
            'postOnly': undefined,
            'side': side,
            'price': price,
            'stopPrice': triggerPrice,
            'triggerPrice': triggerPrice,
            'cost': undefined,
            'average': this.safeString (order, 'avgPrice'),
            'amount': amount,
            'filled': filled,
            'remaining': undefined,
            'trades': resultingTrades,
            'fee': fee,
        }, market);
    }

    parseOrderType (status) {
        const statuses = {
            'MARKET': 'market',
            'LIMIT': 'limit',
            'STOP-LIMIT': 'limit',
            'STOP-MARKET': 'market',
        };
        return this.safeString (statuses, status, status);
    }

    parseOpenOrders (orders, market, result) {
        for (let i = 0; i < orders.length; i++) {
            const order = orders[i];
            const extended = this.extend (order, {
                'status': 'open',
                'type': 'limit',
                'side': order['type'],
                'price': order['rate'],
            });
            result.push (this.parseOrder (extended, market));
        }
        return result;
    }

    async fetchOpenOrders (symbol: string = undefined, since: Int = undefined, limit: Int = undefined, params = {}) {
        /**
         * @method
         * @name poloniex#fetchOpenOrders
         * @description fetch all unfilled currently open orders
         * @see https://docs.poloniex.com/#authenticated-endpoints-orders-open-orders
         * @see https://docs.poloniex.com/#authenticated-endpoints-smart-orders-open-orders  // trigger orders
         * @param {string} symbol unified market symbol
         * @param {int} [since] the earliest time in ms to fetch open orders for
         * @param {int} [limit] the maximum number of  open orders structures to retrieve
         * @param {object} [params] extra parameters specific to the poloniex api endpoint
<<<<<<< HEAD
         * @param {boolean} [params.stop] set true to fetch trigger orders instead of regular orders
         * @returns {Order[]} a list of [order structures]{@link https://docs.ccxt.com/#/?id=order-structure}
=======
         * @returns {Order[]} a list of [order structures]{@link https://github.com/ccxt/ccxt/wiki/Manual#order-structure}
>>>>>>> 1e1c7472
         */
        await this.loadMarkets ();
        let market = undefined;
        const request = {};
        if (symbol !== undefined) {
            market = this.market (symbol);
            request['symbol'] = market['id'];
        }
        if (limit !== undefined) {
            request['limit'] = limit;
        }
        const isTrigger = this.safeValue2 (params, 'trigger', 'stop');
        params = this.omit (params, [ 'trigger', 'stop' ]);
        let response = undefined;
        if (isTrigger) {
            response = await this.privateGetSmartorders (this.extend (request, params));
        } else {
            response = await this.privateGetOrders (this.extend (request, params));
        }
        //
        //     [
        //         {
        //             "id" : "7xxxxxxxxxxxxxxx6",
        //             "clientOrderId" : "",
        //             "symbol" : "ETH_USDT",
        //             "state" : "NEW",
        //             "accountType" : "SPOT",
        //             "side" : "BUY",
        //             "type" : "LIMIT",
        //             "timeInForce" : "GTC",
        //             "quantity" : "0.001",
        //             "price" : "1600",
        //             "avgPrice" : "0",
        //             "amount" : "0",
        //             "filledQuantity" : "0",
        //             "filledAmount" : "0",
        //             "stopPrice": "3750.00",              // for trigger orders
        //             "createTime" : 16xxxxxxxxx26,
        //             "updateTime" : 16xxxxxxxxx36
        //         }
        //     ]
        //
        const extension = { 'status': 'open' };
        return this.parseOrders (response, market, since, limit, extension);
    }

    async createOrder (symbol: string, type: OrderType, side: OrderSide, amount, price = undefined, params = {}) {
        /**
         * @method
         * @name poloniex#createOrder
         * @description create a trade order
         * @see https://docs.poloniex.com/#authenticated-endpoints-orders-create-order
         * @see https://docs.poloniex.com/#authenticated-endpoints-smart-orders-create-order  // trigger orders
         * @param {string} symbol unified symbol of the market to create an order in
         * @param {string} type 'market' or 'limit'
         * @param {string} side 'buy' or 'sell'
         * @param {float} amount how much of currency you want to trade in units of base currency
         * @param {float} [price] the price at which the order is to be fullfilled, in units of the quote currency, ignored in market orders
         * @param {object} [params] extra parameters specific to the poloniex api endpoint
<<<<<<< HEAD
         * @param {float} [params.triggerPrice] *spot only* The price at which a trigger order is triggered at
         * @returns {object} an [order structure]{@link https://docs.ccxt.com/#/?id=order-structure}
=======
         * @returns {object} an [order structure]{@link https://github.com/ccxt/ccxt/wiki/Manual#order-structure}
>>>>>>> 1e1c7472
         */
        await this.loadMarkets ();
        const market = this.market (symbol);
        if (!market['spot']) {
            throw new NotSupported (this.id + ' createOrder() does not support ' + market['type'] + ' orders, only spot orders are accepted');
        }
        let request = {
            'symbol': market['id'],
            'side': side,
            // 'timeInForce': timeInForce,
            // 'accountType': 'SPOT',
            // 'amount': amount,
        };
        const triggerPrice = this.safeNumber2 (params, 'stopPrice', 'triggerPrice');
        [ request, params ] = this.orderRequest (symbol, type, side, amount, request, price, params);
        let response = undefined;
        if (triggerPrice !== undefined) {
            response = await this.privatePostSmartorders (this.extend (request, params));
        } else {
            response = await this.privatePostOrders (this.extend (request, params));
        }
        //
        //     {
        //         "id" : "78923648051920896",
        //         "clientOrderId" : ""
        //     }
        //
        response = this.extend (response, {
            'type': side,
        });
        return this.parseOrder (response, market);
    }

    orderRequest (symbol, type, side, amount, request, price = undefined, params = {}) {
        const market = this.market (symbol);
        let upperCaseType = type.toUpperCase ();
        const isMarket = upperCaseType === 'MARKET';
        const isPostOnly = this.isPostOnly (isMarket, upperCaseType === 'LIMIT_MAKER', params);
        const triggerPrice = this.safeNumber2 (params, 'stopPrice', 'triggerPrice');
        params = this.omit (params, [ 'postOnly', 'triggerPrice', 'stopPrice' ]);
        if (triggerPrice !== undefined) {
            upperCaseType = (price === undefined) ? 'STOP' : 'STOP_LIMIT';
            request['stopPrice'] = triggerPrice;
        } else if (isPostOnly) {
            upperCaseType = 'LIMIT_MAKER';
        }
        request['type'] = upperCaseType;
        if (isMarket) {
            if (side === 'buy') {
                request['amount'] = this.currencyToPrecision (market['quote'], amount);
            } else {
                request['quantity'] = this.amountToPrecision (symbol, amount);
            }
        } else {
            request['quantity'] = this.amountToPrecision (symbol, amount);
            request['price'] = this.priceToPrecision (symbol, price);
        }
        const clientOrderId = this.safeString (params, 'clientOrderId');
        if (clientOrderId !== undefined) {
            request['clientOrderId'] = clientOrderId;
            params = this.omit (params, 'clientOrderId');
        }
        // remember the timestamp before issuing the request
        return [ request, params ];
    }

    async editOrder (id: string, symbol, type, side, amount = undefined, price = undefined, params = {}) {
        /**
         * @method
         * @name poloniex#editOrder
         * @description edit a trade order
         * @see https://docs.poloniex.com/#authenticated-endpoints-orders-cancel-replace-order
         * @see https://docs.poloniex.com/#authenticated-endpoints-smart-orders-cancel-replace-order
         * @param {string} id order id
         * @param {string} symbol unified symbol of the market to create an order in
         * @param {string} type 'market' or 'limit'
         * @param {string} side 'buy' or 'sell'
         * @param {float} [amount] how much of the currency you want to trade in units of the base currency
         * @param {float} [price] the price at which the order is to be fullfilled, in units of the quote currency, ignored in market orders
         * @param {object} [params] extra parameters specific to the poloniex api endpoint
<<<<<<< HEAD
         * @param {float} [params.triggerPrice] The price at which a trigger order is triggered at
         * @returns {object} an [order structure]{@link https://docs.ccxt.com/#/?id=order-structure}
=======
         * @returns {object} an [order structure]{@link https://github.com/ccxt/ccxt/wiki/Manual#order-structure}
>>>>>>> 1e1c7472
         */
        await this.loadMarkets ();
        const market = this.market (symbol);
        if (!market['spot']) {
            throw new NotSupported (this.id + ' editOrder() does not support ' + market['type'] + ' orders, only spot orders are accepted');
        }
        let request = {
            'id': id,
            // 'timeInForce': timeInForce,
        };
        const triggerPrice = this.safeNumber2 (params, 'stopPrice', 'triggerPrice');
        [ request, params ] = this.orderRequest (symbol, type, side, amount, request, price, params);
        let response = undefined;
        if (triggerPrice !== undefined) {
            response = await this.privatePutSmartordersId (this.extend (request, params));
        } else {
            response = await this.privatePutOrdersId (this.extend (request, params));
        }
        //
        //     {
        //         "id" : "78923648051920896",
        //         "clientOrderId" : ""
        //     }
        //
        response = this.extend (response, {
            'type': side,
        });
        return this.parseOrder (response, market);
    }

    async cancelOrder (id: string, symbol: string = undefined, params = {}) {
        /**
         * @method
         * @name poloniex#cancelOrder
         * @description cancels an open order
         * @see https://docs.poloniex.com/#authenticated-endpoints-orders-cancel-order-by-id
         * @see https://docs.poloniex.com/#authenticated-endpoints-smart-orders-cancel-order-by-id  // trigger orders
         * @param {string} id order id
         * @param {string} symbol unified symbol of the market the order was made in
         * @param {object} [params] extra parameters specific to the poloniex api endpoint
<<<<<<< HEAD
         * @param {boolean} [params.trigger] true if canceling a trigger order
         * @returns {object} An [order structure]{@link https://docs.ccxt.com/#/?id=order-structure}
=======
         * @returns {object} An [order structure]{@link https://github.com/ccxt/ccxt/wiki/Manual#order-structure}
>>>>>>> 1e1c7472
         */
        await this.loadMarkets ();
        const request = {};
        const clientOrderId = this.safeValue (params, 'clientOrderId');
        if (clientOrderId !== undefined) {
            id = clientOrderId;
        }
        request['id'] = id;
        const isTrigger = this.safeValue2 (params, 'trigger', 'stop');
        params = this.omit (params, [ 'clientOrderId', 'trigger', 'stop' ]);
        let response = undefined;
        if (isTrigger) {
            response = await this.privateDeleteSmartordersId (this.extend (request, params));
        } else {
            response = await this.privateDeleteOrdersId (this.extend (request, params));
        }
        //
        //   {
        //       "orderId":"210832697138888704",
        //       "clientOrderId":"",
        //       "state":"PENDING_CANCEL",
        //       "code":200,
        //       "message":""
        //   }
        //
        return this.parseOrder (response);
    }

    async cancelAllOrders (symbol: string = undefined, params = {}) {
        /**
         * @method
         * @name poloniex#cancelAllOrders
         * @description cancel all open orders
         * @see https://docs.poloniex.com/#authenticated-endpoints-orders-cancel-all-orders
         * @see https://docs.poloniex.com/#authenticated-endpoints-smart-orders-cancel-all-orders  // trigger orders
         * @param {string} symbol unified market symbol, only orders in the market of this symbol are cancelled when symbol is not undefined
         * @param {object} [params] extra parameters specific to the poloniex api endpoint
<<<<<<< HEAD
         * @param {boolean} [params.trigger] true if canceling trigger orders
         * @returns {object[]} a list of [order structures]{@link https://docs.ccxt.com/#/?id=order-structure}
=======
         * @returns {object[]} a list of [order structures]{@link https://github.com/ccxt/ccxt/wiki/Manual#order-structure}
>>>>>>> 1e1c7472
         */
        await this.loadMarkets ();
        const request = {
            // 'accountTypes': 'SPOT',
            'symbols': [ ],
        };
        let market = undefined;
        if (symbol !== undefined) {
            market = this.market (symbol);
            request['symbols'] = [
                market['id'],
            ];
        }
        const isTrigger = this.safeValue2 (params, 'trigger', 'stop');
        params = this.omit (params, [ 'trigger', 'stop' ]);
        let response = undefined;
        if (isTrigger) {
            response = await this.privateDeleteSmartorders (this.extend (request, params));
        } else {
            response = await this.privateDeleteOrders (this.extend (request, params));
        }
        //
        //     [
        //         {
        //             "orderId" : "78xxxxxxxx80",
        //             "clientOrderId" : "",
        //             "state" : "NEW",
        //             "code" : 200,
        //             "message" : ""
        //         }, {
        //             "orderId" : "78xxxxxxxxx80",
        //             "clientOrderId" : "",
        //             "state" : "NEW",
        //             "code" : 200,
        //             "message" : ""
        //         }
        //     ]
        //
        return this.parseOrders (response, market);
    }

    async fetchOrder (id: string, symbol: string = undefined, params = {}) {
        /**
         * @method
         * @name poloniex#fetchOrder
         * @description fetch an order by it's id
         * @see https://docs.poloniex.com/#authenticated-endpoints-orders-order-details
         * @see https://docs.poloniex.com/#authenticated-endpoints-smart-orders-open-orders  // trigger orders
         * @param {string} id order id
         * @param {string} symbol unified market symbol, default is undefined
         * @param {object} [params] extra parameters specific to the poloniex api endpoint
<<<<<<< HEAD
         * @param {boolean} [params.trigger] true if fetching a trigger order
         * @returns {object} an [order structure]{@link https://docs.ccxt.com/#/?id=order-structure}
=======
         * @returns {object} an [order structure]{@link https://github.com/ccxt/ccxt/wiki/Manual#order-structure}
>>>>>>> 1e1c7472
         */
        await this.loadMarkets ();
        id = id.toString ();
        const request = {
            'id': id,
        };
        const isTrigger = this.safeValue2 (params, 'trigger', 'stop');
        params = this.omit (params, [ 'trigger', 'stop' ]);
        let response = undefined;
        if (isTrigger) {
            response = await this.privateGetSmartordersId (this.extend (request, params));
            response = this.safeValue (response, 0);
        } else {
            response = await this.privateGetOrdersId (this.extend (request, params));
        }
        //
        //     {
        //         "id": "21934611974062080",
        //         "clientOrderId": "123",
        //         "symbol": "TRX_USDC",
        //         "state": "NEW",
        //         "accountType": "SPOT",
        //         "side": "SELL",
        //         "type": "LIMIT",
        //         "timeInForce": "GTC",
        //         "quantity": "1.00",
        //         "price": "10.00",
        //         "avgPrice": "0.00",
        //         "amount": "0.00",
        //         "filledQuantity": "0.00",
        //         "filledAmount": "0.00",
        //         "stopPrice": "3750.00",              // for trigger orders
        //         "createTime": 1646196019020,
        //         "updateTime": 1646196019020
        //     }
        //
        return this.extend (this.parseOrder (response), {
            'id': id,
        });
    }

    async fetchOrderStatus (id: string, symbol: string = undefined, params = {}) {
        await this.loadMarkets ();
        const orders = await this.fetchOpenOrders (symbol, undefined, undefined, params);
        const indexed = this.indexBy (orders, 'id');
        return (id in indexed) ? 'open' : 'closed';
    }

    async fetchOrderTrades (id: string, symbol: string = undefined, since: Int = undefined, limit: Int = undefined, params = {}) {
        /**
         * @method
         * @name poloniex#fetchOrderTrades
         * @description fetch all the trades made from a single order
         * @see https://docs.poloniex.com/#authenticated-endpoints-trades-trades-by-order-id
         * @param {string} id order id
         * @param {string} symbol unified market symbol
         * @param {int} [since] the earliest time in ms to fetch trades for
         * @param {int} [limit] the maximum number of trades to retrieve
         * @param {object} [params] extra parameters specific to the poloniex api endpoint
         * @returns {object[]} a list of [trade structures]{@link https://github.com/ccxt/ccxt/wiki/Manual#trade-structure}
         */
        await this.loadMarkets ();
        const request = {
            'id': id,
        };
        const trades = await this.privateGetOrdersIdTrades (this.extend (request, params));
        //
        //     [
        //         {
        //             "id": "30341456333942784",
        //             "symbol": "LINK_USDT",
        //             "accountType": "SPOT",
        //             "orderId": "30249408733945856",
        //             "side": "BUY",
        //             "type": "LIMIT",
        //             "matchRole": "MAKER",
        //             "createTime": 1648200366864,
        //             "price": "3.1",
        //             "quantity": "1",
        //             "amount": "3.1",
        //             "feeCurrency": "LINK",
        //             "feeAmount": "0.00145",
        //             "pageId": "30341456333942784",
        //             "clientOrderId": ""
        //         }
        //     ]
        //
        return this.parseTrades (trades);
    }

    parseBalance (response) {
        const result = {
            'info': response,
            'timestamp': undefined,
            'datetime': undefined,
        };
        for (let i = 0; i < response.length; i++) {
            const account = this.safeValue (response, i, {});
            const balances = this.safeValue (account, 'balances');
            for (let j = 0; j < balances.length; j++) {
                const balance = this.safeValue (balances, j);
                const currencyId = this.safeString (balance, 'currency');
                const code = this.safeCurrencyCode (currencyId);
                const newAccount = this.account ();
                newAccount['free'] = this.safeString (balance, 'available');
                newAccount['used'] = this.safeString (balance, 'hold');
                result[code] = newAccount;
            }
        }
        return this.safeBalance (result);
    }

    async fetchBalance (params = {}) {
        /**
         * @method
         * @name poloniex#fetchBalance
         * @description query for balance and get the amount of funds available for trading or funds locked in orders
         * @see https://docs.poloniex.com/#authenticated-endpoints-accounts-all-account-balances
         * @param {object} [params] extra parameters specific to the poloniex api endpoint
         * @returns {object} a [balance structure]{@link https://docs.ccxt.com/en/latest/manual.html?#balance-structure}
         */
        await this.loadMarkets ();
        const request = {
            'accountType': 'SPOT',
        };
        const response = await this.privateGetAccountsBalances (this.extend (request, params));
        //
        //     [
        //         {
        //             "accountId" : "7xxxxxxxxxx8",
        //             "accountType" : "SPOT",
        //             "balances" : [
        //                 {
        //                     "currencyId" : "214",
        //                     "currency" : "USDT",
        //                     "available" : "2.00",
        //                     "hold" : "0.00"
        //                 }
        //             ]
        //         }
        //     ]
        //
        return this.parseBalance (response);
    }

    async fetchTradingFees (params = {}) {
        /**
         * @method
         * @name poloniex#fetchTradingFees
         * @description fetch the trading fees for multiple markets
         * @see https://docs.poloniex.com/#authenticated-endpoints-accounts-fee-info
         * @param {object} [params] extra parameters specific to the poloniex api endpoint
         * @returns {object} a dictionary of [fee structures]{@link https://github.com/ccxt/ccxt/wiki/Manual#fee-structure} indexed by market symbols
         */
        await this.loadMarkets ();
        const response = await this.privateGetFeeinfo (params);
        //
        //     {
        //         "trxDiscount" : false,
        //         "makerRate" : "0.00145",
        //         "takerRate" : "0.00155",
        //         "volume30D" : "0.00"
        //     }
        //
        const result = {};
        for (let i = 0; i < this.symbols.length; i++) {
            const symbol = this.symbols[i];
            result[symbol] = {
                'info': response,
                'symbol': symbol,
                'maker': this.safeNumber (response, 'makerRate'),
                'taker': this.safeNumber (response, 'takerRate'),
                'percentage': true,
                'tierBased': true,
            };
        }
        return result;
    }

    async fetchOrderBook (symbol: string, limit: Int = undefined, params = {}) {
        /**
         * @method
         * @name poloniex#fetchOrderBook
         * @description fetches information on open orders with bid (buy) and ask (sell) prices, volumes and other data
         * @see https://docs.poloniex.com/#public-endpoints-market-data-order-book
         * @param {string} symbol unified symbol of the market to fetch the order book for
         * @param {int} [limit] the maximum amount of order book entries to return
         * @param {object} [params] extra parameters specific to the poloniex api endpoint
         * @returns {object} A dictionary of [order book structures]{@link https://github.com/ccxt/ccxt/wiki/Manual#order-book-structure} indexed by market symbols
         */
        await this.loadMarkets ();
        const market = this.market (symbol);
        const request = {
            'symbol': market['id'],
        };
        if (limit !== undefined) {
            request['limit'] = limit; // The default value of limit is 10. Valid limit values are: 5, 10, 20, 50, 100, 150.
        }
        const response = await this.publicGetMarketsSymbolOrderBook (this.extend (request, params));
        //
        //     {
        //         "time" : 1659695219507,
        //         "scale" : "-1",
        //         "asks" : [ "23139.82", "0.317981", "23140", "0.191091", "23170.06", "0.01", "23200", "0.107758", "23230.55", "0.01", "23247.2", "0.154", "23254", "0.005121", "23263", "0.038", "23285.4", "0.308", "23300", "0.108896" ],
        //         "bids" : [ "23139.74", "0.432092", "23139.73", "0.198592", "23123.21", "0.000886", "23123.2", "0.308", "23121.4", "0.154", "23105", "0.000789", "23100", "0.078175", "23069.1", "0.026276", "23068.83", "0.001329", "23051", "0.000048" ],
        //         "ts" : 1659695219513
        //     }
        //
        const timestamp = this.safeInteger (response, 'time');
        const asks = this.safeValue (response, 'asks');
        const bids = this.safeValue (response, 'bids');
        const asksResult = [];
        const bidsResult = [];
        for (let i = 0; i < asks.length; i++) {
            if ((i % 2) < 1) {
                const price = this.safeNumber (asks, i);
                const amount = this.safeNumber (asks, this.sum (i, 1));
                asksResult.push ([ price, amount ]);
            }
        }
        for (let i = 0; i < bids.length; i++) {
            if ((i % 2) < 1) {
                const price = this.safeNumber (bids, i);
                const amount = this.safeNumber (bids, this.sum (i, 1));
                bidsResult.push ([ price, amount ]);
            }
        }
        return {
            'symbol': market['symbol'],
            'bids': this.sortBy (bidsResult, 0, true),
            'asks': this.sortBy (asksResult, 0),
            'timestamp': timestamp,
            'datetime': this.iso8601 (timestamp),
            'nonce': undefined,
        } as any;
    }

    async createDepositAddress (code: string, params = {}) {
        /**
         * @method
         * @name poloniex#createDepositAddress
         * @description create a currency deposit address
         * @see https://docs.poloniex.com/#authenticated-endpoints-wallets-deposit-addresses
         * @param {string} code unified currency code of the currency for the deposit address
         * @param {object} [params] extra parameters specific to the poloniex api endpoint
         * @returns {object} an [address structure]{@link https://github.com/ccxt/ccxt/wiki/Manual#address-structure}
         */
        await this.loadMarkets ();
        const currency = this.currency (code);
        const request = {
            'currency': currency['id'],
        };
        const networks = this.safeValue (this.options, 'networks', {});
        let network = this.safeStringUpper (params, 'network'); // this line allows the user to specify either ERC20 or ETH
        network = this.safeString (networks, network, network); // handle ERC20>ETH alias
        if (network !== undefined) {
            request['currency'] += network; // when network the currency need to be changed to currency+network https://docs.poloniex.com/#withdraw on MultiChain Currencies section
            params = this.omit (params, 'network');
        } else {
            if (currency['id'] === 'USDT') {
                throw new ArgumentsRequired (this.id + ' createDepositAddress requires a network parameter for ' + code + '.');
            }
        }
        const response = await this.privatePostWalletsAddress (this.extend (request, params));
        //
        //     {
        //         "address" : "0xfxxxxxxxxxxxxxxxxxxxxxxxxxxxxxxxxxxxxxxf"
        //     }
        //
        let address = this.safeString (response, 'address');
        let tag = undefined;
        this.checkAddress (address);
        if (currency !== undefined) {
            const depositAddress = this.safeString (currency['info'], 'depositAddress');
            if (depositAddress !== undefined) {
                tag = address;
                address = depositAddress;
            }
        }
        return {
            'currency': code,
            'address': address,
            'tag': tag,
            'network': network,
            'info': response,
        };
    }

    async fetchDepositAddress (code: string, params = {}) {
        /**
         * @method
         * @name poloniex#fetchDepositAddress
         * @description fetch the deposit address for a currency associated with this account
         * @see https://docs.poloniex.com/#authenticated-endpoints-wallets-deposit-addresses
         * @param {string} code unified currency code
         * @param {object} [params] extra parameters specific to the poloniex api endpoint
         * @returns {object} an [address structure]{@link https://github.com/ccxt/ccxt/wiki/Manual#address-structure}
         */
        await this.loadMarkets ();
        const currency = this.currency (code);
        const request = {
            'currency': currency['id'],
        };
        const networks = this.safeValue (this.options, 'networks', {});
        let network = this.safeStringUpper (params, 'network'); // this line allows the user to specify either ERC20 or ETH
        network = this.safeString (networks, network, network); // handle ERC20>ETH alias
        if (network !== undefined) {
            request['currency'] += network; // when network the currency need to be changed to currency+network https://docs.poloniex.com/#withdraw on MultiChain Currencies section
            params = this.omit (params, 'network');
        } else {
            if (currency['id'] === 'USDT') {
                throw new ArgumentsRequired (this.id + ' fetchDepositAddress requires a network parameter for ' + code + '.');
            }
        }
        const response = await this.privateGetWalletsAddresses (this.extend (request, params));
        //
        //     {
        //         "USDTTRON" : "Txxxxxxxxxxxxxxxxxxxxxxxxxxxxxxxxp"
        //     }
        //
        let address = this.safeString (response, request['currency']);
        let tag = undefined;
        this.checkAddress (address);
        if (currency !== undefined) {
            const depositAddress = this.safeString (currency['info'], 'depositAddress');
            if (depositAddress !== undefined) {
                tag = address;
                address = depositAddress;
            }
        }
        return {
            'currency': code,
            'address': address,
            'tag': tag,
            'network': network,
            'info': response,
        };
    }

    async transfer (code: string, amount, fromAccount, toAccount, params = {}) {
        /**
         * @method
         * @name poloniex#transfer
         * @description transfer currency internally between wallets on the same account
         * @see https://docs.poloniex.com/#authenticated-endpoints-accounts-accounts-transfer
         * @param {string} code unified currency code
         * @param {float} amount amount to transfer
         * @param {string} fromAccount account to transfer from
         * @param {string} toAccount account to transfer to
         * @param {object} [params] extra parameters specific to the poloniex api endpoint
         * @returns {object} a [transfer structure]{@link https://github.com/ccxt/ccxt/wiki/Manual#transfer-structure}
         */
        await this.loadMarkets ();
        const currency = this.currency (code);
        amount = this.currencyToPrecision (code, amount);
        const accountsByType = this.safeValue (this.options, 'accountsByType', {});
        const fromId = this.safeString (accountsByType, fromAccount, fromAccount);
        const toId = this.safeString (accountsByType, toAccount, fromAccount);
        const request = {
            'amount': amount,
            'currency': currency['id'],
            'fromAccount': fromId,
            'toAccount': toId,
        };
        const response = await this.privatePostAccountsTransfer (this.extend (request, params));
        //
        //    {
        //        "transferId" : "168041074"
        //    }
        //
        return this.parseTransfer (response, currency);
    }

    parseTransfer (transfer, currency = undefined) {
        //
        //    {
        //        "transferId" : "168041074"
        //    }
        //
        return {
            'info': transfer,
            'id': this.safeString (transfer, 'transferId'),
            'timestamp': undefined,
            'datetime': undefined,
            'currency': this.safeString (currency, 'id'),
            'amount': undefined,
            'fromAccount': undefined,
            'toAccount': undefined,
            'status': undefined,
        };
    }

    async withdraw (code: string, amount, address, tag = undefined, params = {}) {
        /**
         * @method
         * @name poloniex#withdraw
         * @description make a withdrawal
         * @see https://docs.poloniex.com/#authenticated-endpoints-wallets-withdraw-currency
         * @param {string} code unified currency code
         * @param {float} amount the amount to withdraw
         * @param {string} address the address to withdraw to
         * @param {string} tag
         * @param {object} [params] extra parameters specific to the poloniex api endpoint
         * @returns {object} a [transaction structure]{@link https://github.com/ccxt/ccxt/wiki/Manual#transaction-structure}
         */
        [ tag, params ] = this.handleWithdrawTagAndParams (tag, params);
        this.checkAddress (address);
        await this.loadMarkets ();
        const currency = this.currency (code);
        const request = {
            'currency': currency['id'],
            'amount': amount,
            'address': address,
        };
        if (tag !== undefined) {
            request['paymentId'] = tag;
        }
        const networks = this.safeValue (this.options, 'networks', {});
        let network = this.safeStringUpper (params, 'network'); // this line allows the user to specify either ERC20 or ETH
        network = this.safeString (networks, network, network); // handle ERC20>ETH alias
        if (network !== undefined) {
            request['currency'] += network; // when network the currency need to be changed to currency+network https://docs.poloniex.com/#withdraw on MultiChain Currencies section
            params = this.omit (params, 'network');
        }
        const response = await this.privatePostWalletsWithdraw (this.extend (request, params));
        //
        //     {
        //         response: 'Withdrew 1.00000000 USDT.',
        //         email2FA: false,
        //         withdrawalNumber: 13449869
        //     }
        //
        return this.parseTransaction (response, currency);
    }

    async fetchTransactionsHelper (code: string = undefined, since: Int = undefined, limit: Int = undefined, params = {}) {
        await this.loadMarkets ();
        const year = 31104000; // 60 * 60 * 24 * 30 * 12 = one year of history, why not
        const now = this.seconds ();
        const start = (since !== undefined) ? this.parseToInt (since / 1000) : now - 10 * year;
        const request = {
            'start': start, // UNIX timestamp, required
            'end': now, // UNIX timestamp, required
        };
        const response = await this.privateGetWalletsActivity (this.extend (request, params));
        //
        //     {
        //         "adjustments":[],
        //         "deposits":[
        //             {
        //                 currency: "BTC",
        //                 address: "1MEtiqJWru53FhhHrfJPPvd2tC3TPDVcmW",
        //                 amount: "0.01063000",
        //                 confirmations:  1,
        //                 txid: "952b0e1888d6d491591facc0d37b5ebec540ac1efb241fdbc22bcc20d1822fb6",
        //                 timestamp:  1507916888,
        //                 status: "COMPLETE"
        //             },
        //             {
        //                 currency: "ETH",
        //                 address: "0x20108ba20b65c04d82909e91df06618107460197",
        //                 amount: "4.00000000",
        //                 confirmations: 38,
        //                 txid: "0x4be260073491fe63935e9e0da42bd71138fdeb803732f41501015a2d46eb479d",
        //                 timestamp: 1525060430,
        //                 status: "COMPLETE"
        //             }
        //         ],
        //         "withdrawals":[
        //             {
        //                 "withdrawalNumber":13449869,
        //                 "currency":"USDTTRON", // not documented in API docs, see commonCurrencies in describe()
        //                 "address":"TXGaqPW23JdRWhsVwS2mRsGsegbdnAd3Rw",
        //                 "amount":"1.00000000",
        //                 "fee":"0.00000000",
        //                 "timestamp":1591573420,
        //                 "status":"COMPLETE: dadf427224b3d44b38a2c13caa4395e4666152556ca0b2f67dbd86a95655150f",
        //                 "ipAddress":"x.x.x.x",
        //                 "canCancel":0,
        //                 "canResendEmail":0,
        //                 "paymentID":null,
        //                 "scope":"crypto"
        //             },
        //             {
        //                 withdrawalNumber: 8224394,
        //                 currency: "EMC2",
        //                 address: "EYEKyCrqTNmVCpdDV8w49XvSKRP9N3EUyF",
        //                 amount: "63.10796020",
        //                 fee: "0.01000000",
        //                 timestamp: 1510819838,
        //                 status: "COMPLETE: d37354f9d02cb24d98c8c4fc17aa42f475530b5727effdf668ee5a43ce667fd6",
        //                 ipAddress: "x.x.x.x"
        //             },
        //             {
        //                 withdrawalNumber: 9290444,
        //                 currency: "ETH",
        //                 address: "0x191015ff2e75261d50433fbd05bd57e942336149",
        //                 amount: "0.15500000",
        //                 fee: "0.00500000",
        //                 timestamp: 1514099289,
        //                 status: "COMPLETE: 0x12d444493b4bca668992021fd9e54b5292b8e71d9927af1f076f554e4bea5b2d",
        //                 ipAddress: "x.x.x.x"
        //             },
        //             {
        //                 withdrawalNumber: 11518260,
        //                 currency: "BTC",
        //                 address: "8JoDXAmE1GY2LRK8jD1gmAmgRPq54kXJ4t",
        //                 amount: "0.20000000",
        //                 fee: "0.00050000",
        //                 timestamp: 1527918155,
        //                 status: "COMPLETE: 1864f4ebb277d90b0b1ff53259b36b97fa1990edc7ad2be47c5e0ab41916b5ff",
        //                 ipAddress: "x.x.x.x"
        //             }
        //         ]
        //     }
        //
        return response;
    }

    async fetchDepositsWithdrawals (code: string = undefined, since: Int = undefined, limit: Int = undefined, params = {}) {
        /**
         * @method
         * @name poloniex#fetchDepositsWithdrawals
         * @description fetch history of deposits and withdrawals
         * @see https://docs.poloniex.com/#authenticated-endpoints-wallets-wallets-activity-records
         * @param {string} [code] unified currency code for the currency of the deposit/withdrawals, default is undefined
         * @param {int} [since] timestamp in ms of the earliest deposit/withdrawal, default is undefined
         * @param {int} [limit] max number of deposit/withdrawals to return, default is undefined
         * @param {object} [params] extra parameters specific to the poloniex api endpoint
         * @returns {object} a list of [transaction structure]{@link https://github.com/ccxt/ccxt/wiki/Manual#transaction-structure}
         */
        await this.loadMarkets ();
        const response = await this.fetchTransactionsHelper (code, since, limit, params);
        let currency = undefined;
        if (code !== undefined) {
            currency = this.currency (code);
        }
        const withdrawals = this.safeValue (response, 'withdrawals', []);
        const deposits = this.safeValue (response, 'deposits', []);
        const withdrawalTransactions = this.parseTransactions (withdrawals, currency, since, limit);
        const depositTransactions = this.parseTransactions (deposits, currency, since, limit);
        const transactions = this.arrayConcat (depositTransactions, withdrawalTransactions);
        return this.filterByCurrencySinceLimit (this.sortBy (transactions, 'timestamp'), code, since, limit);
    }

    async fetchWithdrawals (code: string = undefined, since: Int = undefined, limit: Int = undefined, params = {}) {
        /**
         * @method
         * @name poloniex#fetchWithdrawals
         * @description fetch all withdrawals made from an account
         * @see https://docs.poloniex.com/#authenticated-endpoints-wallets-wallets-activity-records
         * @param {string} code unified currency code
         * @param {int} [since] the earliest time in ms to fetch withdrawals for
         * @param {int} [limit] the maximum number of withdrawals structures to retrieve
         * @param {object} [params] extra parameters specific to the poloniex api endpoint
         * @returns {object[]} a list of [transaction structures]{@link https://github.com/ccxt/ccxt/wiki/Manual#transaction-structure}
         */
        const response = await this.fetchTransactionsHelper (code, since, limit, params);
        let currency = undefined;
        if (code !== undefined) {
            currency = this.currency (code);
        }
        const withdrawals = this.safeValue (response, 'withdrawals', []);
        const transactions = this.parseTransactions (withdrawals, currency, since, limit);
        return this.filterByCurrencySinceLimit (transactions, code, since, limit);
    }

    async fetchDepositWithdrawFees (codes: string[] = undefined, params = {}) {
        /**
         * @method
         * @name poloniex#fetchDepositWithdrawFees
         * @description fetch deposit and withdraw fees
         * @see https://docs.poloniex.com/#public-endpoints-reference-data-currency-information
         * @param {string[]|undefined} codes list of unified currency codes
         * @param {object} [params] extra parameters specific to the poloniex api endpoint
         * @returns {object[]} a list of [fees structures]{@link https://github.com/ccxt/ccxt/wiki/Manual#fee-structure}
         */
        await this.loadMarkets ();
        const response = await this.publicGetCurrencies (this.extend (params, { 'includeMultiChainCurrencies': true }));
        //
        //     [
        //         {
        //             "1CR": {
        //                 "id": 1,
        //                 "name": "1CRedit",
        //                 "description": "BTC Clone",
        //                 "type": "address",
        //                 "withdrawalFee": "0.01000000",
        //                 "minConf": 10000,
        //                 "depositAddress": null,
        //                 "blockchain": "1CR",
        //                 "delisted": false,
        //                 "tradingState": "NORMAL",
        //                 "walletState": "DISABLED",
        //                 "parentChain": null,
        //                 "isMultiChain": false,
        //                 "isChildChain": false,
        //                 "childChains": []
        //             }
        //         }
        //     ]
        //
        const data = {};
        for (let i = 0; i < response.length; i++) {
            const entry = response[i];
            const currencies = Object.keys (entry);
            const currencyId = this.safeString (currencies, 0);
            data[currencyId] = entry[currencyId];
        }
        return this.parseDepositWithdrawFees (data, codes);
    }

    parseDepositWithdrawFees (response, codes = undefined, currencyIdKey = undefined) {
        //
        //         {
        //             "1CR": {
        //                 "id": 1,
        //                 "name": "1CRedit",
        //                 "description": "BTC Clone",
        //                 "type": "address",
        //                 "withdrawalFee": "0.01000000",
        //                 "minConf": 10000,
        //                 "depositAddress": null,
        //                 "blockchain": "1CR",
        //                 "delisted": false,
        //                 "tradingState": "NORMAL",
        //                 "walletState": "DISABLED",
        //                 "parentChain": null,
        //                 "isMultiChain": false,
        //                 "isChildChain": false,
        //                 "childChains": []
        //             },
        //         }
        //
        const depositWithdrawFees = {};
        codes = this.marketCodes (codes);
        const responseKeys = Object.keys (response);
        for (let i = 0; i < responseKeys.length; i++) {
            const currencyId = responseKeys[i];
            const code = this.safeCurrencyCode (currencyId);
            const feeInfo = response[currencyId];
            if ((codes === undefined) || (this.inArray (code, codes))) {
                depositWithdrawFees[code] = this.parseDepositWithdrawFee (feeInfo, code);
                const childChains = this.safeValue (feeInfo, 'childChains');
                const chainsLength = childChains.length;
                if (chainsLength > 0) {
                    for (let j = 0; j < childChains.length; j++) {
                        let networkId = childChains[j];
                        networkId = networkId.replace (code, '');
                        const networkCode = this.networkIdToCode (networkId);
                        const networkInfo = this.safeValue (response, networkId);
                        const networkObject = {};
                        const withdrawFee = this.safeNumber (networkInfo, 'withdrawalFee');
                        networkObject[networkCode] = {
                            'withdraw': {
                                'fee': withdrawFee,
                                'percentage': (withdrawFee !== undefined) ? false : undefined,
                            },
                            'deposit': {
                                'fee': undefined,
                                'percentage': undefined,
                            },
                        };
                        depositWithdrawFees[code]['networks'] = this.extend (depositWithdrawFees[code]['networks'], networkObject);
                    }
                }
            }
        }
        return depositWithdrawFees;
    }

    parseDepositWithdrawFee (fee, currency = undefined) {
        const depositWithdrawFee = this.depositWithdrawFee ({});
        depositWithdrawFee['info'][currency] = fee;
        const networkId = this.safeString (fee, 'blockchain');
        const withdrawFee = this.safeNumber (fee, 'withdrawalFee');
        const withdrawResult = {
            'fee': withdrawFee,
            'percentage': (withdrawFee !== undefined) ? false : undefined,
        };
        const depositResult = {
            'fee': undefined,
            'percentage': undefined,
        };
        depositWithdrawFee['withdraw'] = withdrawResult;
        depositWithdrawFee['deposit'] = depositResult;
        const networkCode = this.networkIdToCode (networkId);
        depositWithdrawFee['networks'][networkCode] = {
            'withdraw': withdrawResult,
            'deposit': depositResult,
        };
        return depositWithdrawFee;
    }

    async fetchDeposits (code: string = undefined, since: Int = undefined, limit: Int = undefined, params = {}) {
        /**
         * @method
         * @name poloniex#fetchDeposits
         * @description fetch all deposits made to an account
         * @see https://docs.poloniex.com/#authenticated-endpoints-wallets-wallets-activity-records
         * @param {string} code unified currency code
         * @param {int} [since] the earliest time in ms to fetch deposits for
         * @param {int} [limit] the maximum number of deposits structures to retrieve
         * @param {object} [params] extra parameters specific to the poloniex api endpoint
         * @returns {object[]} a list of [transaction structures]{@link https://github.com/ccxt/ccxt/wiki/Manual#transaction-structure}
         */
        const response = await this.fetchTransactionsHelper (code, since, limit, params);
        let currency = undefined;
        if (code !== undefined) {
            currency = this.currency (code);
        }
        const deposits = this.safeValue (response, 'deposits', []);
        const transactions = this.parseTransactions (deposits, currency, since, limit);
        return this.filterByCurrencySinceLimit (transactions, code, since, limit);
    }

    parseTransactionStatus (status) {
        const statuses = {
            'COMPLETE': 'ok',
            'COMPLETED': 'ok',
            'AWAITING APPROVAL': 'pending',
            'AWAITING_APPROVAL': 'pending',
            'PENDING': 'pending',
            'PROCESSING': 'pending',
            'COMPLETE ERROR': 'failed',
            'COMPLETE_ERROR': 'failed',
        };
        return this.safeString (statuses, status, status);
    }

    parseTransaction (transaction, currency = undefined) {
        //
        // deposits
        //
        //     {
        //         "txid": "f49d489616911db44b740612d19464521179c76ebe9021af85b6de1e2f8d68cd",
        //         "amount": "49798.01987021",
        //         "status": "COMPLETE",
        //         "address": "DJVJZ58tJC8UeUv9Tqcdtn6uhWobouxFLT",
        //         "currency": "DOGE",
        //         "timestamp": 1524321838,
        //         "confirmations": 3371,
        //         "depositNumber": 134587098
        //     }
        //
        // withdrawals
        //
        //     {
        //         "withdrawalRequestsId": 7397527,
        //         "currency": "ETC",
        //         "address": "0x26419a62055af459d2cd69bb7392f5100b75e304",
        //         "amount": "13.19951600",
        //         "fee": "0.01000000",
        //         "timestamp": 1506010932,
        //         "status": "COMPLETED",
        //         "txid": "343346392f82ac16e8c2604f2a604b7b2382d0e9d8030f673821f8de4b5f5bk",
        //         "ipAddress": "1.2.3.4",
        //         "paymentID": null
        //     }
        //
        // withdraw
        //
        //     {
        //         "withdrawalRequestsId": 33485231
        //     }
        //
        const timestamp = this.safeTimestamp (transaction, 'timestamp');
        const currencyId = this.safeString (transaction, 'currency');
        const code = this.safeCurrencyCode (currencyId);
        let status = this.safeString (transaction, 'status', 'pending');
        status = this.parseTransactionStatus (status);
        const txid = this.safeString (transaction, 'txid');
        const type = ('withdrawalRequestsId' in transaction) ? 'withdrawal' : 'deposit';
        const id = this.safeString2 (transaction, 'withdrawalRequestsId', 'depositNumber');
        const address = this.safeString (transaction, 'address');
        const tag = this.safeString (transaction, 'paymentID');
        let amountString = this.safeString (transaction, 'amount');
        const feeCostString = this.safeString (transaction, 'fee');
        if (type === 'withdrawal') {
            amountString = Precise.stringSub (amountString, feeCostString);
        }
        return {
            'info': transaction,
            'id': id,
            'currency': code,
            'amount': this.parseNumber (amountString),
            'network': undefined,
            'address': address,
            'addressTo': undefined,
            'addressFrom': undefined,
            'tag': tag,
            'tagTo': undefined,
            'tagFrom': undefined,
            'status': status,
            'type': type,
            'updated': undefined,
            'txid': txid,
            'timestamp': timestamp,
            'datetime': this.iso8601 (timestamp),
            'comment': undefined,
            'fee': {
                'currency': code,
                'cost': this.parseNumber (feeCostString),
                'rate': undefined,
            },
        };
    }

    nonce () {
        return this.milliseconds ();
    }

    sign (path, api = 'public', method = 'GET', params = {}, headers = undefined, body = undefined) {
        let url = this.urls['api']['rest'];
        const query = this.omit (params, this.extractParams (path));
        const implodedPath = this.implodeParams (path, params);
        if (api === 'public') {
            url += '/' + implodedPath;
            if (Object.keys (query).length) {
                url += '?' + this.urlencode (query);
            }
        } else {
            this.checkRequiredCredentials ();
            const timestamp = this.nonce ().toString ();
            let auth = method + "\n"; // eslint-disable-line quotes
            url += '/' + implodedPath;
            auth += '/' + implodedPath;
            if ((method === 'POST') || (method === 'PUT') || (method === 'DELETE')) {
                auth += "\n"; // eslint-disable-line quotes
                if (Object.keys (query).length) {
                    body = this.json (query);
                    auth += 'requestBody=' + body + '&';
                }
                auth += 'signTimestamp=' + timestamp;
            } else {
                let sortedQuery = this.extend ({ 'signTimestamp': timestamp }, query);
                sortedQuery = this.keysort (sortedQuery);
                auth += "\n" + this.urlencode (sortedQuery); // eslint-disable-line quotes
                if (Object.keys (query).length) {
                    url += '?' + this.urlencode (query);
                }
            }
            const signature = this.hmac (this.encode (auth), this.encode (this.secret), sha256, 'base64');
            headers = {
                'Content-Type': 'application/json',
                'key': this.apiKey,
                'signTimestamp': timestamp,
                'signature': signature,
            };
        }
        return { 'url': url, 'method': method, 'body': body, 'headers': headers };
    }

    handleErrors (code, reason, url, method, headers, body, response, requestHeaders, requestBody) {
        if (response === undefined) {
            return undefined;
        }
        //
        //     {
        //         "code" : 21709,
        //         "message" : "Low available balance"
        //     }
        //
        const responseCode = this.safeString (response, 'code');
        if ((responseCode !== undefined) && (responseCode !== '200')) {
            const codeInner = response['code'];
            const message = this.safeString (response, 'message');
            const feedback = this.id + ' ' + body;
            this.throwExactlyMatchedException (this.exceptions['exact'], codeInner, feedback);
            this.throwBroadlyMatchedException (this.exceptions['broad'], message, feedback);
            throw new ExchangeError (feedback); // unknown message
        }
        return undefined;
    }
}<|MERGE_RESOLUTION|>--- conflicted
+++ resolved
@@ -1174,12 +1174,8 @@
          * @param {int} [since] the earliest time in ms to fetch open orders for
          * @param {int} [limit] the maximum number of  open orders structures to retrieve
          * @param {object} [params] extra parameters specific to the poloniex api endpoint
-<<<<<<< HEAD
          * @param {boolean} [params.stop] set true to fetch trigger orders instead of regular orders
          * @returns {Order[]} a list of [order structures]{@link https://docs.ccxt.com/#/?id=order-structure}
-=======
-         * @returns {Order[]} a list of [order structures]{@link https://github.com/ccxt/ccxt/wiki/Manual#order-structure}
->>>>>>> 1e1c7472
          */
         await this.loadMarkets ();
         let market = undefined;
@@ -1227,25 +1223,25 @@
     }
 
     async createOrder (symbol: string, type: OrderType, side: OrderSide, amount, price = undefined, params = {}) {
-        /**
-         * @method
-         * @name poloniex#createOrder
-         * @description create a trade order
-         * @see https://docs.poloniex.com/#authenticated-endpoints-orders-create-order
-         * @see https://docs.poloniex.com/#authenticated-endpoints-smart-orders-create-order  // trigger orders
-         * @param {string} symbol unified symbol of the market to create an order in
-         * @param {string} type 'market' or 'limit'
-         * @param {string} side 'buy' or 'sell'
-         * @param {float} amount how much of currency you want to trade in units of base currency
-         * @param {float} [price] the price at which the order is to be fullfilled, in units of the quote currency, ignored in market orders
-         * @param {object} [params] extra parameters specific to the poloniex api endpoint
-<<<<<<< HEAD
-         * @param {float} [params.triggerPrice] *spot only* The price at which a trigger order is triggered at
-         * @returns {object} an [order structure]{@link https://docs.ccxt.com/#/?id=order-structure}
-=======
-         * @returns {object} an [order structure]{@link https://github.com/ccxt/ccxt/wiki/Manual#order-structure}
->>>>>>> 1e1c7472
-         */
+        //
+        // @method
+        // @name poloniex#createOrder
+        // @description create a trade order
+        // @see https://docs.poloniex.com/#authenticated-endpoints-orders-create-order
+        // @see https://docs.poloniex.com/#authenticated-endpoints-smart-orders-create-order  // trigger orders
+        // @param {string} symbol unified symbol of the market to create an order in
+        // @param {string} type 'market' or 'limit'
+        // @param {string} side 'buy' or 'sell'
+        // @param {float} amount how much of currency you want to trade in units of base currency
+        // @param {float} [price] the price at which the order is to be fullfilled, in units of the quote currency, ignored in market orders
+        // @param {object} [params] extra parameters specific to the poloniex api endpoint
+        // <<<<<<< HEAD
+        // @param {float} [params.triggerPrice] *spot only* The price at which a trigger order is triggered at
+        // @returns {object} an [order structure]{@link https://docs.ccxt.com/#/?id=order-structure}
+        // =======
+        // @returns {object} an [order structure]{@link https://github.com/ccxt/ccxt/wiki/Manual#order-structure}
+        // >>>>>>> 1e1c747220aa06f7c710fc71e9b6658d1260c4d1
+        //
         await this.loadMarkets ();
         const market = this.market (symbol);
         if (!market['spot']) {
@@ -1312,26 +1308,26 @@
     }
 
     async editOrder (id: string, symbol, type, side, amount = undefined, price = undefined, params = {}) {
-        /**
-         * @method
-         * @name poloniex#editOrder
-         * @description edit a trade order
-         * @see https://docs.poloniex.com/#authenticated-endpoints-orders-cancel-replace-order
-         * @see https://docs.poloniex.com/#authenticated-endpoints-smart-orders-cancel-replace-order
-         * @param {string} id order id
-         * @param {string} symbol unified symbol of the market to create an order in
-         * @param {string} type 'market' or 'limit'
-         * @param {string} side 'buy' or 'sell'
-         * @param {float} [amount] how much of the currency you want to trade in units of the base currency
-         * @param {float} [price] the price at which the order is to be fullfilled, in units of the quote currency, ignored in market orders
-         * @param {object} [params] extra parameters specific to the poloniex api endpoint
-<<<<<<< HEAD
-         * @param {float} [params.triggerPrice] The price at which a trigger order is triggered at
-         * @returns {object} an [order structure]{@link https://docs.ccxt.com/#/?id=order-structure}
-=======
-         * @returns {object} an [order structure]{@link https://github.com/ccxt/ccxt/wiki/Manual#order-structure}
->>>>>>> 1e1c7472
-         */
+        //
+        // @method
+        // @name poloniex#editOrder
+        // @description edit a trade order
+        // @see https://docs.poloniex.com/#authenticated-endpoints-orders-cancel-replace-order
+        // @see https://docs.poloniex.com/#authenticated-endpoints-smart-orders-cancel-replace-order
+        // @param {string} id order id
+        // @param {string} symbol unified symbol of the market to create an order in
+        // @param {string} type 'market' or 'limit'
+        // @param {string} side 'buy' or 'sell'
+        // @param {float} [amount] how much of the currency you want to trade in units of the base currency
+        // @param {float} [price] the price at which the order is to be fullfilled, in units of the quote currency, ignored in market orders
+        // @param {object} [params] extra parameters specific to the poloniex api endpoint
+        // <<<<<<< HEAD
+        // @param {float} [params.triggerPrice] The price at which a trigger order is triggered at
+        // @returns {object} an [order structure]{@link https://docs.ccxt.com/#/?id=order-structure}
+        // =======
+        // @returns {object} an [order structure]{@link https://github.com/ccxt/ccxt/wiki/Manual#order-structure}
+        // >>>>>>> 1e1c747220aa06f7c710fc71e9b6658d1260c4d1
+        //
         await this.loadMarkets ();
         const market = this.market (symbol);
         if (!market['spot']) {
@@ -1362,22 +1358,22 @@
     }
 
     async cancelOrder (id: string, symbol: string = undefined, params = {}) {
-        /**
-         * @method
-         * @name poloniex#cancelOrder
-         * @description cancels an open order
-         * @see https://docs.poloniex.com/#authenticated-endpoints-orders-cancel-order-by-id
-         * @see https://docs.poloniex.com/#authenticated-endpoints-smart-orders-cancel-order-by-id  // trigger orders
-         * @param {string} id order id
-         * @param {string} symbol unified symbol of the market the order was made in
-         * @param {object} [params] extra parameters specific to the poloniex api endpoint
-<<<<<<< HEAD
-         * @param {boolean} [params.trigger] true if canceling a trigger order
-         * @returns {object} An [order structure]{@link https://docs.ccxt.com/#/?id=order-structure}
-=======
-         * @returns {object} An [order structure]{@link https://github.com/ccxt/ccxt/wiki/Manual#order-structure}
->>>>>>> 1e1c7472
-         */
+        //
+        // @method
+        // @name poloniex#cancelOrder
+        // @description cancels an open order
+        // @see https://docs.poloniex.com/#authenticated-endpoints-orders-cancel-order-by-id
+        // @see https://docs.poloniex.com/#authenticated-endpoints-smart-orders-cancel-order-by-id  // trigger orders
+        // @param {string} id order id
+        // @param {string} symbol unified symbol of the market the order was made in
+        // @param {object} [params] extra parameters specific to the poloniex api endpoint
+        // <<<<<<< HEAD
+        // @param {boolean} [params.trigger] true if canceling a trigger order
+        // @returns {object} An [order structure]{@link https://docs.ccxt.com/#/?id=order-structure}
+        // =======
+        // @returns {object} An [order structure]{@link https://github.com/ccxt/ccxt/wiki/Manual#order-structure}
+        // >>>>>>> 1e1c747220aa06f7c710fc71e9b6658d1260c4d1
+        //
         await this.loadMarkets ();
         const request = {};
         const clientOrderId = this.safeValue (params, 'clientOrderId');
@@ -1406,21 +1402,21 @@
     }
 
     async cancelAllOrders (symbol: string = undefined, params = {}) {
-        /**
-         * @method
-         * @name poloniex#cancelAllOrders
-         * @description cancel all open orders
-         * @see https://docs.poloniex.com/#authenticated-endpoints-orders-cancel-all-orders
-         * @see https://docs.poloniex.com/#authenticated-endpoints-smart-orders-cancel-all-orders  // trigger orders
-         * @param {string} symbol unified market symbol, only orders in the market of this symbol are cancelled when symbol is not undefined
-         * @param {object} [params] extra parameters specific to the poloniex api endpoint
-<<<<<<< HEAD
-         * @param {boolean} [params.trigger] true if canceling trigger orders
-         * @returns {object[]} a list of [order structures]{@link https://docs.ccxt.com/#/?id=order-structure}
-=======
-         * @returns {object[]} a list of [order structures]{@link https://github.com/ccxt/ccxt/wiki/Manual#order-structure}
->>>>>>> 1e1c7472
-         */
+        //
+        // @method
+        // @name poloniex#cancelAllOrders
+        // @description cancel all open orders
+        // @see https://docs.poloniex.com/#authenticated-endpoints-orders-cancel-all-orders
+        // @see https://docs.poloniex.com/#authenticated-endpoints-smart-orders-cancel-all-orders  // trigger orders
+        // @param {string} symbol unified market symbol, only orders in the market of this symbol are cancelled when symbol is not undefined
+        // @param {object} [params] extra parameters specific to the poloniex api endpoint
+        // <<<<<<< HEAD
+        // @param {boolean} [params.trigger] true if canceling trigger orders
+        // @returns {object[]} a list of [order structures]{@link https://docs.ccxt.com/#/?id=order-structure}
+        // =======
+        // @returns {object[]} a list of [order structures]{@link https://github.com/ccxt/ccxt/wiki/Manual#order-structure}
+        // >>>>>>> 1e1c747220aa06f7c710fc71e9b6658d1260c4d1
+        //
         await this.loadMarkets ();
         const request = {
             // 'accountTypes': 'SPOT',
@@ -1462,22 +1458,22 @@
     }
 
     async fetchOrder (id: string, symbol: string = undefined, params = {}) {
-        /**
-         * @method
-         * @name poloniex#fetchOrder
-         * @description fetch an order by it's id
-         * @see https://docs.poloniex.com/#authenticated-endpoints-orders-order-details
-         * @see https://docs.poloniex.com/#authenticated-endpoints-smart-orders-open-orders  // trigger orders
-         * @param {string} id order id
-         * @param {string} symbol unified market symbol, default is undefined
-         * @param {object} [params] extra parameters specific to the poloniex api endpoint
-<<<<<<< HEAD
-         * @param {boolean} [params.trigger] true if fetching a trigger order
-         * @returns {object} an [order structure]{@link https://docs.ccxt.com/#/?id=order-structure}
-=======
-         * @returns {object} an [order structure]{@link https://github.com/ccxt/ccxt/wiki/Manual#order-structure}
->>>>>>> 1e1c7472
-         */
+        //
+        // @method
+        // @name poloniex#fetchOrder
+        // @description fetch an order by it's id
+        // @see https://docs.poloniex.com/#authenticated-endpoints-orders-order-details
+        // @see https://docs.poloniex.com/#authenticated-endpoints-smart-orders-open-orders  // trigger orders
+        // @param {string} id order id
+        // @param {string} symbol unified market symbol, default is undefined
+        // @param {object} [params] extra parameters specific to the poloniex api endpoint
+        // <<<<<<< HEAD
+        // @param {boolean} [params.trigger] true if fetching a trigger order
+        // @returns {object} an [order structure]{@link https://docs.ccxt.com/#/?id=order-structure}
+        // =======
+        // @returns {object} an [order structure]{@link https://github.com/ccxt/ccxt/wiki/Manual#order-structure}
+        // >>>>>>> 1e1c747220aa06f7c710fc71e9b6658d1260c4d1
+        //
         await this.loadMarkets ();
         id = id.toString ();
         const request = {
