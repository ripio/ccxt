--- conflicted
+++ resolved
@@ -278,7 +278,12 @@
     amount: number;
 }
 
-<<<<<<< HEAD
+export interface MarginMode {
+    infp: any;
+    symbol: string;
+    marginMode: 'isolated' | 'cross' | string;
+}
+
 export interface Greeks {
     symbol: string;
     timestamp?: number
@@ -299,12 +304,6 @@
     lastPrice: number;
     underlyingPrice: number;
     info: any;
-=======
-export interface MarginMode {
-    infp: any;
-    symbol: string;
-    marginMode: 'isolated' | 'cross' | string;
->>>>>>> a175415c
 }
 
 /** [ timestamp, open, high, low, close, volume ] */
