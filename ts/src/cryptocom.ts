--- conflicted
+++ resolved
@@ -564,14 +564,9 @@
          * @method
          * @name cryptocom#fetchTickers
          * @description fetches price tickers for multiple markets, statistical calculations with the information calculated over the past 24 hours each market
-<<<<<<< HEAD
          * @see https://exchange-docs.crypto.com/spot/index.html#public-get-ticker
          * @see https://exchange-docs.crypto.com/derivatives/index.html#public-get-tickers
          * @param {string[]|undefined} symbols unified symbols of the markets to fetch the ticker for, all market tickers are returned if not assigned
-=======
-         * @see https://exchange-docs.crypto.com/exchange/v1/rest-ws/index.html#public-get-tickers
-         * @param {[string]|undefined} symbols unified symbols of the markets to fetch the ticker for, all market tickers are returned if not assigned
->>>>>>> a98ba385
          * @param {object} params extra parameters specific to the cryptocom api endpoint
          * @returns {object} a dictionary of [ticker structures]{@link https://docs.ccxt.com/#/?id=ticker-structure}
          */
@@ -648,12 +643,8 @@
          * @param {int|undefined} since the earliest time in ms to fetch orders for, max date range is one day
          * @param {int|undefined} limit the maximum number of order structures to retrieve, default 100 max 100
          * @param {object} params extra parameters specific to the cryptocom api endpoint
-<<<<<<< HEAD
+         * @param {int|undefined} params.until timestamp in ms for the ending date filter, default is the current time
          * @returns {object[]} a list of [order structures]{@link https://docs.ccxt.com/#/?id=order-structure}
-=======
-         * @param {int|undefined} params.until timestamp in ms for the ending date filter, default is the current time
-         * @returns {[object]} a list of [order structures]{@link https://docs.ccxt.com/#/?id=order-structure}
->>>>>>> a98ba385
          */
         await this.loadMarkets ();
         let market = undefined;
@@ -728,12 +719,8 @@
          * @param {int|undefined} since timestamp in ms of the earliest trade to fetch, maximum date range is one day
          * @param {int|undefined} limit the maximum number of trades to fetch
          * @param {object} params extra parameters specific to the cryptocom api endpoint
-<<<<<<< HEAD
+         * @param {int|undefined} params.until timestamp in ms for the ending date filter, default is the current time
          * @returns {object[]} a list of [trade structures]{@link https://docs.ccxt.com/en/latest/manual.html?#public-trades}
-=======
-         * @param {int|undefined} params.until timestamp in ms for the ending date filter, default is the current time
-         * @returns {[object]} a list of [trade structures]{@link https://docs.ccxt.com/en/latest/manual.html?#public-trades}
->>>>>>> a98ba385
          */
         await this.loadMarkets ();
         const market = this.market (symbol);
@@ -787,12 +774,8 @@
          * @param {int|undefined} since timestamp in ms of the earliest candle to fetch
          * @param {int|undefined} limit the maximum amount of candles to fetch
          * @param {object} params extra parameters specific to the cryptocom api endpoint
-<<<<<<< HEAD
+         * @param {int|undefined} params.until timestamp in ms for the ending date filter, default is the current time
          * @returns {int[][]} A list of candles ordered as timestamp, open, high, low, close, volume
-=======
-         * @param {int|undefined} params.until timestamp in ms for the ending date filter, default is the current time
-         * @returns {[[int]]} A list of candles ordered as timestamp, open, high, low, close, volume
->>>>>>> a98ba385
          */
         await this.loadMarkets ();
         const market = this.market (symbol);
@@ -1275,12 +1258,8 @@
          * @param {int|undefined} since the earliest time in ms to fetch trades for, maximum date range is one day
          * @param {int|undefined} limit the maximum number of trade structures to retrieve
          * @param {object} params extra parameters specific to the cryptocom api endpoint
-<<<<<<< HEAD
+         * @param {int|undefined} params.until timestamp in ms for the ending date filter, default is the current time
          * @returns {object[]} a list of [trade structures]{@link https://docs.ccxt.com/#/?id=trade-structure}
-=======
-         * @param {int|undefined} params.until timestamp in ms for the ending date filter, default is the current time
-         * @returns {[object]} a list of [trade structures]{@link https://docs.ccxt.com/#/?id=trade-structure}
->>>>>>> a98ba385
          */
         await this.loadMarkets ();
         const request = {};
