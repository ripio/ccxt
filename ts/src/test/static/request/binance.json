{
    "exchange": "binance",
    "skipKeys": [
        "signature",
        "timestamp",
        "recvWindow",
        "newClientOrderId"
    ],
    "outputType": "urlencoded",
    "methods": {
        "createOrder": [
            {
                "description": "Spot market buy order",
                "method": "createOrder",
                "url": "https://testnet.binance.vision/api/v3/order",
                "input": [
                    "LTC/USDT",
                    "market",
                    "buy",
                    0.2,
                    50
                ],
                "output": "timestamp=1698772556546&symbol=LTCUSDT&side=BUY&newClientOrderId=x-R4BD3S8265d26698ad954db1b3fee5&newOrderRespType=FULL&type=MARKET&quoteOrderQty=10&recvWindow=10000&signature=bb8a423f6cfa0c0aa85c1234f514ff0fdad73b41921f31d0f4b9d5a24045ea8b"
            },
            {
                "description": "Spot limit buy order",
                "method": "createOrder",
                "url": "https://testnet.binance.vision/api/v3/order",
                "input": [
                    "LTC/USDT",
                    "limit",
                    "buy",
                    0.2,
                    50
                ],
                "output": "timestamp=1698772601904&symbol=LTCUSDT&side=BUY&newClientOrderId=x-R4BD3S826527eb0fd34e445cba9d94&newOrderRespType=FULL&type=LIMIT&quantity=0.2&price=50&timeInForce=GTC&recvWindow=10000&signature=b1caba89e3a305463b03d9bd73e0b34a2117f3b3949cdf065d29837fa845b4b0"
            },
            {
                "description": "Spot limit buy with postOnly",
                "method": "createOrder",
                "url": "https://api.binance.com/api/v3/order",
                "input": [
                    "LTC/USDT",
                    "limit",
                    "buy",
                    0.2,
                    50,
                    {
                        "postOnly": true
                    }
                ],
                "output": "timestamp=1699380855361&symbol=LTCUSDT&side=BUY&newClientOrderId=x-R4BD3S82102a551f8c1642bba06728&newOrderRespType=RESULT&type=LIMIT_MAKER&quantity=0.2&price=50&recvWindow=10000&signature=6ae855678678e86725443f243b2f40613ed3e48e39a478ea0433c7dcbc36fce8"
            },
            {
                "description": "Swap market buy order",
                "method": "createOrder",
                "url": "https://testnet.binancefuture.com/fapi/v1/order",
                "input": [
                    "LTC/USDT:USDT",
                    "market",
                    "buy",
                    0.1
                ],
                "output": "timestamp=1698772686486&symbol=LTCUSDT&side=BUY&newClientOrderId=x-xcKtGhcud0e56169437e41d2a50414&newOrderRespType=RESULT&type=MARKET&quantity=0.1&recvWindow=10000&signature=a703d0332fd54447dc9439dc60ddcc515d170c2357b12041504f5eb228002c09"
            },
            {
                "description": "Swap limit buy order",
                "method": "createOrder",
                "url": "https://testnet.binancefuture.com/fapi/v1/order",
                "input": [
                    "LTC/USDT:USDT",
                    "limit",
                    "buy",
                    0.1,
                    55
                ],
                "output": "timestamp=1698772722784&symbol=LTCUSDT&side=BUY&newClientOrderId=x-xcKtGhcu857a045c78a148bda82a3b&newOrderRespType=RESULT&type=LIMIT&quantity=0.1&price=55&timeInForce=GTC&recvWindow=10000&signature=ea0c2c8986c05546309cfb5248febc8a551c1a7ccf7252305e26bb60e41a8d60"
            },
            {
                "description": "Spot limit buy with triggerPrice",
                "method": "createOrder",
                "url": "https://api.binance.com/api/v3/order",
                "input": [
                    "LTC/USDT",
                    "limit",
                    "buy",
                    0.2,
                    50,
                    {
                        "triggerPrice": 100
                    }
                ],
                "output": "timestamp=1699113377107&symbol=LTCUSDT&side=BUY&newClientOrderId=x-R4BD3S828025d8ae9f754437aa1bde&newOrderRespType=FULL&type=STOP_LOSS_LIMIT&quantity=0.2&price=50&timeInForce=GTC&stopPrice=100&recvWindow=10000&signature=FFsWE8MefjyN%2BBkm0w4KE4dRJh%2FOeJDbH4nOjhFS7rbmaGb64q9cK2RmRbgLKqMbDcPmgy752h7YnjqhF7wWixXEZmJR0Ks3ap%2BhvhAEr4Cd1bPJ2buEe316rXIHgPiDQBpDbsbipEoX2dQnUdjxGItAgyTVSThxqk0t8BDrqkHlnwv8JF9Yp1ekwFccXYBM5jMz09feygyLPzyiK3bqjPndwohxCLoL%2B6wp0x%2FTM0Vm39XTvOAPUj88FF67C76sFlVReIjzwo94xOj%2BHzynGZs7apVLV227P434MARwyKQM9XsSQ%2FMsSakoxZjOrErH2iwWlsJL60C7HcPl%2B%2BZD%2BQ%3D%3D"
            },
            {
                "description": "Swap limit buy with triggerPrice",
                "method": "createOrder",
                "url": "https://testnet.binancefuture.com/fapi/v1/order",
                "input": [
                    "LTC/USDT:USDT",
                    "limit",
                    "buy",
                    0.2,
                    50,
                    {
                        "triggerPrice": 100
                    }
                ],
                "output": "timestamp=1699113425660&symbol=LTCUSDT&side=BUY&newClientOrderId=x-xcKtGhcu0a6b33edf43043799149a0&newOrderRespType=RESULT&type=STOP&quantity=0.2&price=50&stopPrice=100&recvWindow=10000&signature=dcbd99666b985518f0bc818d2fdc9c7215f4607b044ad921a025fec70f41ae61"
            },
            {
                "description": "Spot limit buy with test endpoint",
                "method": "createOrder",
                "url": "https://api.binance.com/api/v3/order/test",
                "input": [
                    "LTC/USDT",
                    "limit",
                    "buy",
                    0.2,
                    50,
                    {
                        "test": true
                    }
                ],
                "output": "timestamp=1699113722660&symbol=LTCUSDT&side=BUY&newClientOrderId=x-R4BD3S82dbdbef155f0b479ca03ac1&newOrderRespType=FULL&type=LIMIT&quantity=0.2&price=50&timeInForce=GTC&recvWindow=10000&signature=RAxM3BDlCxN9yJtKYKhyrJ0dOb7ng6o5Iy1Pz6I9snLDHRQVNuv9%2FgnWWfsUayfILjZQO7ns3VeyqGfiXBlGXa5eap37%2BHXjcYBA9Jc6OCXAKDtNmcdkFB9QvV0bG7lO%2BIMx6nQAgUILod%2FlVWd1MJSOVYlAoDH7N5aiHtrcImoUT4NRJkT31E99yT7W7VIqvTD3AcFUodgaajB7G0oBTqp69w9uyUJEvDFG6RisU77Zeuzcy7sYdXpVueTycreAjQg225F1WQNSDClOJKMDhJ27d5akwOj%2Flxo6pRjT21Jr7G3GGzceAiHXKgSSB%2Fgu2jCe48hnr8C92YVqfp2LyQ%3D%3D"
            },
            {
                "description": "Spot margin (cross) limit buy",
                "method": "createOrder",
                "url": "https://api.binance.com/sapi/v1/margin/order",
                "input": [
                    "LTC/USDT",
                    "limit",
                    "buy",
                    0.2,
                    50,
                    {
                        "marginMode": "cross"
                    }
                ],
                "output": "timestamp=1699113838137&symbol=LTCUSDT&side=BUY&newClientOrderId=x-R4BD3S8277d937b569914d1bb5f784&newOrderRespType=FULL&type=LIMIT&quantity=0.2&price=50&timeInForce=GTC&marginMode=cross&recvWindow=10000&signature=0e12b57b83c758aceb6d88c4950c1259f41cc0b86d7e6259fcdb3202cd3d3c32"
            },
            {
                "description": "Swap limit sell",
                "method": "createOrder",
                "url": "https://testnet.binancefuture.com/fapi/v1/order",
                "input": [
                    "LTC/USDT:USDT",
                    "limit",
                    "sell",
                    0.2,
                    100
                ],
                "output": "timestamp=1699114065223&symbol=LTCUSDT&side=SELL&newClientOrderId=x-xcKtGhcu6e4e96867ac345ee9151b9&newOrderRespType=RESULT&type=LIMIT&quantity=0.2&price=100&timeInForce=GTC&recvWindow=10000&signature=057d2e77971840b5e2726b88a7a1e2fc740c032437bc4ea38c89e6d1c2968b9a"
            },
            {
                "description": "Swap limit sell with takeProfitPrice (type 2)",
                "method": "createOrder",
                "url": "https://testnet.binancefuture.com/fapi/v1/order",
                "input": [
                    "LTC/USDT:USDT",
                    "limit",
                    "sell",
                    0.2,
                    100,
                    {
                        "takeProfitPrice": 105
                    }
                ],
                "output": "timestamp=1699285858348&symbol=LTCUSDT&side=SELL&newClientOrderId=x-xcKtGhcu2784a323f70a4bdf8b1725&newOrderRespType=RESULT&type=TAKE_PROFIT&quantity=0.2&price=100&stopPrice=105&recvWindow=10000&signature=6434d52fc670894917cac2b03407eac0646f81ce4bcff3b640c11d4c8c2d4ab1"
            },
            {
                "description": "Swap limit buy with stopLossPrice (type 2)",
                "method": "createOrder",
                "url": "https://testnet.binancefuture.com/fapi/v1/order",
                "input": [
                    "LTC/USDT:USDT",
                    "limit",
                    "sell",
                    0.2,
                    49,
                    {
                        "stopLossPrice": 50
                    }
                ],
                "output": "timestamp=1699285907701&symbol=LTCUSDT&side=SELL&newClientOrderId=x-xcKtGhcuc8a51b6fd0a344069c2703&newOrderRespType=RESULT&type=STOP&quantity=0.2&price=49&stopPrice=50&recvWindow=10000&signature=4a09fa15b8c91f1215f7175b163080853291f5e316bd25025ddefd5b5688508a"
            },
            {
                "description": "Swap limit buy with reduce only (closing short position)",
                "method": "createOrder",
                "url": "https://testnet.binancefuture.com/fapi/v1/order",
                "input": [
                    "LTC/USDT:USDT",
                    "limit",
                    "buy",
                    0.2,
                    60,
                    {
                        "reduceOnly": true
                    }
                ],
                "output": "timestamp=1699380630765&symbol=LTCUSDT&side=BUY&newClientOrderId=x-xcKtGhcuad6ae547a99e48b686c911&newOrderRespType=RESULT&type=LIMIT&quantity=0.2&price=60&timeInForce=GTC&reduceOnly=true&recvWindow=10000&signature=3d99de3afdd8a6ad846d201fe4f446b75dd956db59e986db345d453b79b7bea2"
            },
            {
                "description": "Swap limit buy with postOnly",
                "method": "createOrder",
                "url": "https://testnet.binancefuture.com/fapi/v1/order",
                "input": [
                    "LTC/USDT:USDT",
                    "limit",
                    "buy",
                    0.2,
                    50,
                    {
                        "postOnly": true
                    }
                ],
                "output": "timestamp=1699380695835&symbol=LTCUSDT&side=BUY&newClientOrderId=x-xcKtGhcu392bafca1fb740208ee8d3&newOrderRespType=RESULT&type=LIMIT&quantity=0.2&price=50&timeInForce=GTX&recvWindow=10000&signature=27dfce7c02d210d4d88f029e34550f153283e849b34bbf80aebbc7f860937b84"
            }
        ],
        "createOrders": [
            {
                "description": "Swap createOrders",
                "method": "createOrders",
                "url": "https://testnet.binancefuture.com/fapi/v1/batchOrders",
                "input": [
                    [
                        {
                            "symbol": "LTC/USDT:USDT",
                            "amount": 0.1,
                            "side": "buy",
                            "type": "limit",
                            "price": 60
                        },
                        {
                            "symbol": "LTC/USDT:USDT",
                            "amount": 0.11,
                            "side": "buy",
                            "type": "limit",
                            "price": 61
                        }
                    ]
                ],
                "output": "timestamp=1699382693405&batchOrders=[{\"symbol\":\"LTCUSDT\",\"side\":\"BUY\",\"newClientOrderId\":\"x-xcKtGhcub371e14dda9e4fda804421\",\"newOrderRespType\":\"RESULT\",\"type\":\"LIMIT\",\"quantity\":\"0.1\",\"price\":\"60\",\"timeInForce\":\"GTC\"},{\"symbol\":\"LTCUSDT\",\"side\":\"BUY\",\"newClientOrderId\":\"x-xcKtGhcu2b5cffec484a42138cdf8e\",\"newOrderRespType\":\"RESULT\",\"type\":\"LIMIT\",\"quantity\":\"0.11\",\"price\":\"61\",\"timeInForce\":\"GTC\"}]&recvWindow=10000&signature=ce06633e6e16101cf7b4c3fd0f6a1afa3901206050382fafae81deddc1867f92"
            }
        ],
        "createMarketOrderWithCost": [
            {
                "description": "Spot create market order with cost",
                "method": "createMarketOrderWithCost",
                "url": "https://testnet.binance.vision/api/v3/order",
                "input": [
                    "BTC/USDT",
                    "buy",
                    10
                ],
                "output": "timestamp=1702677177092&symbol=BTCUSDT&side=BUY&newClientOrderId=x-R4BD3S82bbdbdf90c28b4c2a9dd885&newOrderRespType=FULL&type=MARKET&quoteOrderQty=10&recvWindow=10000&signature=e36681dea6e4baa6049a95b440fb76eb82c7b7a1906a8595ef8a6844273e0ef2"
            }
        ],
        "createMarketBuyOrderWithCost": [
            {
                "description": "Spot create market buy order with cost",
                "method": "createMarketBuyOrderWithCost",
                "url": "https://testnet.binance.vision/api/v3/order",
                "input": [
                    "BTC/USDT",
                    15
                ],
                "output": "timestamp=1702677315563&symbol=BTCUSDT&side=BUY&newClientOrderId=x-R4BD3S82166697aa19d7484fb68378&newOrderRespType=FULL&type=MARKET&quoteOrderQty=15&recvWindow=10000&signature=64f817d988900608171a22a906a68da7ef58b401b8ec6514c0e141f2c262c8fa"
            }
        ],
        "createMarketSellOrderWithCost": [
            {
                "description": "Spot create market sell order with cost",
                "method": "createMarketSellOrderWithCost",
                "url": "https://testnet.binance.vision/api/v3/order",
                "input": [
                    "BTC/USDT",
                    15
                ],
                "output": "timestamp=1702677379657&symbol=BTCUSDT&side=SELL&newClientOrderId=x-R4BD3S82e9114f80b9124f96817cc1&newOrderRespType=FULL&type=MARKET&quoteOrderQty=15&recvWindow=10000&signature=c71dc764642f5e6b7a96d04b7d820058ec204557ec43ce64ff102d25df4423b8"
            }
        ],
        "cancelOrder": [
            {
                "description": "Swap cancelOrder",
                "method": "cancelOrder",
                "url": "https://testnet.binancefuture.com/fapi/v1/order?timestamp=1699382897679&symbol=LTCUSDT&orderId=652509009&recvWindow=10000&signature=02d0287d26b9b0603902e299840941f6738f9fbb3f497390b29d7077c42c318b",
                "input": [
                    652509009,
                    "LTC/USDT:USDT"
                ]
            },
            {
                "description": "Spot cancelOrder",
                "method": "cancelOrder",
                "url": "https://testnet.binance.vision/api/v3/order?timestamp=1699384031574&symbol=LTCUSDT&orderId=464950&recvWindow=10000&signature=548084e744d32adc2172c498ead0f621cd1920ac788ff7b4038fffa5dd139d42",
                "input": [
                    464950,
                    "LTC/USDT"
                ]
            },
            {
                "description": "Swap inverse cancelOrder",
                "method": "cancelOrder",
                "url": "https://dapi.binance.com/dapi/v1/order?timestamp=1699382897679&symbol=BTCUSD_PERP&orderId=652509009&recvWindow=10000&signature=02d0287d26b9b0603902e299840941f6738f9fbb3f497390b29d7077c42c318b",
                "input": [
                    652509009,
                    "BTC/USD:BTC"
                ]
            },
            {
                "description": "Option cancelOrder",
                "method": "cancelOrder",
                "url": "https://eapi.binance.com/eapi/v1/order?timestamp=1699382897679&symbol=ETH-231229-800-C&orderId=652509009&recvWindow=10000&signature=02d0287d26b9b0603902e299840941f6738f9fbb3f497390b29d7077c42c318b",
                "input": [
                    652509009,
                    "ETH/USDT:USDT-231229-800-C"
                ]
            },
            {
                "description": "cancel swap order with clientOrderId",
                "method": "cancelOrder",
                "url": "https://testnet.binancefuture.com/fapi/v1/order?timestamp=1703181445987&symbol=BTCUSDT&origClientOrderId=myswap&recvWindow=10000&signature=169048840e9612fc90a33b39894e882fc3f73950a02374b544ddecb344467929",
                "input": [
                  "",
                  "BTC/USDT:USDT",
                  {
                    "clientOrderId": "myswap"
                  }
                ]
            }
        ],
        "cancelOrders": [
            {
                "description": "Swap cancelOrders",
                "method": "cancelOrders",
                "url": "https://testnet.binancefuture.com/fapi/v1/batchOrders?timestamp=1699384523218&symbol=LTCUSDT&recvWindow=10000&orderidlist=[652511506]&signature=ced41362438af4b529b81484e1713dc0108b2715453e403d3e46fa93ba8a0a83",
                "input": [
                    [
                        "652511506"
                    ],
                    "LTC/USDT:USDT"
                ]
            }
        ],
        "cancelAllOrders": [
            {
                "description": "Spot cancelAllOrders",
                "method": "cancelAllOrders",
                "url": "https://testnet.binance.vision/api/v3/openOrders?timestamp=1699384119652&symbol=LTCUSDT&recvWindow=10000&signature=0dbf34752013b284d4fb297b83583be92da868fe532282f98f8f90095b1fdc89",
                "input": [
                    "LTC/USDT"
                ]
            },
            {
                "description": "Swap cancelAllOrders",
                "method": "cancelAllOrders",
                "url": "https://testnet.binancefuture.com/fapi/v1/allOpenOrders?timestamp=1699384154326&symbol=LTCUSDT&recvWindow=10000&signature=6be9641d53bd8e041581dbbe9f9a10576253d6d661a755ccbced131b8dc3e56d",
                "input": [
                    "LTC/USDT:USDT"
                ]
            },
            {
                "description": "Swap inverse cancelAllOrders",
                "method": "cancelAllOrders",
                "url": "https://dapi.binance.com/dapi/v1/allOpenOrders?timestamp=1699384154326&symbol=BTCUSD_PERP&recvWindow=10000&signature=6be9641d53bd8e041581dbbe9f9a10576253d6d661a755ccbced131b8dc3e56d",
                "input": [
                    "BTC/USD:BTC"
                ]
            },
            {
                "description": "Option cancelAllOrders",
                "method": "cancelAllOrders",
                "url": "https://eapi.binance.com/eapi/v1/allOpenOrders?timestamp=1699384154326&symbol=ETH-231229-800-C&recvWindow=10000&signature=6be9641d53bd8e041581dbbe9f9a10576253d6d661a755ccbced131b8dc3e56d",
                "input": [
                    "ETH/USDT:USDT-231229-800-C"
                ]
            }
        ],
        "fetchBalance": [
            {
                "description": "Spot fetch balance",
                "method": "fetchBalance",
                "url": "https://api.binance.com/api/v3/account?timestamp=1699384807806&recvWindow=10000&signature=63f0c698cb014312107449ed70b52c6e684ef8d18cba7b62fb378716f043534d",
                "input": []
            },
            {
                "description": "Swap fetchBalance",
                "method": "fetchBalance",
                "url": "https://testnet.binancefuture.com/fapi/v2/account?timestamp=1699385163596&recvWindow=10000&signature=f8a952f41e186866660fa44ef11e22e69fd54145638964c6e79034e2fa83eb58",
                "input": [
                    {
                        "type": "swap"
                    }
                ]
            },
            {
                "description": "Swap inverse fetchBalance",
                "method": "fetchBalance",
                "url": "https://testnet.binancefuture.com/dapi/v1/account?timestamp=1699385163596&recvWindow=10000&signature=f8a952f41e186866660fa44ef11e22e69fd54145638964c6e79034e2fa83eb58",
                "input": [
                    {
                        "type": "swap",
                        "subType": "inverse"
                    }
                ]
            },
            {
                "description": "Margin fetchBalance",
                "method": "fetchBalance",
                "url": "https://testnet.binancefuture.com/sapi/v1/margin/account?timestamp=1699385163596&recvWindow=10000&signature=f8a952f41e186866660fa44ef11e22e69fd54145638964c6e79034e2fa83eb58",
                "input": [
                    {
                        "type": "margin"
                    }
                ]
            },
            {
                "description": "Savings fetchBalance",
                "method": "fetchBalance",
                "url": "https://testnet.binancefuture.com/sapi/v1/lending/union/account?timestamp=1699385163596&recvWindow=10000&signature=f8a952f41e186866660fa44ef11e22e69fd54145638964c6e79034e2fa83eb58",
                "input": [
                    {
                        "type": "savings"
                    }
                ]
            },
            {
                "description": "Funding fetchBalance",
                "method": "fetchBalance",
                "url": "https://testnet.binancefuture.com/sapi/v1/asset/get-funding-asset",
                "input": [
                    {
                        "type": "funding"
                    }
                ],
                "output": "timestamp=1702624225422&recvWindow=10000&signature=9dbc6d2f649bd8522187b3ac2643e2eec3c50e48d5d44e925eb225e108c133ee"
            },
            {
                "description": "fetch isolated balance",
                "method": "fetchBalance",
                "url": "https://api.binance.com/sapi/v1/margin/isolated/account?timestamp=1703072784927&recvWindow=10000&signature=96c89d509bf6e5a630b1e7dd84dce9f011cb07caf25cf6eaa90a8a4400793826",
                "input": [
                  {
                    "marginMode": "isolated"
                  }
                ]
            }
        ],
        "fetchMyTrades": [
            {
                "description": "Spot fetchMyTrades",
                "method": "fetchMyTrades",
                "url": "https://api.binance.com/api/v3/myTrades?timestamp=1699380939904&symbol=LTCUSDT&recvWindow=10000&signature=e0364430919fe9187025c68199752304a723f4fe62de000440b8fa4db8f6dd66",
                "input": [
                    "LTC/USDT"
                ]
            },
            {
                "description": "Swap fetchMyTrades",
                "method": "fetchMyTrades",
                "url": "https://testnet.binancefuture.com/fapi/v1/userTrades?timestamp=1699380991270&symbol=LTCUSDT&recvWindow=10000&signature=df9868b4dbe11d15402e6cbea7910cc8cea2f5f5f87cddd91e40d8aa3b869d82",
                "input": [
                    "LTC/USDT:USDT"
                ]
            }
        ],
        "fetchOrders": [
            {
                "description": "Spot fetchOrders",
                "method": "fetchOrders",
                "url": "https://api.binance.com/api/v3/allOrders?timestamp=1699381044319&symbol=LTCUSDT&recvWindow=10000&signature=858226f6bc5879207bf14a06a71c380e6392601e703b3b0ac229fe1f1f3d092a",
                "input": [
                    "LTC/USDT"
                ]
            },
            {
                "description": "Swap fetchOrders",
                "method": "fetchOrders",
                "url": "https://testnet.binancefuture.com/fapi/v1/allOrders?timestamp=1699381079525&symbol=LTCUSDT&recvWindow=10000&signature=e75dee5138d27e195e8bd66ba3e754dba7c7fd2911252f7358f5506566b7517e",
                "input": [
                    "LTC/USDT:USDT"
                ]
            },
            {
                "description": "Inverse fetchOrders",
                "method": "fetchOrders",
                "url": "https://dapi.binance.com/dapi/v1/allOrders?timestamp=1699381120125&symbol=BTCUSD_PERP&recvWindow=10000&signature=4c191cf2693c1fed0a75a6231035bd3c57be27bc326d4e60c44735c4ddeac5dd",
                "input": [
                    "BTC/USD:BTC"
                ]
            },
            {
                "description": "Option fetchOrders",
                "method": "fetchOrders",
                "url": "https://eapi.binance.com/eapi/v1/historyOrders?timestamp=1699381120125&symbol=ETH-231229-800-C&recvWindow=10000&signature=4c191cf2693c1fed0a75a6231035bd3c57be27bc326d4e60c44735c4ddeac5dd",
                "input": [
                    "ETH/USDT:USDT-231229-800-C"
                ]
            },
            {
                "description": "Spot margin cross fetchOrders",
                "method": "fetchOrders",
                "url": "https://api.binance.com/sapi/v1/margin/allOrders?timestamp=1699381288329&symbol=LTCUSDT&startTime=1699381234000&limit=20&recvWindow=10000&signature=1cb6d6b9fcfc84a22d685d46827c33eb67fe8ff0980784712bce5002822c4515",
                "input": [
                    "LTC/USDT",
                    1699381234000,
                    20,
                    {
                        "marginMode": "cross"
                    }
                ]
            },
            {
                "description": "Spot margin isolated fetchOrders",
                "method": "fetchOrders",
                "url": "https://api.binance.com/sapi/v1/margin/allOrders?timestamp=1699381316098&symbol=LTCUSDT&isIsolated=true&startTime=1699381234000&limit=20&recvWindow=10000&signature=f589333c4be021c50cb3bf8b75d04d2027c545acf22fec45ae19c57be8ed5b3c",
                "input": [
                    "LTC/USDT",
                    1699381234000,
                    20,
                    {
                        "marginMode": "isolated"
                    }
                ]
            }
        ],
        "fetchOrder": [
            {
                "description": "Spot fetchOrder",
                "method": "fetchOrder",
                "url": "https://testnet.binance.vision/api/v3/order?timestamp=1699384269930&symbol=LTCUSDT&orderId=465138&recvWindow=10000&signature=3e56f68f7464d282deb93466f4a382886f216739cf0225e5ae32b13529bd7b84",
                "input": [
                    465138,
                    "LTC/USDT"
                ]
            },
            {
                "description": "Swap fetchOrder",
                "method": "fetchOrder",
                "url": "https://testnet.binancefuture.com/fapi/v1/order?timestamp=1699384317029&symbol=LTCUSDT&orderId=652124757&recvWindow=10000&signature=9f2120e58e884131b91f4193a94ea17a18ef4f3195b3e6f388d5f5e14e797414",
                "input": [
                    652124757,
                    "LTC/USDT:USDT"
                ]
            },
            {
                "description": "Swap inverse fetchOrder",
                "method": "fetchOrder",
                "url": "https://dapi.binance.com/dapi/v1/order?timestamp=1699384317029&symbol=BTCUSD_PERP&orderId=652124757&recvWindow=10000&signature=9f2120e58e884131b91f4193a94ea17a18ef4f3195b3e6f388d5f5e14e797414",
                "input": [
                    652124757,
                    "BTC/USD:BTC"
                ]
            },
            {
                "description": "Option fetchOrder",
                "method": "fetchOrder",
                "url": "https://eapi.binance.com/eapi/v1/order?timestamp=1699384317029&symbol=ETH-231229-800-C&orderId=652124757&recvWindow=10000&signature=9f2120e58e884131b91f4193a94ea17a18ef4f3195b3e6f388d5f5e14e797414",
                "input": [
                    652124757,
                    "ETH/USDT:USDT-231229-800-C"
                ]
            },
            {
                "description": "Spot cross order",
                "method": "fetchOrder",
                "url": "https://api.binance.com/sapi/v1/margin/order?timestamp=1703159386293&symbol=LTCUSDT&orderId=3103603561&recvWindow=10000&signature=dc62a3b4d2125eb456629bdbb70eee5cddfc1c2836b050e072dc5bec635bf5e8",
                "input": [
                  3103603561,
                  "LTC/USDT",
                  {
                    "marginMode": "cross"
                  }
                ]
            },
            {
                "description": "Fetch isolated order",
                "method": "fetchOrder",
                "url": "https://api.binance.com/sapi/v1/margin/order?timestamp=1703159655585&symbol=LTCUSDT&isIsolated=true&orderId=3807830610&recvWindow=10000&signature=67f6cbaff42d879c7af414d5669b542c8ff536689d52ade8ca17a3406f665175",
                "input": [
                  3807830610,
                  "LTC/USDT",
                  {
                    "marginMode": "isolated"
                  }
                ]
            }
        ],
        "fetchOpenOrders": [
            {
                "description": "Swap open orders",
                "method": "fetchOpenOrders",
                "url": "https://testnet.binancefuture.com/fapi/v1/openOrders?timestamp=1699381574417&symbol=LTCUSDT&recvWindow=10000&signature=6a256c608fa51704c38209d2dc0338832a2b4193b5c53360780ff3012b4777f6",
                "input": [
                    "LTC/USDT:USDT"
                ]
            },
            {
                "description": "Spot one orders",
                "method": "fetchOpenOrders",
                "url": "https://api.binance.com/api/v3/openOrders?timestamp=1699381643483&symbol=LTCUSDT&recvWindow=10000&signature=5e065a2e4308050c13f57fbf2280c0148108537d487377153d4a35ceae451285",
                "input": [
                    "LTC/USDT"
                ]
            },
            {
                "description": "Inverse open orders",
                "method": "fetchOpenOrders",
                "url": "https://dapi.binance.com/dapi/v1/openOrders?timestamp=1699381672955&symbol=BTCUSD_PERP&recvWindow=10000&signature=660a51120973fd1a69fb1b08fa0c0deb92be1a890e978688e659f8bc02acac44",
                "input": [
                    "BTC/USD:BTC"
                ]
            },
            {
                "description": "Spot-margin cross open orders",
                "method": "fetchOpenOrders",
                "url": "https://api.binance.com/sapi/v1/margin/openOrders?timestamp=1699381707792&symbol=BTCUSDT&recvWindow=10000&signature=3f1f41573b1b178a7b320281ce6152a6e616c55f5f0ea3092e4cf94de0ac59cb",
                "input": [
                    "BTC/USDT",
                    null,
                    null,
                    {
                        "marginMode": "cross"
                    }
                ]
            },
            {
                "description": "Spot margin isolated open orders",
                "method": "fetchOpenOrders",
                "url": "https://api.binance.com/sapi/v1/margin/openOrders?timestamp=1699381761363&symbol=LTCUSDT&isIsolated=true&recvWindow=10000&signature=6614edfda35dd14772f8dd9b7236b9db9e36323bfe8682a829987033db85be24",
                "input": [
                    "LTC/USDT",
                    null,
                    null,
                    {
                        "marginMode": "isolated"
                    }
                ]
            }
        ],
        "fetchCanceledOrders": [
            {
                "description": "Spot canceled orders",
                "method": "fetchCanceledOrders",
                "url": "https://testnet.binance.vision/api/v3/allOrders?timestamp=1699384225531&symbol=LTCUSDT&recvWindow=10000&signature=542ec2f6763831d5a92d891174d744b77b3deb931c5787463fc99744f2bb34df",
                "input": [
                    "LTC/USDT",
                    null,
                    1
                ]
            }
        ],
        "fetchPositions": [
            {
                "description": "fetch default positions",
                "method": "fetchPositions",
                "url": "https://testnet.binancefuture.com/fapi/v2/positionRisk?timestamp=1699381878017&recvWindow=10000&signature=f654a95fde9ee5ee6004b1ded1adb3671333ac84eeab7f3b11c27b12848a28c2",
                "input": []
            },
            {
                "description": "fetch default positions",
                "method": "fetchPositions",
                "url": "https://testnet.binancefuture.com/dapi/v1/positionRisk?timestamp=1699381961216&recvWindow=10000&signature=ebbde9cbf31b9e450afb6aa6f5236b4f1a89b7afb9686493be317fbad1a3a5b2",
                "input": [
                    null,
                    {
                        "subType": "inverse"
                    }
                ]
            }
        ],
        "transfer": [
            {
                "description": "Transfer from cross to spot",
                "method": "transfer",
                "url": "https://api.binance.com/sapi/v1/asset/transfer",
                "input": [
                    "USDT",
                    1,
                    "cross",
                    "spot"
                ],
                "output": "timestamp=1699384664075&asset=USDT&amount=1&type=MARGIN_MAIN&recvWindow=10000&signature=1d4479f2e7df920f0b14af126ef2c753738e6e6945a28c2fdbd69bc841009e64"
            },
            {
                "description": "Transfer from spot to linear",
                "method": "transfer",
                "url": "https://api.binance.com/sapi/v1/asset/transfer",
                "input": [
                    "USDT",
                    1,
                    "spot",
                    "linear"
                ],
                "output": "timestamp=1699384712566&asset=USDT&amount=1&type=MAIN_UMFUTURE&recvWindow=10000&signature=33c61a7570d7a2c9c99ddd57edb5b5c2574351b9e485512e9f6382d5b5f1804f"
            },
            {
                "description": "Transfer from spot to funding",
                "method": "transfer",
                "url": "https://api.binance.com/sapi/v1/asset/transfer",
                "input": [
                    "USDT",
                    1,
                    "spot",
                    "funding"
                ],
                "output": "timestamp=1699384737453&asset=USDT&amount=1&type=MAIN_FUNDING&recvWindow=10000&signature=5418d03fb525c32e4a1c4e1a874abcda635bad6ba7763fc82c0b164eeebd7523"
            },
            {
                "description": "Transfer from funding to spot",
                "method": "transfer",
                "url": "https://api.binance.com/sapi/v1/asset/transfer",
                "input": [
                    "USDT",
                    1,
                    "funding",
                    "spot"
                ],
                "output": "timestamp=1699384759972&asset=USDT&amount=1&type=FUNDING_MAIN&recvWindow=10000&signature=4e43d89ac545361e50c2b7df44b91f6c168c99dab114acc6bad382a4c51aa34b"
            }
        ],
        "fetchDeposits": [
            {
                "description": "Default fetch deposits",
                "method": "fetchDeposits",
                "url": "https://api.binance.com/sapi/v1/capital/deposit/hisrec?timestamp=1699440724626&recvWindow=10000&signature=d36b11a06e7af3f8bc85c28e97ab788a58e20f39b201b6fc31132688d71f4968",
                "input": []
            }
        ],
        "fetchLedger": [
            {
                "description": "Fetch swap ledger",
                "method": "fetchLedger",
                "url": "https://fapi.binance.com/fapi/v1/income?timestamp=1699440856890&recvWindow=10000&signature=e921974f0fc79c71a0bf5c210bded9841b627248e89ca2659dd26616d2870bd9",
                "input": [
                    "USDT",
                    null,
                    null,
                    {
                        "type": "swap"
                    }
                ]
            }
        ],
        "setLeverage": [
            {
                "description": "Swap linear setLeverage",
                "method": "setLeverage",
                "url": "https://testnet.binancefuture.com/fapi/v1/leverage",
                "input": [
                    5,
                    "LTC/USDT:USDT"
                ],
                "output": "timestamp=1699440965441&symbol=LTCUSDT&leverage=5&recvWindow=10000&signature=500407a2dd13c20e6cef1a884fd1982fe494f2436761cd8c73c6de1aeeaf2a70"
            },
            {
                "description": "Swap inverse setLeverage",
                "method": "setLeverage",
                "url": "https://dapi.binance.com/dapi/v1/leverage",
                "input": [
                    5,
                    "BTC/USD:BTC"
                ],
                "output": "timestamp=1699441011001&symbol=BTCUSD_PERP&leverage=5&recvWindow=10000&signature=f932a4e8dd21ce1dcea84d8ab2fd9451c31b77c710d1adb9c51f54adc520cd90"
            }
        ],
        "setMarginMode": [
            {
                "description": "Set margin mode to cross",
                "method": "setMarginMode",
                "url": "https://testnet.binancefuture.com/fapi/v1/marginType",
                "input": [
                    "CROSS",
                    "BTC/USDT:USDT"
                ],
                "output": "timestamp=1699441787982&symbol=BTCUSDT&marginType=CROSSED&recvWindow=10000&signature=16f612e91d2ff4494239137194470ea53d7a20eff2d1b02c0783327bd40da955"
            },
            {
                "description": "Set margin mode to isolated with inverse market",
                "method": "setMarginMode",
                "url": "https://dapi.binance.com/dapi/v1/marginType",
                "input": [
                    "isolated",
                    "BTC/USD:BTC"
                ],
                "output": "timestamp=1699441887107&symbol=BTCUSD_PERP&marginType=ISOLATED&recvWindow=10000&signature=23faa49ca6c2c26c2ed637bda09e850587c8cf9dd884d495b44bddf6744dff09"
            }
        ],
        "fetchCrossBorrowRate": [
            {
                "description": "Fetch cross borrow rate",
                "method": "fetchCrossBorrowRate",
                "url": "https://api.binance.com/sapi/v1/margin/interestRateHistory?timestamp=1700202941111&asset=USDT&recvWindow=10000&signature=ffc9f69400ec59a68f0785334a9a619258411f43f6cfc0c7aa9585202d0f8eb5",
                "input": [
                    "USDT"
                ]
            }
        ],
        "fetchTickers": [
            {
                "description": "spot fetch tickers with symbols",
                "method": "fetchTickers",
                "url": "https://testnet.binance.vision/api/v3/ticker/24hr?symbols=%5B%22BTCUSDT%22%2C%22LTCUSDT%22%5D",
                "input": [
                    [
                        "BTC/USDT",
                        "LTC/USDT"
                    ]
                ]
            },
            {
                "description": "Swap tickers",
                "method": "fetchTickers",
                "url": "https://testnet.binancefuture.com/fapi/v1/ticker/24hr",
                "input": [
                    [
                        "BTC/USDT:USDT"
                    ]
                ]
            },
            {
                "description": "Inverse tickers",
                "method": "fetchTickers",
                "url": "https://testnet.binancefuture.com/dapi/v1/ticker/24hr",
                "input": [
                    [
                        "BTC/USD:BTC"
                    ]
                ]
            }
        ],
<<<<<<< HEAD
        "fetchLeverageTiers": [
            {
                "description": "Fetch Leverage Tiers - linear",
                "method": "fetchLeverageTiers",
                "url": "https://fapi.binance.com/fapi/v1/leverageBracket?timestamp=1702887258875&recvWindow=10000&signature=a9795caccb458e83f728210d51abeb6c51d5e6b67ced6562a9f4839910e189fd",
                "input": [
                    null,
                    {
=======
        "fetchOHLCV": [
            {
                "description": "Fetch OHLCV - spot",
                "method": "fetchOHLCV",
                "url": "https://api.binance.com/api/v3/klines?interval=1m&limit=5&symbol=BTCUSDT&startTime=1699381234000",
                "input": [
                    "BTC/USDT",
                    "1m",
                    1699381234000,
                    5
                ]
            },
            {
                "description": "Fetch OHLCV - linear",
                "method": "fetchOHLCV",
                "url": "https://fapi.binance.com/fapi/v1/klines?interval=1m&limit=5&symbol=BTCUSDT&startTime=1699381234000",
                "input": [
                    "BTC/USDT:USDT",
                    "1m",
                    1699381234000,
                    5
                ]
            },
            {
                "description": "Fetch OHLCV - inverse",
                "method": "fetchOHLCV",
                "url": "https://dapi.binance.com/dapi/v1/klines?interval=1m&limit=5&symbol=BTCUSD_PERP&startTime=1699381234000&endTime=1699381533999",
                "input": [
                    "BTC/USD:BTC",
                    "1m",
                    1699381234000,
                    5
                ]
            },
            {
                "description": "Fetch OHLCV - option",
                "method": "fetchOHLCV",
                "url": "https://eapi.binance.com/eapi/v1/klines?interval=1m&limit=5&symbol=ETH-231229-800-C&startTime=1699381234000",
                "input": [
                    "ETH/USDT:USDT-231229-800-C",
                    "1m",
                    1699381234000,
                    5
                ]
            },
            {
                "description": "Fetch OHLCV - linear, price=mark",
                "method": "fetchOHLCV",
                "url": "https://fapi.binance.com/fapi/v1/markPriceKlines?interval=1m&limit=5&symbol=BTCUSDT&startTime=1699381234000",
                "input": [
                    "BTC/USDT:USDT",
                    "1m",
                    1699381234000,
                    5,
                    {
                        "price": "mark"
                    }
                ]
            },
            {
                "description": "Fetch OHLCV - inverse, price=mark",
                "method": "fetchOHLCV",
                "url": "https://dapi.binance.com/dapi/v1/markPriceKlines?interval=1m&limit=5&symbol=BTCUSD_PERP&startTime=1699381234000&endTime=1699381533999",
                "input": [
                    "BTC/USD:BTC",
                    "1m",
                    1699381234000,
                    5,
                    {
                        "price": "mark"
                    }
                ]
            },
            {
                "description": "Fetch OHLCV - linear, price=index",
                "method": "fetchOHLCV",
                "url": "https://fapi.binance.com/fapi/v1/indexPriceKlines?interval=1m&limit=5&pair=BTCUSDT&startTime=1699381234000",
                "input": [
                    "BTC/USDT:USDT",
                    "1m",
                    1699381234000,
                    5,
                    {
                        "price": "index"
                    }
                ]
            },
            {
                "description": "Fetch OHLCV - inverse, price=index",
                "method": "fetchOHLCV",
                "url": "https://dapi.binance.com/dapi/v1/indexPriceKlines?interval=1m&limit=5&pair=BTCUSD_PERP&startTime=1699381234000&endTime=1699381533999",
                "input": [
                    "BTC/USD:BTC",
                    "1m",
                    1699381234000,
                    5,
                    {
                        "price": "index"
                    }
                ]
            }
        ],
        "fetchTradingFees": [
            {
                "description": "Fetch Trading Fees - spot",
                "method": "fetchTradingFees",
                "url": "https://api.binance.com/sapi/v1/asset/tradeFee?timestamp=1702887258875&recvWindow=10000&signature=a9795caccb458e83f728210d51abeb6c51d5e6b67ced6562a9f4839910e189fd",
                "input": [
                    {
                        "type": "spot"
                    }
                ]
            },
            {
                "description": "Fetch Trading Fees - linear",
                "method": "fetchTradingFees",
                "url": "https://api.binance.com/fapi/v2/account?timestamp=1702887258875&recvWindow=10000&signature=a9795caccb458e83f728210d51abeb6c51d5e6b67ced6562a9f4839910e189fd",
                "input": [
                    {
                        "type": "swap",
>>>>>>> 813a1d77
                        "subType": "linear"
                    }
                ]
            },
            {
<<<<<<< HEAD
                "description": "Fetch Leverage Tiers - inverse",
                "method": "fetchLeverageTiers",
                "url": "https://dapi.binance.com/dapi/v2/leverageBracket?timestamp=1702887258875&recvWindow=10000&signature=a9795caccb458e83f728210d51abeb6c51d5e6b67ced6562a9f4839910e189fd",
                "input": [
                    null,
                    {
=======
                "description": "Fetch Trading Fees - inverse",
                "method": "fetchTradingFees",
                "url": "https://api.binance.com/dapi/v1/account?timestamp=1702887258875&recvWindow=10000&signature=a9795caccb458e83f728210d51abeb6c51d5e6b67ced6562a9f4839910e189fd",
                "input": [
                    {
                        "type": "swap",
>>>>>>> 813a1d77
                        "subType": "inverse"
                    }
                ]
            }
<<<<<<< HEAD
=======
        ],
        "fetchFundingRate": [
            {
                "description": "Fetch Funding Rate - linear",
                "method": "fetchFundingRate",
                "url": "https://api.binance.com/fapi/v1/premiumIndex?symbol=BTCUSDT",
                "input": [
                    "BTC/USDT:USDT"
                ]
            },
            {
                "description": "Fetch Funding Rate - inverse",
                "method": "fetchFundingRate",
                "url": "https://api.binance.com/dapi/v1/premiumIndex?symbol=BTCUSD_PERP",
                "input": [
                    "BTC/USD:BTC"
                ]
            }
>>>>>>> 813a1d77
        ]
    }
}<|MERGE_RESOLUTION|>--- conflicted
+++ resolved
@@ -831,16 +831,6 @@
                 ]
             }
         ],
-<<<<<<< HEAD
-        "fetchLeverageTiers": [
-            {
-                "description": "Fetch Leverage Tiers - linear",
-                "method": "fetchLeverageTiers",
-                "url": "https://fapi.binance.com/fapi/v1/leverageBracket?timestamp=1702887258875&recvWindow=10000&signature=a9795caccb458e83f728210d51abeb6c51d5e6b67ced6562a9f4839910e189fd",
-                "input": [
-                    null,
-                    {
-=======
         "fetchOHLCV": [
             {
                 "description": "Fetch OHLCV - spot",
@@ -961,52 +951,63 @@
                 "input": [
                     {
                         "type": "swap",
->>>>>>> 813a1d77
                         "subType": "linear"
                     }
                 ]
             },
             {
-<<<<<<< HEAD
+                "description": "Fetch Trading Fees - inverse",
+                "method": "fetchTradingFees",
+                "url": "https://api.binance.com/dapi/v1/account?timestamp=1702887258875&recvWindow=10000&signature=a9795caccb458e83f728210d51abeb6c51d5e6b67ced6562a9f4839910e189fd",
+                "input": [
+                    {
+                        "type": "swap",
+                        "subType": "inverse"
+                    }
+                ]
+            }
+        ],
+        "fetchFundingRate": [
+            {
+                "description": "Fetch Funding Rate - linear",
+                "method": "fetchFundingRate",
+                "url": "https://api.binance.com/fapi/v1/premiumIndex?symbol=BTCUSDT",
+                "input": [
+                    "BTC/USDT:USDT"
+                ]
+            },
+            {
+                "description": "Fetch Funding Rate - inverse",
+                "method": "fetchFundingRate",
+                "url": "https://api.binance.com/dapi/v1/premiumIndex?symbol=BTCUSD_PERP",
+                "input": [
+                    "BTC/USD:BTC"
+                ]
+            }
+        ],
+        "fetchLeverageTiers": [
+            {
+                "description": "Fetch Leverage Tiers - linear",
+                "method": "fetchLeverageTiers",
+                "url": "https://fapi.binance.com/fapi/v1/leverageBracket?timestamp=1702887258875&recvWindow=10000&signature=a9795caccb458e83f728210d51abeb6c51d5e6b67ced6562a9f4839910e189fd",
+                "input": [
+                    null,
+                    {
+                        "subType": "linear"
+                    }
+                ]
+            },
+            {
                 "description": "Fetch Leverage Tiers - inverse",
                 "method": "fetchLeverageTiers",
                 "url": "https://dapi.binance.com/dapi/v2/leverageBracket?timestamp=1702887258875&recvWindow=10000&signature=a9795caccb458e83f728210d51abeb6c51d5e6b67ced6562a9f4839910e189fd",
                 "input": [
                     null,
                     {
-=======
-                "description": "Fetch Trading Fees - inverse",
-                "method": "fetchTradingFees",
-                "url": "https://api.binance.com/dapi/v1/account?timestamp=1702887258875&recvWindow=10000&signature=a9795caccb458e83f728210d51abeb6c51d5e6b67ced6562a9f4839910e189fd",
-                "input": [
-                    {
-                        "type": "swap",
->>>>>>> 813a1d77
                         "subType": "inverse"
                     }
                 ]
             }
-<<<<<<< HEAD
-=======
-        ],
-        "fetchFundingRate": [
-            {
-                "description": "Fetch Funding Rate - linear",
-                "method": "fetchFundingRate",
-                "url": "https://api.binance.com/fapi/v1/premiumIndex?symbol=BTCUSDT",
-                "input": [
-                    "BTC/USDT:USDT"
-                ]
-            },
-            {
-                "description": "Fetch Funding Rate - inverse",
-                "method": "fetchFundingRate",
-                "url": "https://api.binance.com/dapi/v1/premiumIndex?symbol=BTCUSD_PERP",
-                "input": [
-                    "BTC/USD:BTC"
-                ]
-            }
->>>>>>> 813a1d77
         ]
     }
 }