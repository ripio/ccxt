--- conflicted
+++ resolved
@@ -895,11 +895,7 @@
                 feeRate = this.safeString (order, 'tradingFeeTaker', feeRate);
             }
             if (feeRate) {
-<<<<<<< HEAD
                 feeRate = Precise.stringDiv (feeRate, '100.0'); // convert to mathematically-correct percentage coefficients: 1.0 = 100%
-=======
-                feeRate = feeRate / 100.0; // convert to mathematically-correct percentage coefficients: 1.0 = 100%
->>>>>>> b49af722
             }
             if ((baseFee in order) || (baseTakerFee in order)) {
                 const baseFeeCost = this.safeNumber2 (order, baseFee, baseTakerFee);
