//  ---------------------------------------------------------------------------

import lunoRest from '../luno.js';
import { ArrayCache } from '../base/ws/Cache.js';
<<<<<<< HEAD
import { Int, Trade, OrderBook } from '../base/types.js';
=======
import type { Int, Trade } from '../base/types.js';
>>>>>>> f6935ad9
import Client from '../base/ws/Client.js';

//  ---------------------------------------------------------------------------

export default class luno extends lunoRest {
    describe () {
        return this.deepExtend (super.describe (), {
            'has': {
                'ws': true,
                'watchTicker': false,
                'watchTickers': false,
                'watchTrades': true,
                'watchMyTrades': false,
                'watchOrders': undefined, // is in beta
                'watchOrderBook': true,
                'watchOHLCV': false,
            },
            'urls': {
                'api': {
                    'ws': 'wss://ws.luno.com/api/1',
                },
            },
            'options': {
                'sequenceNumbers': {},
            },
            'streaming': {
            },
            'exceptions': {
            },
        });
    }

    async watchTrades (symbol: string, since: Int = undefined, limit: Int = undefined, params = {}): Promise<Trade[]> {
        /**
         * @method
         * @name luno#watchTrades
         * @description get the list of most recent trades for a particular symbol
         * @see https://www.luno.com/en/developers/api#tag/Streaming-API
         * @param {string} symbol unified symbol of the market to fetch trades for
         * @param {int} [since] timestamp in ms of the earliest trade to fetch
         * @param {int} [limit] the maximum amount of    trades to fetch
         * @param {object} [params] extra parameters specific to the exchange API endpoint
         * @returns {object[]} a list of [trade structures]{@link https://docs.ccxt.com/#/?id=public-trades}
         */
        this.checkRequiredCredentials ();
        await this.loadMarkets ();
        const market = this.market (symbol);
        symbol = market['symbol'];
        const subscriptionHash = '/stream/' + market['id'];
        const subscription = { 'symbol': symbol };
        const url = this.urls['api']['ws'] + subscriptionHash;
        const messageHash = 'trades:' + symbol;
        const subscribe = {
            'api_key_id': this.apiKey,
            'api_key_secret': this.secret,
        };
        const request = this.deepExtend (subscribe, params);
        const trades = await this.watch (url, messageHash, request, subscriptionHash, subscription);
        if (this.newUpdates) {
            limit = trades.getLimit (symbol, limit);
        }
        return this.filterBySinceLimit (trades, since, limit, 'timestamp', true);
    }

    handleTrades (client: Client, message, subscription) {
        //
        //     {
        //         "sequence": "110980825",
        //         "trade_updates": [],
        //         "create_update": {
        //             "order_id": "BXHSYXAUMH8C2RW",
        //             "type": "ASK",
        //             "price": "24081.09000000",
        //             "volume": "0.07780000"
        //         },
        //         "delete_update": null,
        //         "status_update": null,
        //         "timestamp": 1660598775360
        //     }
        //
        const rawTrades = this.safeValue (message, 'trade_updates', []);
        const length = rawTrades.length;
        if (length === 0) {
            return;
        }
        const symbol = subscription['symbol'];
        const market = this.market (symbol);
        const messageHash = 'trades:' + symbol;
        let stored = this.safeValue (this.trades, symbol);
        if (stored === undefined) {
            const limit = this.safeInteger (this.options, 'tradesLimit', 1000);
            stored = new ArrayCache (limit);
            this.trades[symbol] = stored;
        }
        for (let i = 0; i < rawTrades.length; i++) {
            const rawTrade = rawTrades[i];
            const trade = this.parseTrade (rawTrade, market);
            stored.append (trade);
        }
        this.trades[symbol] = stored;
        client.resolve (this.trades[symbol], messageHash);
    }

    parseTrade (trade, market = undefined): Trade {
        //
        // watchTrades (public)
        //
        //     {
        //       "base": "69.00000000",
        //       "counter": "113.6499000000000000",
        //       "maker_order_id": "BXEEU4S2BWF5WRB",
        //       "taker_order_id": "BXKNCSF7JDHXY3H",
        //       "order_id": "BXEEU4S2BWF5WRB"
        //     }
        //
        return this.safeTrade ({
            'info': trade,
            'id': undefined,
            'timestamp': undefined,
            'datetime': undefined,
            'symbol': market['symbol'],
            'order': undefined,
            'type': undefined,
            'side': undefined,
            // takerOrMaker has no meaning for public trades
            'takerOrMaker': undefined,
            'price': undefined,
            'amount': this.safeString (trade, 'base'),
            'cost': this.safeString (trade, 'counter'),
            'fee': undefined,
        }, market);
    }

    async watchOrderBook (symbol: string, limit: Int = undefined, params = {}): Promise<OrderBook> {
        /**
         * @method
         * @name luno#watchOrderBook
         * @description watches information on open orders with bid (buy) and ask (sell) prices, volumes and other data
         * @param {string} symbol unified symbol of the market to fetch the order book for
         * @param {int} [limit] the maximum amount of order book entries to return
         * @param {objectConstructor} [params] extra parameters specific to the exchange API endpoint
         * @param {string} [params.type] accepts l2 or l3 for level 2 or level 3 order book
         * @returns {object} A dictionary of [order book structures]{@link https://docs.ccxt.com/#/?id=order-book-structure} indexed by market symbols
         */
        this.checkRequiredCredentials ();
        await this.loadMarkets ();
        const market = this.market (symbol);
        symbol = market['symbol'];
        const subscriptionHash = '/stream/' + market['id'];
        const subscription = { 'symbol': symbol };
        const url = this.urls['api']['ws'] + subscriptionHash;
        const messageHash = 'orderbook:' + symbol;
        const subscribe = {
            'api_key_id': this.apiKey,
            'api_key_secret': this.secret,
        };
        const request = this.deepExtend (subscribe, params);
        const orderbook = await this.watch (url, messageHash, request, subscriptionHash, subscription);
        return orderbook.limit ();
    }

    handleOrderBook (client: Client, message, subscription) {
        //
        //     {
        //         "sequence": "24352",
        //         "asks": [{
        //             "id": "BXMC2CJ7HNB88U4",
        //             "price": "1234.00",
        //             "volume": "0.93"
        //         }],
        //         "bids": [{
        //             "id": "BXMC2CJ7HNB88U5",
        //             "price": "1201.00",
        //             "volume": "1.22"
        //         }],
        //         "status": "ACTIVE",
        //         "timestamp": 1528884331021
        //     }
        //
        //  update
        //     {
        //         "sequence": "110980825",
        //         "trade_updates": [],
        //         "create_update": {
        //             "order_id": "BXHSYXAUMH8C2RW",
        //             "type": "ASK",
        //             "price": "24081.09000000",
        //             "volume": "0.07780000"
        //         },
        //         "delete_update": null,
        //         "status_update": null,
        //         "timestamp": 1660598775360
        //     }
        //
        const symbol = subscription['symbol'];
        const messageHash = 'orderbook:' + symbol;
        const timestamp = this.safeString (message, 'timestamp');
        let storedOrderBook = this.safeValue (this.orderbooks, symbol);
        if (storedOrderBook === undefined) {
            storedOrderBook = this.indexedOrderBook ({});
            this.orderbooks[symbol] = storedOrderBook;
        }
        const asks = this.safeValue (message, 'asks');
        if (asks !== undefined) {
            const snapshot = this.customParseOrderBook (message, symbol, timestamp, 'bids', 'asks', 'price', 'volume', 'id');
            storedOrderBook.reset (snapshot);
        } else {
            this.handleDelta (storedOrderBook, message);
            storedOrderBook['timestamp'] = timestamp;
            storedOrderBook['datetime'] = this.iso8601 (timestamp);
        }
        const nonce = this.safeInteger (message, 'sequence');
        storedOrderBook['nonce'] = nonce;
        client.resolve (storedOrderBook, messageHash);
    }

    customParseOrderBook (orderbook, symbol, timestamp = undefined, bidsKey = 'bids', asksKey = 'asks', priceKey = 'price', amountKey = 'volume', thirdKey = undefined) {
        const bids = this.parseBidsAsks (this.safeValue (orderbook, bidsKey, []), priceKey, amountKey, thirdKey);
        const asks = this.parseBidsAsks (this.safeValue (orderbook, asksKey, []), priceKey, amountKey, thirdKey);
        return {
            'symbol': symbol,
            'bids': this.sortBy (bids, 0, true),
            'asks': this.sortBy (asks, 0),
            'timestamp': timestamp,
            'datetime': this.iso8601 (timestamp),
            'nonce': undefined,
        };
    }

    parseBidsAsks (bidasks, priceKey = 'price', amountKey = 'volume', thirdKey = undefined) {
        bidasks = this.toArray (bidasks);
        const result = [];
        for (let i = 0; i < bidasks.length; i++) {
            result.push (this.customParseBidAsk (bidasks[i], priceKey, amountKey, thirdKey));
        }
        return result;
    }

    customParseBidAsk (bidask, priceKey = 'price', amountKey = 'volume', thirdKey = undefined) {
        const price = this.safeNumber (bidask, priceKey);
        const amount = this.safeNumber (bidask, amountKey);
        const result = [ price, amount ];
        if (thirdKey !== undefined) {
            const thirdValue = this.safeString (bidask, thirdKey) as any;
            result.push (thirdValue);
        }
        return result;
    }

    handleDelta (orderbook, message) {
        //
        //  create
        //     {
        //         "sequence": "110980825",
        //         "trade_updates": [],
        //         "create_update": {
        //             "order_id": "BXHSYXAUMH8C2RW",
        //             "type": "ASK",
        //             "price": "24081.09000000",
        //             "volume": "0.07780000"
        //         },
        //         "delete_update": null,
        //         "status_update": null,
        //         "timestamp": 1660598775360
        //     }
        //  delete
        //     {
        //         "sequence": "110980825",
        //         "trade_updates": [],
        //         "create_update": null,
        //         "delete_update": {
        //             "order_id": "BXMC2CJ7HNB88U4"
        //         },
        //         "status_update": null,
        //         "timestamp": 1660598775360
        //     }
        //  trade
        //     {
        //         "sequence": "110980825",
        //         "trade_updates": [
        //             {
        //                 "base": "0.1",
        //                 "counter": "5232.00",
        //                 "maker_order_id": "BXMC2CJ7HNB88U4",
        //                 "taker_order_id": "BXMC2CJ7HNB88U5"
        //             }
        //         ],
        //         "create_update": null,
        //         "delete_update": null,
        //         "status_update": null,
        //         "timestamp": 1660598775360
        //     }
        //
        const createUpdate = this.safeValue (message, 'create_update');
        const asksOrderSide = orderbook['asks'];
        const bidsOrderSide = orderbook['bids'];
        if (createUpdate !== undefined) {
            const bidAskArray = this.customParseBidAsk (createUpdate, 'price', 'volume', 'order_id');
            const type = this.safeString (createUpdate, 'type');
            if (type === 'ASK') {
                asksOrderSide.storeArray (bidAskArray);
            } else if (type === 'BID') {
                bidsOrderSide.storeArray (bidAskArray);
            }
        }
        const deleteUpdate = this.safeValue (message, 'delete_update');
        if (deleteUpdate !== undefined) {
            const orderId = this.safeString (deleteUpdate, 'order_id');
            asksOrderSide.storeArray (0, 0, orderId);
            bidsOrderSide.storeArray (0, 0, orderId);
        }
        return message;
    }

    handleMessage (client: Client, message) {
        if (message === '') {
            return;
        }
        const subscriptions = Object.values (client.subscriptions);
        const handlers = [ this.handleOrderBook, this.handleTrades ];
        for (let j = 0; j < handlers.length; j++) {
            const handler = handlers[j];
            handler.call (this, client, message, subscriptions[0]);
        }
        return message;
    }
}<|MERGE_RESOLUTION|>--- conflicted
+++ resolved
@@ -2,11 +2,7 @@
 
 import lunoRest from '../luno.js';
 import { ArrayCache } from '../base/ws/Cache.js';
-<<<<<<< HEAD
-import { Int, Trade, OrderBook } from '../base/types.js';
-=======
-import type { Int, Trade } from '../base/types.js';
->>>>>>> f6935ad9
+import type { Int, Trade, OrderBook } from '../base/types.js';
 import Client from '../base/ws/Client.js';
 
 //  ---------------------------------------------------------------------------
