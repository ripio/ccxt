--- conflicted
+++ resolved
@@ -7,11 +7,7 @@
 import { ArrayCache, ArrayCacheByTimestamp, ArrayCacheBySymbolById } from '../base/ws/Cache.js';
 import { sha256 } from '../static_dependencies/noble-hashes/sha256.js';
 import { md5 } from '../static_dependencies/noble-hashes/md5.js';
-<<<<<<< HEAD
-import { Int, Str, Strings, OrderBook, Order, Trade, Ticker, Tickers, OHLCV, Balances } from '../base/types.js';
-=======
-import type { Int, Str, Strings } from '../base/types.js';
->>>>>>> f6935ad9
+import type { Int, Str, Strings, OrderBook, Order, Trade, Ticker, Tickers, OHLCV, Balances } from '../base/types.js';
 import Client from '../base/ws/Client.js';
 
 //  ---------------------------------------------------------------------------
