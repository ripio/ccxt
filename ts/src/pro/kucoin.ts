
//  ---------------------------------------------------------------------------

import kucoinRest from '../kucoin.js';
import { ExchangeError, ArgumentsRequired } from '../base/errors.js';
import { ArrayCache, ArrayCacheByTimestamp, ArrayCacheBySymbolById } from '../base/ws/Cache.js';
<<<<<<< HEAD
import { Int, Str, Strings, OrderBook, Order, Trade, Ticker, Tickers, OHLCV, Balances } from '../base/types.js';
=======
import type { Int, Str, Strings } from '../base/types.js';
>>>>>>> f6935ad9
import Client from '../base/ws/Client.js';

//  ---------------------------------------------------------------------------

export default class kucoin extends kucoinRest {
    describe () {
        return this.deepExtend (super.describe (), {
            'has': {
                'ws': true,
                'createOrderWs': false,
                'editOrderWs': false,
                'fetchOpenOrdersWs': false,
                'fetchOrderWs': false,
                'cancelOrderWs': false,
                'cancelOrdersWs': false,
                'cancelAllOrdersWs': false,
                'watchOrderBook': true,
                'watchOrders': true,
                'watchMyTrades': true,
                'watchTickers': true,
                'watchTicker': true,
                'watchTrades': true,
                'watchTradesForSymbols': true,
                'watchOrderBookForSymbols': true,
                'watchBalance': true,
                'watchOHLCV': true,
            },
            'options': {
                'tradesLimit': 1000,
                'watchTicker': {
                    'name': 'market/snapshot', // market/ticker
                },
                'watchOrderBook': {
                    'snapshotDelay': 5,
                    'snapshotMaxRetries': 3,
                },
            },
            'streaming': {
                // kucoin does not support built-in ws protocol-level ping-pong
                // instead it requires a custom json-based text ping-pong
                // https://docs.kucoin.com/#ping
                'ping': this.ping,
            },
        });
    }

    negotiate (privateChannel, params = {}) {
        const connectId = privateChannel ? 'private' : 'public';
        const urls = this.safeValue (this.options, 'urls', {});
        if (connectId in urls) {
            return urls[connectId];
        }
        // we store an awaitable to the url
        // so that multiple calls don't asynchronously
        // fetch different urls and overwrite each other
        urls[connectId] = this.spawn (this.negotiateHelper, privateChannel, params);
        this.options['urls'] = urls;
        return urls[connectId];
    }

    async negotiateHelper (privateChannel, params = {}) {
        let response = undefined;
        const connectId = privateChannel ? 'private' : 'public';
        if (privateChannel) {
            response = await this.privatePostBulletPrivate (params);
            //
            //     {
            //         "code": "200000",
            //         "data": {
            //             "instanceServers": [
            //                 {
            //                     "pingInterval":  50000,
            //                     "endpoint": "wss://push-private.kucoin.com/endpoint",
            //                     "protocol": "websocket",
            //                     "encrypt": true,
            //                     "pingTimeout": 10000
            //                 }
            //             ],
            //             "token": "2neAiuYvAU61ZDXANAGAsiL4-iAExhsBXZxftpOeh_55i3Ysy2q2LEsEWU64mdzUOPusi34M_wGoSf7iNyEWJ1UQy47YbpY4zVdzilNP-Bj3iXzrjjGlWtiYB9J6i9GjsxUuhPw3BlrzazF6ghq4Lzf7scStOz3KkxjwpsOBCH4=.WNQmhZQeUKIkh97KYgU0Lg=="
            //         }
            //     }
            //
        } else {
            response = await this.publicPostBulletPublic (params);
        }
        const data = this.safeValue (response, 'data', {});
        const instanceServers = this.safeValue (data, 'instanceServers', []);
        const firstInstanceServer = this.safeValue (instanceServers, 0);
        const pingInterval = this.safeInteger (firstInstanceServer, 'pingInterval');
        const endpoint = this.safeString (firstInstanceServer, 'endpoint');
        const token = this.safeString (data, 'token');
        const result = endpoint + '?' + this.urlencode ({
            'token': token,
            'privateChannel': privateChannel,
            'connectId': connectId,
        });
        const client = this.client (result);
        client.keepAlive = pingInterval;
        return result;
    }

    requestId () {
        const requestId = this.sum (this.safeInteger (this.options, 'requestId', 0), 1);
        this.options['requestId'] = requestId;
        return requestId;
    }

    async subscribe (url, messageHash, subscriptionHash, params = {}, subscription = undefined) {
        const requestId = this.requestId ().toString ();
        const request = {
            'id': requestId,
            'type': 'subscribe',
            'topic': subscriptionHash,
            'response': true,
        };
        const message = this.extend (request, params);
        const client = this.client (url);
        if (!(subscriptionHash in client.subscriptions)) {
            client.subscriptions[requestId] = subscriptionHash;
        }
        return await this.watch (url, messageHash, message, subscriptionHash, subscription);
    }

    async watchTicker (symbol: string, params = {}): Promise<Ticker> {
        /**
         * @method
         * @name kucoin#watchTicker
         * @description watches a price ticker, a statistical calculation with the information calculated over the past 24 hours for a specific market
         * @param {string} symbol unified symbol of the market to fetch the ticker for
         * @param {object} [params] extra parameters specific to the exchange API endpoint
         * @returns {object} a [ticker structure]{@link https://docs.ccxt.com/#/?id=ticker-structure}
         */
        await this.loadMarkets ();
        const market = this.market (symbol);
        symbol = market['symbol'];
        const url = await this.negotiate (false);
        const [ method, query ] = this.handleOptionAndParams (params, 'watchTicker', 'method', '/market/snapshot');
        const topic = method + ':' + market['id'];
        const messageHash = 'ticker:' + symbol;
        return await this.subscribe (url, messageHash, topic, query);
    }

    async watchTickers (symbols: Strings = undefined, params = {}): Promise<Tickers> {
        /**
         * @method
         * @name kucoin#watchTickers
         * @description watches a price ticker, a statistical calculation with the information calculated over the past 24 hours for all markets of a specific list
         * @param {string[]} symbols unified symbol of the market to fetch the ticker for
         * @param {object} [params] extra parameters specific to the exchange API endpoint
         * @returns {object} a [ticker structure]{@link https://docs.ccxt.com/#/?id=ticker-structure}
         */
        await this.loadMarkets ();
        symbols = this.marketSymbols (symbols);
        let messageHash = 'tickers';
        if (symbols !== undefined) {
            messageHash = 'tickers::' + symbols.join (',');
        }
        const url = await this.negotiate (false);
        const topic = '/market/ticker:all';
        const tickers = await this.subscribe (url, messageHash, topic, params);
        if (this.newUpdates) {
            return tickers;
        }
        return this.filterByArray (this.tickers, 'symbol', symbols);
    }

    handleTicker (client: Client, message) {
        //
        // market/snapshot
        //
        // updates come in every 2 sec unless there
        // were no changes since the previous update
        //
        //     {
        //         "data": {
        //             "sequence": "1545896669291",
        //             "data": {
        //                 "trading": true,
        //                 "symbol": "KCS-BTC",
        //                 "buy": 0.00011,
        //                 "sell": 0.00012,
        //                 "sort": 100,
        //                 "volValue": 3.13851792584, // total
        //                 "baseCurrency": "KCS",
        //                 "market": "BTC",
        //                 "quoteCurrency": "BTC",
        //                 "symbolCode": "KCS-BTC",
        //                 "datetime": 1548388122031,
        //                 "high": 0.00013,
        //                 "vol": 27514.34842,
        //                 "low": 0.0001,
        //                 "changePrice": -1.0e-5,
        //                 "changeRate": -0.0769,
        //                 "lastTradedPrice": 0.00012,
        //                 "board": 0,
        //                 "mark": 0
        //             }
        //         },
        //         "subject": "trade.snapshot",
        //         "topic": "/market/snapshot:KCS-BTC",
        //         "type": "message"
        //     }
        //
        // market/ticker
        //
        //     {
        //         "type": "message",
        //         "topic": "/market/ticker:BTC-USDT",
        //         "subject": "trade.ticker",
        //         "data": {
        //             "bestAsk": "62163",
        //             "bestAskSize": "0.99011388",
        //             "bestBid": "62162.9",
        //             "bestBidSize": "0.04794181",
        //             "price": "62162.9",
        //             "sequence": "1621383371852",
        //             "size": "0.00832274",
        //             "time": 1634641987564
        //         }
        //     }
        //
        const topic = this.safeString (message, 'topic');
        let market = undefined;
        if (topic !== undefined) {
            const parts = topic.split (':');
            const first = this.safeString (parts, 1);
            let marketId = undefined;
            if (first === 'all') {
                marketId = this.safeString (message, 'subject');
            } else {
                marketId = first;
            }
            market = this.safeMarket (marketId, market, '-');
        }
        const data = this.safeValue (message, 'data', {});
        const rawTicker = this.safeValue (data, 'data', data);
        const ticker = this.parseTicker (rawTicker, market);
        const symbol = ticker['symbol'];
        this.tickers[symbol] = ticker;
        const messageHash = 'ticker:' + symbol;
        client.resolve (ticker, messageHash);
        // watchTickers
        client.resolve (ticker, 'tickers');
        const messageHashes = this.findMessageHashes (client, 'tickers::');
        for (let i = 0; i < messageHashes.length; i++) {
            const currentMessageHash = messageHashes[i];
            const parts = currentMessageHash.split ('::');
            const symbolsString = parts[1];
            const symbols = symbolsString.split (',');
            const tickers = this.filterByArray (this.tickers, 'symbol', symbols);
            const tickersSymbols = Object.keys (tickers);
            const numTickers = tickersSymbols.length;
            if (numTickers > 0) {
                client.resolve (tickers, currentMessageHash);
            }
        }
    }

    async watchOHLCV (symbol: string, timeframe = '1m', since: Int = undefined, limit: Int = undefined, params = {}): Promise<OHLCV[]> {
        /**
         * @method
         * @name kucoin#watchOHLCV
         * @description watches historical candlestick data containing the open, high, low, and close price, and the volume of a market
         * @param {string} symbol unified symbol of the market to fetch OHLCV data for
         * @param {string} timeframe the length of time each candle represents
         * @param {int} [since] timestamp in ms of the earliest candle to fetch
         * @param {int} [limit] the maximum amount of candles to fetch
         * @param {object} [params] extra parameters specific to the exchange API endpoint
         * @returns {int[][]} A list of candles ordered as timestamp, open, high, low, close, volume
         */
        await this.loadMarkets ();
        const url = await this.negotiate (false);
        const market = this.market (symbol);
        symbol = market['symbol'];
        const period = this.safeString (this.timeframes, timeframe, timeframe);
        const topic = '/market/candles:' + market['id'] + '_' + period;
        const messageHash = 'candles:' + symbol + ':' + timeframe;
        const ohlcv = await this.subscribe (url, messageHash, topic, params);
        if (this.newUpdates) {
            limit = ohlcv.getLimit (symbol, limit);
        }
        return this.filterBySinceLimit (ohlcv, since, limit, 0, true);
    }

    handleOHLCV (client: Client, message) {
        //
        //     {
        //         "data": {
        //             "symbol": "BTC-USDT",
        //             "candles": [
        //                 "1624881240",
        //                 "34138.8",
        //                 "34121.6",
        //                 "34138.8",
        //                 "34097.9",
        //                 "3.06097133",
        //                 "104430.955068564"
        //             ],
        //             "time": 1624881284466023700
        //         },
        //         "subject": "trade.candles.update",
        //         "topic": "/market/candles:BTC-USDT_1min",
        //         "type": "message"
        //     }
        //
        const data = this.safeValue (message, 'data', {});
        const marketId = this.safeString (data, 'symbol');
        const candles = this.safeValue (data, 'candles', []);
        const topic = this.safeString (message, 'topic');
        const parts = topic.split ('_');
        const interval = this.safeString (parts, 1);
        // use a reverse lookup in a static map instead
        const timeframe = this.findTimeframe (interval);
        const market = this.safeMarket (marketId);
        const symbol = market['symbol'];
        const messageHash = 'candles:' + symbol + ':' + timeframe;
        this.ohlcvs[symbol] = this.safeValue (this.ohlcvs, symbol, {});
        let stored = this.safeValue (this.ohlcvs[symbol], timeframe);
        if (stored === undefined) {
            const limit = this.safeInteger (this.options, 'OHLCVLimit', 1000);
            stored = new ArrayCacheByTimestamp (limit);
            this.ohlcvs[symbol][timeframe] = stored;
        }
        const ohlcv = this.parseOHLCV (candles, market);
        stored.append (ohlcv);
        client.resolve (stored, messageHash);
    }

    async watchTrades (symbol: string, since: Int = undefined, limit: Int = undefined, params = {}): Promise<Trade[]> {
        /**
         * @method
         * @name kucoin#watchTrades
         * @description get the list of most recent trades for a particular symbol
         * @param {string} symbol unified symbol of the market to fetch trades for
         * @param {int} [since] timestamp in ms of the earliest trade to fetch
         * @param {int} [limit] the maximum amount of trades to fetch
         * @param {object} [params] extra parameters specific to the exchange API endpoint
         * @returns {object[]} a list of [trade structures]{@link https://docs.ccxt.com/#/?id=public-trades}
         */
        await this.loadMarkets ();
        const url = await this.negotiate (false);
        const market = this.market (symbol);
        symbol = market['symbol'];
        const topic = '/market/match:' + market['id'];
        const messageHash = 'trades:' + symbol;
        const trades = await this.subscribe (url, messageHash, topic, params);
        if (this.newUpdates) {
            limit = trades.getLimit (symbol, limit);
        }
        return this.filterBySinceLimit (trades, since, limit, 'timestamp', true);
    }

    async watchTradesForSymbols (symbols: string[], since: Int = undefined, limit: Int = undefined, params = {}): Promise<Trade[]> {
        /**
         * @method
         * @name kucoin#watchTrades
         * @description get the list of most recent trades for a particular symbol
         * @param {string} symbol unified symbol of the market to fetch trades for
         * @param {int} [since] timestamp in ms of the earliest trade to fetch
         * @param {int} [limit] the maximum amount of trades to fetch
         * @param {object} [params] extra parameters specific to the exchange API endpoint
         * @returns {object[]} a list of [trade structures]{@link https://docs.ccxt.com/#/?id=public-trades}
         */
        const symbolsLength = symbols.length;
        if (symbolsLength === 0) {
            throw new ArgumentsRequired (this.id + ' watchTradesForSymbols() requires a non-empty array of symbols');
        }
        await this.loadMarkets ();
        symbols = this.marketSymbols (symbols);
        const url = await this.negotiate (false);
        symbols = this.marketSymbols (symbols);
        const marketIds = this.marketIds (symbols);
        const topic = '/market/match:' + marketIds.join (',');
        const messageHash = 'multipleTrades::' + symbols.join (',');
        const trades = await this.subscribe (url, messageHash, topic, params);
        if (this.newUpdates) {
            const first = this.safeValue (trades, 0);
            const tradeSymbol = this.safeString (first, 'symbol');
            limit = trades.getLimit (tradeSymbol, limit);
        }
        return this.filterBySinceLimit (trades, since, limit, 'timestamp', true);
    }

    handleTrade (client: Client, message) {
        //
        //     {
        //         "data": {
        //             "sequence": "1568787654360",
        //             "symbol": "BTC-USDT",
        //             "side": "buy",
        //             "size": "0.00536577",
        //             "price": "9345",
        //             "takerOrderId": "5e356c4a9f1a790008f8d921",
        //             "time": "1580559434436443257",
        //             "type": "match",
        //             "makerOrderId": "5e356bffedf0010008fa5d7f",
        //             "tradeId": "5e356c4aeefabd62c62a1ece"
        //         },
        //         "subject": "trade.l3match",
        //         "topic": "/market/match:BTC-USDT",
        //         "type": "message"
        //     }
        //
        const data = this.safeValue (message, 'data', {});
        const trade = this.parseTrade (data);
        const symbol = trade['symbol'];
        const messageHash = 'trades:' + symbol;
        let trades = this.safeValue (this.trades, symbol);
        if (trades === undefined) {
            const limit = this.safeInteger (this.options, 'tradesLimit', 1000);
            trades = new ArrayCache (limit);
            this.trades[symbol] = trades;
        }
        trades.append (trade);
        client.resolve (trades, messageHash);
        // watchMultipleTrades
        this.resolvePromiseIfMessagehashMatches (client, 'multipleTrades::', symbol, trades);
    }

    async watchOrderBook (symbol: string, limit: Int = undefined, params = {}): Promise<OrderBook> {
        /**
         * @method
         * @name kucoin#watchOrderBook
         * @description watches information on open orders with bid (buy) and ask (sell) prices, volumes and other data
         * @param {string} symbol unified symbol of the market to fetch the order book for
         * @param {int} [limit] the maximum amount of order book entries to return
         * @param {object} [params] extra parameters specific to the exchange API endpoint
         * @returns {object} A dictionary of [order book structures]{@link https://docs.ccxt.com/#/?id=order-book-structure} indexed by market symbols
         */
        //
        // https://docs.kucoin.com/#level-2-market-data
        //
        // 1. After receiving the websocket Level 2 data flow, cache the data.
        // 2. Initiate a REST request to get the snapshot data of Level 2 order book.
        // 3. Playback the cached Level 2 data flow.
        // 4. Apply the new Level 2 data flow to the local snapshot to ensure that
        // the sequence of the new Level 2 update lines up with the sequence of
        // the previous Level 2 data. Discard all the message prior to that
        // sequence, and then playback the change to snapshot.
        // 5. Update the level2 full data based on sequence according to the
        // size. If the price is 0, ignore the messages and update the sequence.
        // If the size=0, update the sequence and remove the price of which the
        // size is 0 out of level 2. Fr other cases, please update the price.
        //
        if (limit !== undefined) {
            if ((limit !== 20) && (limit !== 100)) {
                throw new ExchangeError (this.id + " watchOrderBook 'limit' argument must be undefined, 20 or 100");
            }
        }
        await this.loadMarkets ();
        const url = await this.negotiate (false);
        const market = this.market (symbol);
        symbol = market['symbol'];
        const topic = '/market/level2:' + market['id'];
        const messageHash = 'orderbook:' + symbol;
        const subscription = {
            'method': this.handleOrderBookSubscription,
            'symbol': symbol,
            'limit': limit,
        };
        const orderbook = await this.subscribe (url, messageHash, topic, params, subscription);
        return orderbook.limit ();
    }

    async watchOrderBookForSymbols (symbols: string[], limit: Int = undefined, params = {}): Promise<OrderBook> {
        /**
         * @method
         * @name kucoin#watchOrderBookForSymbols
         * @description watches information on open orders with bid (buy) and ask (sell) prices, volumes and other data
         * @param {string[]} symbols unified array of symbols
         * @param {int} [limit] the maximum amount of order book entries to return
         * @param {object} [params] extra parameters specific to the exchange API endpoint
         * @returns {object} A dictionary of [order book structures]{@link https://docs.ccxt.com/#/?id=order-book-structure} indexed by market symbols
         */
        const symbolsLength = symbols.length;
        if (symbolsLength === 0) {
            throw new ArgumentsRequired (this.id + ' watchOrderBookForSymbols() requires a non-empty array of symbols');
        }
        if (limit !== undefined) {
            if ((limit !== 20) && (limit !== 100)) {
                throw new ExchangeError (this.id + " watchOrderBook 'limit' argument must be undefined, 20 or 100");
            }
        }
        await this.loadMarkets ();
        symbols = this.marketSymbols (symbols);
        const marketIds = this.marketIds (symbols);
        const url = await this.negotiate (false);
        const topic = '/market/level2:' + marketIds.join (',');
        const messageHash = 'multipleOrderbook::' + symbols.join (',');
        const subscription = {
            'method': this.handleOrderBookSubscription,
            'symbols': symbols,
            'limit': limit,
        };
        const orderbook = await this.subscribe (url, messageHash, topic, params, subscription);
        return orderbook.limit ();
    }

    handleOrderBook (client: Client, message) {
        //
        // initial snapshot is fetched with ccxt's fetchOrderBook
        // the feed does not include a snapshot, just the deltas
        //
        //     {
        //         "type":"message",
        //         "topic":"/market/level2:BTC-USDT",
        //         "subject":"trade.l2update",
        //         "data":{
        //             "sequenceStart":1545896669105,
        //             "sequenceEnd":1545896669106,
        //             "symbol":"BTC-USDT",
        //             "changes": {
        //                 "asks": [["6","1","1545896669105"]], // price, size, sequence
        //                 "bids": [["4","1","1545896669106"]]
        //             }
        //         }
        //     }
        //
        const data = this.safeValue (message, 'data');
        const marketId = this.safeString (data, 'symbol');
        const symbol = this.safeSymbol (marketId, undefined, '-');
        const messageHash = 'orderbook:' + symbol;
        const storedOrderBook = this.orderbooks[symbol];
        const nonce = this.safeInteger (storedOrderBook, 'nonce');
        const deltaEnd = this.safeInteger (data, 'sequenceEnd');
        if (nonce === undefined) {
            const cacheLength = storedOrderBook.cache.length;
            const topic = this.safeString (message, 'topic');
            const topicParts = topic.split (':');
            const topicSymbol = this.safeString (topicParts, 1);
            const topicChannel = this.safeString (topicParts, 0);
            const subscriptions = Object.keys (client.subscriptions);
            let subscription = undefined;
            for (let i = 0; i < subscriptions.length; i++) {
                const key = subscriptions[i];
                if ((key.indexOf (topicSymbol) >= 0) && (key.indexOf (topicChannel) >= 0)) {
                    subscription = client.subscriptions[key];
                    break;
                }
            }
            const limit = this.safeInteger (subscription, 'limit');
            const snapshotDelay = this.handleOption ('watchOrderBook', 'snapshotDelay', 5);
            if (cacheLength === snapshotDelay) {
                this.spawn (this.loadOrderBook, client, messageHash, symbol, limit);
            }
            storedOrderBook.cache.push (data);
            return;
        } else if (nonce >= deltaEnd) {
            return;
        }
        this.handleDelta (storedOrderBook, data);
        client.resolve (storedOrderBook, messageHash);
        // watchMultipleOrderBook
        this.resolvePromiseIfMessagehashMatches (client, 'multipleOrderbook::', symbol, storedOrderBook);
    }

    getCacheIndex (orderbook, cache) {
        const firstDelta = this.safeValue (cache, 0);
        const nonce = this.safeInteger (orderbook, 'nonce');
        const firstDeltaStart = this.safeInteger (firstDelta, 'sequenceStart');
        if (nonce < firstDeltaStart - 1) {
            return -1;
        }
        for (let i = 0; i < cache.length; i++) {
            const delta = cache[i];
            const deltaStart = this.safeInteger (delta, 'sequenceStart');
            const deltaEnd = this.safeInteger (delta, 'sequenceEnd');
            if ((nonce >= deltaStart - 1) && (nonce < deltaEnd)) {
                return i;
            }
        }
        return cache.length;
    }

    handleDelta (orderbook, delta) {
        orderbook['nonce'] = this.safeInteger (delta, 'sequenceEnd');
        const timestamp = this.safeInteger (delta, 'time');
        orderbook['timestamp'] = timestamp;
        orderbook['datetime'] = this.iso8601 (timestamp);
        const changes = this.safeValue (delta, 'changes');
        const bids = this.safeValue (changes, 'bids', []);
        const asks = this.safeValue (changes, 'asks', []);
        const storedBids = orderbook['bids'];
        const storedAsks = orderbook['asks'];
        this.handleBidAsks (storedBids, bids);
        this.handleBidAsks (storedAsks, asks);
    }

    handleBidAsks (bookSide, bidAsks) {
        for (let i = 0; i < bidAsks.length; i++) {
            const bidAsk = this.parseBidAsk (bidAsks[i]);
            bookSide.storeArray (bidAsk);
        }
    }

    handleOrderBookSubscription (client: Client, message, subscription) {
        const limit = this.safeInteger (subscription, 'limit');
        const symbols = this.safeValue (subscription, 'symbols');
        if (symbols === undefined) {
            const symbol = this.safeString (subscription, 'symbol');
            this.orderbooks[symbol] = this.orderBook ({}, limit);
        } else {
            for (let i = 0; i < symbols.length; i++) {
                const symbol = symbols[i];
                this.orderbooks[symbol] = this.orderBook ({}, limit);
            }
        }
        // moved snapshot initialization to handleOrderBook to fix
        // https://github.com/ccxt/ccxt/issues/6820
        // the general idea is to fetch the snapshot after the first delta
        // but not before, because otherwise we cannot synchronize the feed
    }

    handleSubscriptionStatus (client: Client, message) {
        //
        //     {
        //         "id": "1578090438322",
        //         "type": "ack"
        //     }
        //
        const id = this.safeString (message, 'id');
        const subscriptionHash = this.safeString (client.subscriptions, id);
        const subscription = this.safeValue (client.subscriptions, subscriptionHash);
        delete client.subscriptions[id];
        const method = this.safeValue (subscription, 'method');
        if (method !== undefined) {
            method.call (this, client, message, subscription);
        }
    }

    handleSystemStatus (client: Client, message) {
        //
        // todo: answer the question whether handleSystemStatus should be renamed
        // and unified as handleStatus for any usage pattern that
        // involves system status and maintenance updates
        //
        //     {
        //         "id": "1578090234088", // connectId
        //         "type": "welcome",
        //     }
        //
        return message;
    }

    async watchOrders (symbol: Str = undefined, since: Int = undefined, limit: Int = undefined, params = {}): Promise<Order[]> {
        /**
         * @method
         * @name kucoin#watchOrders
         * @description watches information on multiple orders made by the user
         * @param {string} symbol unified market symbol of the market orders were made in
         * @param {int} [since] the earliest time in ms to fetch orders for
         * @param {int} [limit] the maximum number of order structures to retrieve
         * @param {object} [params] extra parameters specific to the exchange API endpoint
         * @param {boolean} [params.stop] trigger orders are watched if true
         * @returns {object[]} a list of [order structures]{@link https://docs.ccxt.com/#/?id=order-structure}
         */
        await this.loadMarkets ();
        const stop = this.safeValue2 (params, 'stop', 'trigger');
        params = this.omit (params, [ 'stop', 'trigger' ]);
        const url = await this.negotiate (true);
        const topic = stop ? '/spotMarket/advancedOrders' : '/spotMarket/tradeOrders';
        const request = {
            'privateChannel': true,
        };
        let messageHash = 'orders';
        if (symbol !== undefined) {
            const market = this.market (symbol);
            symbol = market['symbol'];
            messageHash = messageHash + ':' + symbol;
        }
        const orders = await this.subscribe (url, messageHash, topic, this.extend (request, params));
        if (this.newUpdates) {
            limit = orders.getLimit (symbol, limit);
        }
        return this.filterBySymbolSinceLimit (orders, symbol, since, limit, true);
    }

    parseWsOrderStatus (status) {
        const statuses = {
            'open': 'open',
            'filled': 'closed',
            'match': 'open',
            'update': 'open',
            'canceled': 'canceled',
            'cancel': 'canceled',
            'TRIGGERED': 'triggered',
        };
        return this.safeString (statuses, status, status);
    }

    parseWsOrder (order, market = undefined) {
        //
        // /spotMarket/tradeOrders
        //
        //    {
        //        "symbol": "XCAD-USDT",
        //        "orderType": "limit",
        //        "side": "buy",
        //        "orderId": "6249167327218b000135e749",
        //        "type": "canceled",
        //        "orderTime": 1648957043065280224,
        //        "size": "100.452",
        //        "filledSize": "0",
        //        "price": "2.9635",
        //        "clientOid": "buy-XCAD-USDT-1648957043010159",
        //        "remainSize": "0",
        //        "status": "done",
        //        "ts": 1648957054031001037
        //    }
        //
        // /spotMarket/advancedOrders
        //
        //    {
        //        "createdAt": 1589789942337,
        //        "orderId": "5ec244f6a8a75e0009958237",
        //        "orderPrice": "0.00062",
        //        "orderType": "stop",
        //        "side": "sell",
        //        "size": "1",
        //        "stop": "entry",
        //        "stopPrice": "0.00062",
        //        "symbol": "KCS-BTC",
        //        "tradeType": "TRADE",
        //        "triggerSuccess": true,
        //        "ts": 1589790121382281286,
        //        "type": "triggered"
        //    }
        //
        const rawType = this.safeString (order, 'type');
        let status = this.parseWsOrderStatus (rawType);
        const timestamp = this.safeInteger2 (order, 'orderTime', 'createdAt');
        const marketId = this.safeString (order, 'symbol');
        market = this.safeMarket (marketId, market);
        const triggerPrice = this.safeString (order, 'stopPrice');
        const triggerSuccess = this.safeValue (order, 'triggerSuccess');
        const triggerFail = (triggerSuccess !== true) && (triggerSuccess !== undefined);  // TODO: updated to triggerSuccess === False once transpiler transpiles it correctly
        if ((status === 'triggered') && triggerFail) {
            status = 'canceled';
        }
        return this.safeOrder ({
            'info': order,
            'symbol': market['symbol'],
            'id': this.safeString (order, 'orderId'),
            'clientOrderId': this.safeString (order, 'clientOid'),
            'timestamp': timestamp,
            'datetime': this.iso8601 (timestamp),
            'lastTradeTimestamp': undefined,
            'type': this.safeStringLower (order, 'orderType'),
            'timeInForce': undefined,
            'postOnly': undefined,
            'side': this.safeStringLower (order, 'side'),
            'price': this.safeString2 (order, 'price', 'orderPrice'),
            'stopPrice': triggerPrice,
            'triggerPrice': triggerPrice,
            'amount': this.safeString (order, 'size'),
            'cost': undefined,
            'average': undefined,
            'filled': this.safeString (order, 'filledSize'),
            'remaining': undefined,
            'status': status,
            'fee': undefined,
            'trades': undefined,
        }, market);
    }

    handleOrder (client: Client, message) {
        //
        // Trigger Orders
        //
        //    {
        //        "createdAt": 1692745706437,
        //        "error": "Balance insufficient!",       // not always there
        //        "orderId": "vs86kp757vlda6ni003qs70v",
        //        "orderPrice": "0.26",
        //        "orderType": "stop",
        //        "side": "sell",
        //        "size": "5",
        //        "stop": "loss",
        //        "stopPrice": "0.26",
        //        "symbol": "ADA-USDT",
        //        "tradeType": "TRADE",
        //        "triggerSuccess": false,                // not always there
        //        "ts": "1692745706442929298",
        //        "type": "open"
        //    }
        //
        const messageHash = 'orders';
        const data = this.safeValue (message, 'data');
        const parsed = this.parseWsOrder (data);
        const symbol = this.safeString (parsed, 'symbol');
        const orderId = this.safeString (parsed, 'id');
        const triggerPrice = this.safeValue (parsed, 'triggerPrice');
        const isTriggerOrder = (triggerPrice !== undefined);
        if (this.orders === undefined) {
            const limit = this.safeInteger (this.options, 'ordersLimit', 1000);
            this.orders = new ArrayCacheBySymbolById (limit);
            this.triggerOrders = new ArrayCacheBySymbolById (limit);
        }
        const cachedOrders = isTriggerOrder ? this.triggerOrders : this.orders;
        const orders = this.safeValue (cachedOrders.hashmap, symbol, {});
        const order = this.safeValue (orders, orderId);
        if (order !== undefined) {
            // todo add others to calculate average etc
            if (order['status'] === 'closed') {
                parsed['status'] = 'closed';
            }
        }
        cachedOrders.append (parsed);
        client.resolve (cachedOrders, messageHash);
        const symbolSpecificMessageHash = messageHash + ':' + symbol;
        client.resolve (cachedOrders, symbolSpecificMessageHash);
    }

    async watchMyTrades (symbol: Str = undefined, since: Int = undefined, limit: Int = undefined, params = {}): Promise<Trade[]> {
        /**
         * @method
         * @name kucoin#watchMyTrades
         * @description watches information on multiple trades made by the user
         * @param {string} symbol unified market symbol of the market trades were made in
         * @param {int} [since] the earliest time in ms to fetch trades for
         * @param {int} [limit] the maximum number of trade structures to retrieve
         * @param {object} [params] extra parameters specific to the exchange API endpoint
         * @returns {object[]} a list of [trade structures]{@link https://docs.ccxt.com/#/?id=trade-structure
         */
        await this.loadMarkets ();
        const url = await this.negotiate (true);
        const topic = '/spot/tradeFills';
        const request = {
            'privateChannel': true,
        };
        let messageHash = 'myTrades';
        if (symbol !== undefined) {
            const market = this.market (symbol);
            symbol = market['symbol'];
            messageHash = messageHash + ':' + market['symbol'];
        }
        const trades = await this.subscribe (url, messageHash, topic, this.extend (request, params));
        if (this.newUpdates) {
            limit = trades.getLimit (symbol, limit);
        }
        return this.filterBySymbolSinceLimit (trades, symbol, since, limit, true);
    }

    handleMyTrade (client: Client, message) {
        let trades = this.myTrades;
        if (trades === undefined) {
            const limit = this.safeInteger (this.options, 'tradesLimit', 1000);
            trades = new ArrayCacheBySymbolById (limit);
        }
        const data = this.safeValue (message, 'data');
        const parsed = this.parseWsTrade (data);
        trades.append (parsed);
        const messageHash = 'myTrades';
        client.resolve (trades, messageHash);
        const symbolSpecificMessageHash = messageHash + ':' + parsed['symbol'];
        client.resolve (trades, symbolSpecificMessageHash);
    }

    parseWsTrade (trade, market = undefined) {
        //
        // {
        //     "fee": 0.00262148,
        //     "feeCurrency": "USDT",
        //     "feeRate": 0.001,
        //     "orderId": "62417436b29df8000183df2f",
        //     "orderType": "market",
        //     "price": 131.074,
        //     "side": "sell",
        //     "size": 0.02,
        //     "symbol": "LTC-USDT",
        //     "time": "1648456758734571745",
        //     "tradeId": "624174362e113d2f467b3043"
        //   }
        //
        const marketId = this.safeString (trade, 'symbol');
        market = this.safeMarket (marketId, market, '-');
        const symbol = market['symbol'];
        const type = this.safeString (trade, 'orderType');
        const side = this.safeString (trade, 'side');
        const tradeId = this.safeString (trade, 'tradeId');
        const price = this.safeString (trade, 'price');
        const amount = this.safeString (trade, 'size');
        const order = this.safeString (trade, 'orderId');
        const timestamp = this.safeIntegerProduct (trade, 'time', 0.000001);
        const feeCurrency = market['quote'];
        const feeRate = this.safeString (trade, 'feeRate');
        const feeCost = this.safeString (trade, 'fee');
        const fee = {
            'cost': feeCost,
            'rate': feeRate,
            'currency': feeCurrency,
        };
        return this.safeTrade ({
            'info': trade,
            'timestamp': timestamp,
            'datetime': this.iso8601 (timestamp),
            'symbol': symbol,
            'id': tradeId,
            'order': order,
            'type': type,
            'takerOrMaker': undefined,
            'side': side,
            'price': price,
            'amount': amount,
            'cost': undefined,
            'fee': fee,
        }, market);
    }

    async watchBalance (params = {}): Promise<Balances> {
        /**
         * @method
         * @name kucoin#watchBalance
         * @description watch balance and get the amount of funds available for trading or funds locked in orders
         * @param {object} [params] extra parameters specific to the exchange API endpoint
         * @returns {object} a [balance structure]{@link https://docs.ccxt.com/#/?id=balance-structure}
         */
        await this.loadMarkets ();
        const url = await this.negotiate (true);
        const topic = '/account/balance';
        const request = {
            'privateChannel': true,
        };
        const messageHash = 'balance';
        return await this.subscribe (url, messageHash, topic, this.extend (request, params));
    }

    handleBalance (client: Client, message) {
        //
        // {
        //     "id":"6217a451294b030001e3a26a",
        //     "type":"message",
        //     "topic":"/account/balance",
        //     "userId":"6217707c52f97f00012a67db",
        //     "channelType":"private",
        //     "subject":"account.balance",
        //     "data":{
        //        "accountId":"62177fe67810720001db2f18",
        //        "available":"89",
        //        "availableChange":"-30",
        //        "currency":"USDT",
        //        "hold":"0",
        //        "holdChange":"0",
        //        "relationContext":{
        //        },
        //        "relationEvent":"main.transfer",
        //        "relationEventId":"6217a451294b030001e3a26a",
        //        "time":"1645716561816",
        //        "total":"89"
        //     }
        //
        const data = this.safeValue (message, 'data', {});
        const messageHash = 'balance';
        const currencyId = this.safeString (data, 'currency');
        const relationEvent = this.safeString (data, 'relationEvent');
        let requestAccountType = undefined;
        if (relationEvent !== undefined) {
            const relationEventParts = relationEvent.split ('.');
            requestAccountType = this.safeString (relationEventParts, 0);
        }
        const selectedType = this.safeString2 (this.options, 'watchBalance', 'defaultType', 'trade'); // trade, main, margin or other
        const accountsByType = this.safeValue (this.options, 'accountsByType');
        const uniformType = this.safeString (accountsByType, requestAccountType, 'trade');
        if (!(uniformType in this.balance)) {
            this.balance[uniformType] = {};
        }
        this.balance[uniformType]['info'] = data;
        const timestamp = this.safeInteger (data, 'time');
        this.balance[uniformType]['timestamp'] = timestamp;
        this.balance[uniformType]['datetime'] = this.iso8601 (timestamp);
        const code = this.safeCurrencyCode (currencyId);
        const account = this.account ();
        account['free'] = this.safeString (data, 'available');
        account['used'] = this.safeString (data, 'hold');
        account['total'] = this.safeString (data, 'total');
        this.balance[uniformType][code] = account;
        this.balance[uniformType] = this.safeBalance (this.balance[uniformType]);
        if (uniformType === selectedType) {
            client.resolve (this.balance[uniformType], messageHash);
        }
    }

    handleSubject (client: Client, message) {
        //
        //     {
        //         "type":"message",
        //         "topic":"/market/level2:BTC-USDT",
        //         "subject":"trade.l2update",
        //         "data":{
        //             "sequenceStart":1545896669105,
        //             "sequenceEnd":1545896669106,
        //             "symbol":"BTC-USDT",
        //             "changes": {
        //                 "asks": [["6","1","1545896669105"]], // price, size, sequence
        //                 "bids": [["4","1","1545896669106"]]
        //             }
        //         }
        //     }
        //
        const topic = this.safeString (message, 'topic');
        if (topic === '/market/ticker:all') {
            return this.handleTicker (client, message);
        }
        const subject = this.safeString (message, 'subject');
        const methods = {
            'trade.l2update': this.handleOrderBook,
            'trade.ticker': this.handleTicker,
            'trade.snapshot': this.handleTicker,
            'trade.l3match': this.handleTrade,
            'trade.candles.update': this.handleOHLCV,
            'account.balance': this.handleBalance,
            '/spot/tradeFills': this.handleMyTrade,
            'orderChange': this.handleOrder,
            'stopOrder': this.handleOrder,
        };
        const method = this.safeValue (methods, subject);
        if (method === undefined) {
            return message;
        } else {
            return method.call (this, client, message);
        }
    }

    ping (client) {
        // kucoin does not support built-in ws protocol-level ping-pong
        // instead it requires a custom json-based text ping-pong
        // https://docs.kucoin.com/#ping
        const id = this.requestId ().toString ();
        return {
            'id': id,
            'type': 'ping',
        };
    }

    handlePong (client: Client, message) {
        client.lastPong = this.milliseconds ();
        // https://docs.kucoin.com/#ping
    }

    handleErrorMessage (client: Client, message) {
        //
        //    {
        //        "id": "1",
        //        "type": "error",
        //        "code": 415,
        //        "data": "type is not supported"
        //    }
        //
        const data = this.safeString (message, 'data', '');
        this.handleErrors (undefined, undefined, client.url, undefined, undefined, data, message, undefined, undefined);
    }

    handleMessage (client: Client, message) {
        const type = this.safeString (message, 'type');
        const methods = {
            // 'heartbeat': this.handleHeartbeat,
            'welcome': this.handleSystemStatus,
            'ack': this.handleSubscriptionStatus,
            'message': this.handleSubject,
            'pong': this.handlePong,
            'error': this.handleErrorMessage,
        };
        const method = this.safeValue (methods, type);
        if (method !== undefined) {
            return method.call (this, client, message);
        }
    }
}<|MERGE_RESOLUTION|>--- conflicted
+++ resolved
@@ -4,11 +4,7 @@
 import kucoinRest from '../kucoin.js';
 import { ExchangeError, ArgumentsRequired } from '../base/errors.js';
 import { ArrayCache, ArrayCacheByTimestamp, ArrayCacheBySymbolById } from '../base/ws/Cache.js';
-<<<<<<< HEAD
-import { Int, Str, Strings, OrderBook, Order, Trade, Ticker, Tickers, OHLCV, Balances } from '../base/types.js';
-=======
-import type { Int, Str, Strings } from '../base/types.js';
->>>>>>> f6935ad9
+import type { Int, Str, Strings, OrderBook, Order, Trade, Ticker, Tickers, OHLCV, Balances } from '../base/types.js';
 import Client from '../base/ws/Client.js';
 
 //  ---------------------------------------------------------------------------
