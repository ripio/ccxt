
//  ---------------------------------------------------------------------------

import whitebitRest from '../whitebit.js';
import { Precise } from '../base/Precise.js';
import { ArgumentsRequired, AuthenticationError, BadRequest } from '../base/errors.js';
import { ArrayCache, ArrayCacheBySymbolById, ArrayCacheByTimestamp } from '../base/ws/Cache.js';
<<<<<<< HEAD
import { Int, Str, OrderBook, Order, Trade, Ticker, OHLCV, Balances } from '../base/types.js';
=======
import type { Int, Str } from '../base/types.js';
>>>>>>> f6935ad9
import Client from '../base/ws/Client.js';

//  ---------------------------------------------------------------------------

export default class whitebit extends whitebitRest {
    describe () {
        return this.deepExtend (super.describe (), {
            'has': {
                'ws': true,
                'watchBalance': true,
                'watchMyTrades': true,
                'watchOHLCV': true,
                'watchOrderBook': true,
                'watchOrders': true,
                'watchTicker': true,
                'watchTrades': true,
            },
            'urls': {
                'api': {
                    'ws': 'wss://api.whitebit.com/ws',
                },
            },
            'options': {
                'timeframes': {
                    '1m': '60',
                    '5m': '300',
                    '15m': '900',
                    '30m': '1800',
                    '1h': '3600',
                    '4h': '14400',
                    '8h': '28800',
                    '1d': '86400',
                    '1w': '604800',
                },
                'watchOrderBook': {
                    'priceInterval': 0, // "0" - no interval, available values - "0.00000001", "0.0000001", "0.000001", "0.00001", "0.0001", "0.001", "0.01", "0.1"
                },
            },
            'streaming': {
                'ping': this.ping,
            },
            'exceptions': {
                'ws': {
                    'exact': {
                        '1': BadRequest, // { error: { code: 1, message: 'invalid argument' }, result: null, id: 1656404342 }
                        '2': BadRequest, // { error: { code: 2, message: 'internal error' }, result: null, id: 1656404075 }
                        '4': BadRequest, // { error: { code: 4, message: 'method not found' }, result: null, id: 1656404250 }
                        '6': AuthenticationError, // { error: { code: 6, message: 'require authentication' }, result: null, id: 1656404076 }
                    },
                },
            },
        });
    }

    async watchOHLCV (symbol: string, timeframe = '1m', since: Int = undefined, limit: Int = undefined, params = {}): Promise<OHLCV[]> {
        /**
         * @method
         * @name whitebit#watchOHLCV
         * @description watches historical candlestick data containing the open, high, low, and close price, and the volume of a market
         * @param {string} symbol unified symbol of the market to fetch OHLCV data for
         * @param {string} timeframe the length of time each candle represents
         * @param {int} [since] timestamp in ms of the earliest candle to fetch
         * @param {int} [limit] the maximum amount of candles to fetch
         * @param {object} [params] extra parameters specific to the exchange API endpoint
         * @returns {int[][]} A list of candles ordered as timestamp, open, high, low, close, volume
         */
        await this.loadMarkets ();
        const market = this.market (symbol);
        symbol = market['symbol'];
        const timeframes = this.safeValue (this.options, 'timeframes', {});
        const interval = this.safeInteger (timeframes, timeframe);
        const marketId = market['id'];
        // currently there is no way of knowing
        // the interval upon getting an update
        // so that can't be part of the message hash, and the user can only subscribe
        // to one timeframe per symbol
        const messageHash = 'candles:' + symbol;
        const reqParams = [ marketId, interval ];
        const method = 'candles_subscribe';
        const ohlcv = await this.watchPublic (messageHash, method, reqParams, params);
        if (this.newUpdates) {
            limit = ohlcv.getLimit (symbol, limit);
        }
        return this.filterBySinceLimit (ohlcv, since, limit, 0, true);
    }

    handleOHLCV (client: Client, message) {
        //
        // {
        //     "method": "candles_update",
        //     "params": [
        //       [
        //         1655204760,
        //         "22374.15",
        //         "22351.34",
        //         "22374.27",
        //         "22342.52",
        //         "30.213426",
        //         "675499.29718947",
        //         "BTC_USDT"
        //       ]
        //     ],
        //     "id": null
        // }
        //
        const params = this.safeValue (message, 'params', []);
        for (let i = 0; i < params.length; i++) {
            const data = params[i];
            const marketId = this.safeString (data, 7);
            const market = this.safeMarket (marketId);
            const symbol = market['symbol'];
            const messageHash = 'candles' + ':' + symbol;
            const parsed = this.parseOHLCV (data, market);
            this.ohlcvs[symbol] = this.safeValue (this.ohlcvs, symbol);
            let stored = this.ohlcvs[symbol];
            if (stored === undefined) {
                const limit = this.safeInteger (this.options, 'OHLCVLimit', 1000);
                stored = new ArrayCacheByTimestamp (limit);
                this.ohlcvs[symbol] = stored;
            }
            stored.append (parsed);
            client.resolve (stored, messageHash);
        }
        return message;
    }

    async watchOrderBook (symbol: string, limit: Int = undefined, params = {}): Promise<OrderBook> {
        /**
         * @method
         * @name whitebit#watchOrderBook
         * @description watches information on open orders with bid (buy) and ask (sell) prices, volumes and other data
         * @param {string} symbol unified symbol of the market to fetch the order book for
         * @param {int} [limit] the maximum amount of order book entries to return
         * @param {object} [params] extra parameters specific to the exchange API endpoint
         * @returns {object} A dictionary of [order book structures]{@link https://docs.ccxt.com/#/?id=order-book-structure} indexed by market symbols
         */
        await this.loadMarkets ();
        const market = this.market (symbol);
        if (limit === undefined) {
            limit = 10; // max 100
        }
        const messageHash = 'orderbook' + ':' + market['symbol'];
        const method = 'depth_subscribe';
        const options = this.safeValue (this.options, 'watchOrderBook', {});
        const defaultPriceInterval = this.safeString (options, 'priceInterval', '0');
        const priceInterval = this.safeString (params, 'priceInterval', defaultPriceInterval);
        params = this.omit (params, 'priceInterval');
        const reqParams = [
            market['id'],
            limit,
            priceInterval,
            true, // true for allowing multiple subscriptions
        ];
        const orderbook = await this.watchPublic (messageHash, method, reqParams, params);
        return orderbook.limit ();
    }

    handleOrderBook (client: Client, message) {
        //
        // {
        //     "method":"depth_update",
        //     "params":[
        //        true,
        //        {
        //           "asks":[
        //              [ "21252.45","0.01957"],
        //              ["21252.55","0.126205"],
        //              ["21252.66","0.222689"],
        //              ["21252.76","0.185358"],
        //              ["21252.87","0.210077"],
        //              ["21252.98","0.303991"],
        //              ["21253.08","0.327909"],
        //              ["21253.19","0.399007"],
        //              ["21253.3","0.427695"],
        //              ["21253.4","0.492901"]
        //           ],
        //           "bids":[
        //              ["21248.82","0.22"],
        //              ["21248.73","0.000467"],
        //              ["21248.62","0.100864"],
        //              ["21248.51","0.061436"],
        //              ["21248.42","0.091"],
        //              ["21248.41","0.126839"],
        //              ["21248.3","0.063511"],
        //              ["21248.2","0.110547"],
        //              ["21248","0.25257"],
        //              ["21247.7","1.71813"]
        //           ]
        //        },
        //        "BTC_USDT"
        //     ],
        //     "id":null
        //  }
        //
        const params = this.safeValue (message, 'params', []);
        const isSnapshot = this.safeValue (params, 0);
        const marketId = this.safeString (params, 2);
        const market = this.safeMarket (marketId);
        const symbol = market['symbol'];
        const data = this.safeValue (params, 1);
        let orderbook = undefined;
        if (symbol in this.orderbooks) {
            orderbook = this.orderbooks[symbol];
        } else {
            orderbook = this.orderBook ();
            this.orderbooks[symbol] = orderbook;
        }
        if (isSnapshot) {
            const snapshot = this.parseOrderBook (data, symbol);
            orderbook.reset (snapshot);
        } else {
            const asks = this.safeValue (data, 'asks', []);
            const bids = this.safeValue (data, 'bids', []);
            this.handleDeltas (orderbook['asks'], asks);
            this.handleDeltas (orderbook['bids'], bids);
        }
        const messageHash = 'orderbook' + ':' + symbol;
        client.resolve (orderbook, messageHash);
    }

    handleDelta (bookside, delta) {
        const price = this.safeFloat (delta, 0);
        const amount = this.safeFloat (delta, 1);
        bookside.store (price, amount);
    }

    handleDeltas (bookside, deltas) {
        for (let i = 0; i < deltas.length; i++) {
            this.handleDelta (bookside, deltas[i]);
        }
    }

    async watchTicker (symbol: string, params = {}): Promise<Ticker> {
        /**
         * @method
         * @name whitebit#watchTicker
         * @description watches a price ticker, a statistical calculation with the information calculated over the past 24 hours for a specific market
         * @param {string} symbol unified symbol of the market to fetch the ticker for
         * @param {object} [params] extra parameters specific to the exchange API endpoint
         * @returns {object} a [ticker structure]{@link https://docs.ccxt.com/#/?id=ticker-structure}
         */
        await this.loadMarkets ();
        const market = this.market (symbol);
        symbol = market['symbol'];
        const method = 'market_subscribe';
        const messageHash = 'ticker:' + symbol;
        // every time we want to subscribe to another market we have to "re-subscribe" sending it all again
        return await this.watchMultipleSubscription (messageHash, method, symbol, false, params);
    }

    handleTicker (client: Client, message) {
        //
        //   {
        //       "method": "market_update",
        //       "params": [
        //         "BTC_USDT",
        //         {
        //           "close": "22293.86",
        //           "deal": "1986990019.96552952",
        //           "high": "24360.7",
        //           "last": "22293.86",
        //           "low": "20851.44",
        //           "open": "24076.12",
        //           "period": 86400,
        //           "volume": "87016.995668"
        //         }
        //       ],
        //       "id": null
        //   }
        //
        const tickers = this.safeValue (message, 'params', []);
        const marketId = this.safeString (tickers, 0);
        const market = this.safeMarket (marketId, undefined);
        const symbol = market['symbol'];
        const rawTicker = this.safeValue (tickers, 1, {});
        const messageHash = 'ticker' + ':' + symbol;
        const ticker = this.parseTicker (rawTicker, market);
        this.tickers[symbol] = ticker;
        // watchTicker
        client.resolve (ticker, messageHash);
        // watchTickers
        const messageHashes = Object.keys (client.futures);
        for (let i = 0; i < messageHashes.length; i++) {
            const currentMessageHash = messageHashes[i];
            if (currentMessageHash.indexOf ('tickers') >= 0 && currentMessageHash.indexOf (symbol) >= 0) {
                // Example: user calls watchTickers with ['LTC/USDT', 'ETH/USDT']
                // the associated messagehash will be: 'tickers:LTC/USDT:ETH/USDT'
                // since we only have access to a single symbol at a time
                // we have to do a reverse lookup into the tickers hashes
                // and check if the current symbol is a part of one or more
                // tickers hashes and resolve them
                // user might have multiple watchTickers promises
                // watchTickers ( ['LTC/USDT', 'ETH/USDT'] ), watchTickers ( ['ETC/USDT', 'DOGE/USDT'] )
                // and we want to make sure we resolve only the correct ones
                client.resolve (ticker, currentMessageHash);
            }
        }
        return message;
    }

    async watchTrades (symbol: string, since: Int = undefined, limit: Int = undefined, params = {}): Promise<Trade[]> {
        /**
         * @method
         * @name whitebit#watchTrades
         * @description get the list of most recent trades for a particular symbol
         * @param {string} symbol unified symbol of the market to fetch trades for
         * @param {int} [since] timestamp in ms of the earliest trade to fetch
         * @param {int} [limit] the maximum amount of trades to fetch
         * @param {object} [params] extra parameters specific to the exchange API endpoint
         * @returns {object[]} a list of [trade structures]{@link https://docs.ccxt.com/#/?id=public-trades}
         */
        await this.loadMarkets ();
        const market = this.market (symbol);
        symbol = market['symbol'];
        const messageHash = 'trades' + ':' + symbol;
        const method = 'trades_subscribe';
        // every time we want to subscribe to another market we have to 're-subscribe' sending it all again
        const trades = await this.watchMultipleSubscription (messageHash, method, symbol, false, params);
        if (this.newUpdates) {
            limit = trades.getLimit (symbol, limit);
        }
        return this.filterBySinceLimit (trades, since, limit, 'timestamp', true);
    }

    handleTrades (client: Client, message) {
        //
        //    {
        //        "method":"trades_update",
        //        "params":[
        //           "BTC_USDT",
        //           [
        //              {
        //                 "id":1900632398,
        //                 "time":1656320231.404343,
        //                 "price":"21443.04",
        //                 "amount":"0.072844",
        //                 "type":"buy"
        //              },
        //              {
        //                 "id":1900632397,
        //                 "time":1656320231.400001,
        //                 "price":"21443.15",
        //                 "amount":"0.060757",
        //                 "type":"buy"
        //              }
        //           ]
        //        ]
        //    }
        //
        const params = this.safeValue (message, 'params', []);
        const marketId = this.safeString (params, 0);
        const market = this.safeMarket (marketId);
        const symbol = market['symbol'];
        let stored = this.safeValue (this.trades, symbol);
        if (stored === undefined) {
            const limit = this.safeInteger (this.options, 'tradesLimit', 1000);
            stored = new ArrayCache (limit);
            this.trades[symbol] = stored;
        }
        const data = this.safeValue (params, 1, []);
        const parsedTrades = this.parseTrades (data, market);
        for (let j = 0; j < parsedTrades.length; j++) {
            stored.append (parsedTrades[j]);
        }
        const messageHash = 'trades:' + market['symbol'];
        client.resolve (stored, messageHash);
    }

    async watchMyTrades (symbol: Str = undefined, since: Int = undefined, limit: Int = undefined, params = {}): Promise<Trade[]> {
        /**
         * @method
         * @name whitebit#watchMyTrades
         * @description watches trades made by the user
         * @param {str} symbol unified market symbol
         * @param {int} [since] the earliest time in ms to fetch trades for
         * @param {int} [limit] the maximum number of trades structures to retrieve
         * @param {object} [params] extra parameters specific to the exchange API endpoint
         * @returns {object[]} a list of [trade structures]{@link https://docs.ccxt.com/#/?id=trade-structure}
         */
        if (symbol === undefined) {
            throw new ArgumentsRequired (this.id + ' watchMyTrades() requires a symbol argument');
        }
        await this.loadMarkets ();
        await this.authenticate ();
        const market = this.market (symbol);
        symbol = market['symbol'];
        const messageHash = 'myTrades:' + symbol;
        const method = 'deals_subscribe';
        const trades = await this.watchMultipleSubscription (messageHash, method, symbol, true, params);
        if (this.newUpdates) {
            limit = trades.getLimit (symbol, limit);
        }
        return this.filterBySymbolSinceLimit (trades, symbol, since, limit, true);
    }

    handleMyTrades (client: Client, message, subscription = undefined) {
        //
        //   {
        //       "method": "deals_update",
        //       "params": [
        //         1894994106,
        //         1656151427.729706,
        //         "LTC_USDT",
        //         96624037337,
        //         "56.78",
        //         "0.16717",
        //         "0.0094919126",
        //         ''
        //       ],
        //       "id": null
        //   }
        //
        const trade = this.safeValue (message, 'params');
        if (this.myTrades === undefined) {
            const limit = this.safeInteger (this.options, 'tradesLimit', 1000);
            this.myTrades = new ArrayCache (limit);
        }
        const stored = this.myTrades;
        const parsed = this.parseWsTrade (trade);
        stored.append (parsed);
        const symbol = parsed['symbol'];
        const messageHash = 'myTrades:' + symbol;
        client.resolve (stored, messageHash);
    }

    parseWsTrade (trade, market = undefined) {
        //
        //   [
        //         1894994106, // id
        //         1656151427.729706, // deal time
        //         "LTC_USDT", // symbol
        //         96624037337, // order id
        //         "56.78", // price
        //         "0.16717", // amount
        //         "0.0094919126", // fee
        //         '' // client order id
        //    ]
        //
        const orderId = this.safeString (trade, 3);
        const timestamp = this.safeTimestamp (trade, 1);
        const id = this.safeString (trade, 0);
        const price = this.safeString (trade, 4);
        const amount = this.safeString (trade, 5);
        const marketId = this.safeString (trade, 2);
        market = this.safeMarket (marketId, market);
        let fee = undefined;
        const feeCost = this.safeString (trade, 6);
        if (feeCost !== undefined) {
            fee = {
                'cost': feeCost,
                'currency': market['quote'],
            };
        }
        return this.safeTrade ({
            'id': id,
            'info': trade,
            'timestamp': timestamp,
            'datetime': this.iso8601 (timestamp),
            'symbol': market['symbol'],
            'order': orderId,
            'type': undefined,
            'side': undefined,
            'takerOrMaker': undefined,
            'price': price,
            'amount': amount,
            'cost': undefined,
            'fee': fee,
        }, market);
    }

    async watchOrders (symbol: Str = undefined, since: Int = undefined, limit: Int = undefined, params = {}): Promise<Order[]> {
        /**
         * @method
         * @name whitebit#watchOrders
         * @description watches information on multiple orders made by the user
         * @param {string} symbol unified market symbol of the market orders were made in
         * @param {int} [since] the earliest time in ms to fetch orders for
         * @param {int} [limit] the maximum number of order structures to retrieve
         * @param {object} [params] extra parameters specific to the exchange API endpoint
         * @returns {object[]} a list of [order structures]{@link https://docs.ccxt.com/#/?id=order-structure
         */
        if (symbol === undefined) {
            throw new ArgumentsRequired (this.id + ' watchOrders() requires a symbol argument');
        }
        await this.loadMarkets ();
        await this.authenticate ();
        const market = this.market (symbol);
        symbol = market['symbol'];
        const messageHash = 'orders:' + symbol;
        const method = 'ordersPending_subscribe';
        const trades = await this.watchMultipleSubscription (messageHash, method, symbol, false, params);
        if (this.newUpdates) {
            limit = trades.getLimit (symbol, limit);
        }
        return this.filterBySymbolSinceLimit (trades, symbol, since, limit, true);
    }

    handleOrder (client: Client, message, subscription = undefined) {
        //
        // {
        //     "method": "ordersPending_update",
        //     "params": [
        //       1, // 1 = new, 2 = update 3 = cancel or execute
        //       {
        //         "id": 96433622651,
        //         "market": "LTC_USDT",
        //         "type": 1,
        //         "side": 2,
        //         "ctime": 1656092215.39375,
        //         "mtime": 1656092215.39375,
        //         "price": "25",
        //         "amount": "0.202",
        //         "taker_fee": "0.001",
        //         "maker_fee": "0.001",
        //         "left": "0.202",
        //         "deal_stock": "0",
        //         "deal_money": "0",
        //         "deal_fee": "0",
        //         "client_order_id": ''
        //       }
        //     ]
        //     "id": null
        // }
        //
        const params = this.safeValue (message, 'params', []);
        const data = this.safeValue (params, 1);
        if (this.orders === undefined) {
            const limit = this.safeInteger (this.options, 'ordersLimit', 1000);
            this.orders = new ArrayCacheBySymbolById (limit);
        }
        const stored = this.orders;
        const status = this.safeInteger (params, 0);
        const parsed = this.parseWsOrder (this.extend (data, { 'status': status }));
        stored.append (parsed);
        const symbol = parsed['symbol'];
        const messageHash = 'orders:' + symbol;
        client.resolve (this.orders, messageHash);
    }

    parseWsOrder (order, market = undefined) {
        //
        //   {
        //         "id": 96433622651,
        //         "market": "LTC_USDT",
        //         "type": 1,
        //         "side": 2, //1- sell 2-buy
        //         "ctime": 1656092215.39375,
        //         "mtime": 1656092215.39375,
        //         "price": "25",
        //         "amount": "0.202",
        //         "taker_fee": "0.001",
        //         "maker_fee": "0.001",
        //         "left": "0.202",
        //         "deal_stock": "0",
        //         "deal_money": "0",
        //         "deal_fee": "0",
        //         "activation_price": "40",
        //         "activation_condition": "lte",
        //         "client_order_id": ''
        //         "status": 1, // 1 = new, 2 = update 3 = cancel or execute
        //    }
        //
        const status = this.safeInteger (order, 'status');
        const marketId = this.safeString (order, 'market');
        market = this.safeMarket (marketId, market);
        const id = this.safeString (order, 'id');
        const clientOrderId = this.omitZero (this.safeString (order, 'client_order_id'));
        const price = this.safeString (order, 'price');
        const filled = this.safeString (order, 'deal_stock');
        const cost = this.safeString (order, 'deal_money');
        const stopPrice = this.safeString (order, 'activation_price');
        const rawType = this.safeString (order, 'type');
        const type = this.parseWsOrderType (rawType);
        let amount = undefined;
        let remaining = undefined;
        if (type === 'market') {
            amount = this.safeString (order, 'deal_stock');
            remaining = '0';
        } else {
            remaining = this.safeString (order, 'left');
            amount = this.safeString (order, 'amount');
        }
        const timestamp = this.safeTimestamp (order, 'ctime');
        const lastTradeTimestamp = this.safeTimestamp (order, 'mtime');
        const symbol = market['symbol'];
        const rawSide = this.safeInteger (order, 'side');
        const side = (rawSide === 1) ? 'sell' : 'buy';
        const dealFee = this.safeString (order, 'deal_fee');
        let fee = undefined;
        if (dealFee !== undefined) {
            fee = {
                'cost': this.parseNumber (dealFee),
                'currency': market['quote'],
            };
        }
        let unifiedStatus = undefined;
        if ((status === 1) || (status === 2)) {
            unifiedStatus = 'open';
        } else {
            if (Precise.stringEquals (remaining, '0')) {
                unifiedStatus = 'closed';
            } else {
                unifiedStatus = 'canceled';
            }
        }
        return this.safeOrder ({
            'info': order,
            'symbol': symbol,
            'id': id,
            'clientOrderId': clientOrderId,
            'timestamp': timestamp,
            'datetime': this.iso8601 (timestamp),
            'lastTradeTimestamp': lastTradeTimestamp,
            'type': type,
            'timeInForce': undefined,
            'postOnly': undefined,
            'side': side,
            'price': price,
            'stopPrice': stopPrice,
            'triggerPrice': stopPrice,
            'amount': amount,
            'cost': cost,
            'average': undefined,
            'filled': filled,
            'remaining': remaining,
            'status': unifiedStatus,
            'fee': fee,
            'trades': undefined,
        }, market);
    }

    parseWsOrderType (status) {
        const statuses = {
            '1': 'limit',
            '2': 'market',
            '202': 'market',
            '3': 'limit',
            '4': 'market',
            '5': 'limit',
            '6': 'market',
            '8': 'limit',
            '10': 'market',
        };
        return this.safeString (statuses, status, status);
    }

    async watchBalance (params = {}): Promise<Balances> {
        /**
         * @method
         * @name whitebit#watchBalance
         * @description watch balance and get the amount of funds available for trading or funds locked in orders
         * @param {object} [params] extra parameters specific to the exchange API endpoint
         * @param {str} [params.type] spot or contract if not provided this.options['defaultType'] is used
         * @returns {object} a [balance structure]{@link https://docs.ccxt.com/#/?id=balance-structure}
         */
        await this.loadMarkets ();
        let type = undefined;
        [ type, params ] = this.handleMarketTypeAndParams ('watchBalance', undefined, params);
        let messageHash = 'wallet:';
        let method = undefined;
        if (type === 'spot') {
            method = 'balanceSpot_subscribe';
            messageHash += 'spot';
        } else {
            method = 'balanceMargin_subscribe';
            messageHash += 'margin';
        }
        const currencies = Object.keys (this.currencies);
        return await this.watchPrivate (messageHash, method, currencies, params);
    }

    handleBalance (client: Client, message) {
        //
        //   {
        //       "method":"balanceSpot_update",
        //       "params":[
        //          {
        //             "LTC":{
        //                "available":"0.16587",
        //                "freeze":"0"
        //             }
        //          }
        //       ],
        //       "id":null
        //   }
        //
        const method = this.safeString (message, 'method');
        const data = this.safeValue (message, 'params');
        const balanceDict = this.safeValue (data, 0);
        this.balance['info'] = balanceDict;
        const keys = Object.keys (balanceDict);
        const currencyId = this.safeValue (keys, 0);
        const rawBalance = this.safeValue (balanceDict, currencyId);
        const code = this.safeCurrencyCode (currencyId);
        const account = this.account ();
        account['free'] = this.safeString (rawBalance, 'available');
        account['used'] = this.safeString (rawBalance, 'freeze');
        this.balance[code] = account;
        this.balance = this.safeBalance (this.balance);
        let messageHash = 'wallet:';
        if (method.indexOf ('Spot') >= 0) {
            messageHash += 'spot';
        } else {
            messageHash += 'margin';
        }
        client.resolve (this.balance, messageHash);
    }

    async watchPublic (messageHash, method, reqParams = [], params = {}) {
        const url = this.urls['api']['ws'];
        const id = this.nonce ();
        const request = {
            'id': id,
            'method': method,
            'params': reqParams,
        };
        const message = this.extend (request, params);
        return await this.watch (url, messageHash, message, messageHash);
    }

    async watchMultipleSubscription (messageHash, method, symbol, isNested = false, params = {}) {
        await this.loadMarkets ();
        const url = this.urls['api']['ws'];
        const id = this.nonce ();
        const client = this.safeValue (this.clients, url);
        let request = undefined;
        let marketIds = [];
        if (client === undefined) {
            const subscription = {};
            const market = this.market (symbol);
            const marketId = market['id'];
            subscription[marketId] = true;
            marketIds = [ marketId ];
            if (isNested) {
                marketIds = [ marketIds ];
            }
            request = {
                'id': id,
                'method': method,
                'params': marketIds,
            };
            const message = this.extend (request, params);
            return await this.watch (url, messageHash, message, method, subscription);
        } else {
            const subscription = this.safeValue (client.subscriptions, method, {});
            let hasSymbolSubscription = true;
            const market = this.market (symbol);
            const marketId = market['id'];
            const isSubscribed = this.safeValue (subscription, marketId, false);
            if (!isSubscribed) {
                subscription[marketId] = true;
                hasSymbolSubscription = false;
            }
            if (hasSymbolSubscription) {
                // already subscribed to this market(s)
                return await this.watch (url, messageHash, request, method, subscription);
            } else {
                // resubscribe
                let marketIdsNew = [];
                marketIdsNew = Object.keys (subscription);
                if (isNested) {
                    marketIdsNew = [ marketIdsNew ];
                }
                const resubRequest = {
                    'id': id,
                    'method': method,
                    'params': marketIdsNew,
                };
                if (method in client.subscriptions) {
                    delete client.subscriptions[method];
                }
                return await this.watch (url, messageHash, resubRequest, method, subscription);
            }
        }
    }

    async watchPrivate (messageHash, method, reqParams = [], params = {}) {
        this.checkRequiredCredentials ();
        await this.authenticate ();
        const url = this.urls['api']['ws'];
        const id = this.nonce ();
        const request = {
            'id': id,
            'method': method,
            'params': reqParams,
        };
        const message = this.extend (request, params);
        return await this.watch (url, messageHash, message, messageHash);
    }

    async authenticate (params = {}) {
        this.checkRequiredCredentials ();
        const url = this.urls['api']['ws'];
        const messageHash = 'authenticated';
        const client = this.client (url);
        const future = client.future ('authenticated');
        const authenticated = this.safeValue (client.subscriptions, messageHash);
        if (authenticated === undefined) {
            const authToken = await this.v4PrivatePostProfileWebsocketToken ();
            //
            //   {
            //       "websocket_token": "$2y$10$lxCvTXig/XrcTBFY1bdFseCKQmFTDtCpEzHNVnXowGplExFxPJp9y"
            //   }
            //
            const token = this.safeString (authToken, 'websocket_token');
            const id = this.nonce ();
            const request = {
                'id': id,
                'method': 'authorize',
                'params': [
                    token,
                    'public',
                ],
            };
            const subscription = {
                'id': id,
                'method': this.handleAuthenticate,
            };
            try {
                await this.watch (url, messageHash, request, messageHash, subscription);
            } catch (e) {
                delete client.subscriptions[messageHash];
                future.reject (e);
            }
        }
        return await future;
    }

    handleAuthenticate (client: Client, message) {
        //
        //     { error: null, result: { status: "success" }, id: 1656084550 }
        //
        const future = client.futures['authenticated'];
        future.resolve (1);
        return message;
    }

    handleErrorMessage (client: Client, message) {
        //
        //     {
        //         "error": { code: 1, message: "invalid argument" },
        //         "result": null,
        //         "id": 1656090882
        //     }
        //
        const error = this.safeValue (message, 'error');
        try {
            if (error !== undefined) {
                const code = this.safeString (message, 'code');
                const feedback = this.id + ' ' + this.json (message);
                this.throwExactlyMatchedException (this.exceptions['ws']['exact'], code, feedback);
            }
        } catch (e) {
            if (e instanceof AuthenticationError) {
                client.reject (e, 'authenticated');
                if ('authenticated' in client.subscriptions) {
                    delete client.subscriptions['authenticated'];
                }
                return false;
            }
        }
        return message;
    }

    handleMessage (client: Client, message) {
        //
        // auth
        //    { error: null, result: { status: "success" }, id: 1656084550 }
        //
        // pong
        //    { error: null, result: "pong", id: 0 }
        //
        if (!this.handleErrorMessage (client, message)) {
            return;
        }
        const result = this.safeValue (message, 'result', {});
        if (result !== undefined) {
            if (result === 'pong') {
                this.handlePong (client, message);
                return;
            }
        }
        const id = this.safeInteger (message, 'id');
        if (id !== undefined) {
            this.handleSubscriptionStatus (client, message, id);
            return;
        }
        const methods = {
            'market_update': this.handleTicker,
            'trades_update': this.handleTrades,
            'depth_update': this.handleOrderBook,
            'candles_update': this.handleOHLCV,
            'ordersPending_update': this.handleOrder,
            'ordersExecuted_update': this.handleOrder,
            'balanceSpot_update': this.handleBalance,
            'balanceMargin_update': this.handleBalance,
            'deals_update': this.handleMyTrades,
        };
        const topic = this.safeValue (message, 'method');
        const method = this.safeValue (methods, topic);
        if (method !== undefined) {
            method.call (this, client, message);
        }
    }

    handleSubscriptionStatus (client: Client, message, id) {
        // not every method stores its subscription
        // as an object so we can't do indeById here
        const subs = client.subscriptions;
        const values = Object.values (subs);
        for (let i = 0; i < values.length; i++) {
            const subscription = values[i] as any;
            if (subscription !== true) {
                const subId = this.safeInteger (subscription, 'id');
                if ((subId !== undefined) && (subId === id)) {
                    const method = this.safeValue (subscription, 'method');
                    if (method !== undefined) {
                        method.call (this, client, message);
                        return;
                    }
                }
            }
        }
    }

    handlePong (client: Client, message) {
        client.lastPong = this.milliseconds ();
        return message;
    }

    ping (client) {
        return {
            'id': 0,
            'method': 'ping',
            'params': [],
        };
    }
}<|MERGE_RESOLUTION|>--- conflicted
+++ resolved
@@ -5,11 +5,7 @@
 import { Precise } from '../base/Precise.js';
 import { ArgumentsRequired, AuthenticationError, BadRequest } from '../base/errors.js';
 import { ArrayCache, ArrayCacheBySymbolById, ArrayCacheByTimestamp } from '../base/ws/Cache.js';
-<<<<<<< HEAD
-import { Int, Str, OrderBook, Order, Trade, Ticker, OHLCV, Balances } from '../base/types.js';
-=======
-import type { Int, Str } from '../base/types.js';
->>>>>>> f6935ad9
+import type { Int, Str, OrderBook, Order, Trade, Ticker, OHLCV, Balances } from '../base/types.js';
 import Client from '../base/ws/Client.js';
 
 //  ---------------------------------------------------------------------------
