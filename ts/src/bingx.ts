--- conflicted
+++ resolved
@@ -67,12 +67,9 @@
                     'swap': 'https://open-api.{hostname}/openApi',
                     'contract': 'https://open-api.{hostname}/openApi',
                     'wallets': 'https://open-api.{hostname}/openApi',
-<<<<<<< HEAD
                     'user': 'https://open-api.{hostname}/openApi',
-=======
                     'subAccount': 'https://open-api.{hostname}/openApi',
                     'account': 'https://open-api.{hostname}/openApi',
->>>>>>> 55323f2e
                 },
                 'www': 'https://bingx.com/',
                 'doc': 'https://bingx-api.github.io/docs/',
@@ -854,17 +851,10 @@
             'symbol': this.safeSymbol (undefined, market, '-', type),
             'order': undefined,
             'type': undefined,
-<<<<<<< HEAD
             'side': undefined,
             'takerOrMaker': (isBuyerMaker === true || this.safeValue (trade, 'm')) ? 'maker' : 'taker',
             'price': this.safeString2 (trade, 'price', 'p'),
             'amount': this.safeStringN (trade, [ 'qty', 'amount', 'q' ]),
-=======
-            'side': side,
-            'takerOrMaker': takeOrMaker,
-            'price': this.safeString (trade, 'price'),
-            'amount': this.safeString2 (trade, 'qty', 'amount'),
->>>>>>> 55323f2e
             'cost': cost,
             'fee': {
                 'cost': this.parseNumber (Precise.stringAbs (this.safeString (trade, 'commission'))),
