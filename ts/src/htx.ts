--- conflicted
+++ resolved
@@ -6191,11 +6191,7 @@
          * @name htx#fetchIsolatedBorrowRates
          * @description fetch the borrow interest rates of all currencies
          * @param {object} [params] extra parameters specific to the htx api endpoint
-<<<<<<< HEAD
-         * @returns {object} a list of [isolated borrow rate structures]{@link https://github.com/ccxt/ccxt/wiki/Manual#isolated-borrow-rate-structure}
-=======
          * @returns {object} a list of [isolated borrow rate structures]{@link https://docs.ccxt.com/#/?id=isolated-borrow-rate-structure}
->>>>>>> 7c7171fe
          */
         await this.loadMarkets ();
         const response = await this.spotPrivateGetV1MarginLoanInfo (params);
