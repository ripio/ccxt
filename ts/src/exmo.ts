--- conflicted
+++ resolved
@@ -654,17 +654,10 @@
             } else {
                 for (let j = 0; j < providers.length; j++) {
                     const provider = providers[j];
-<<<<<<< HEAD
-                    const type = this.safeString (provider, 'type');
+                    const typeInner = this.safeString (provider, 'type');
                     const minValue = this.safeString (provider, 'min');
                     let maxValue = this.safeString (provider, 'max');
                     if (Precise.stringEq (maxValue, '0.0')) {
-=======
-                    const typeInner = this.safeString (provider, 'type');
-                    const minValue = this.safeNumber (provider, 'min');
-                    let maxValue = this.safeNumber (provider, 'max');
-                    if (maxValue === 0.0) {
->>>>>>> 9a228fc7
                         maxValue = undefined;
                     }
                     const activeProvider = this.safeValue (provider, 'enabled');
@@ -683,18 +676,11 @@
                     }
                     if (activeProvider) {
                         active = true;
-<<<<<<< HEAD
-                        const limitMin = this.numberToString (limits[type]['min']);
-                        if ((limits[type]['min'] === undefined) || (Precise.stringLt (minValue, limitMin))) {
-                            limits[type]['min'] = this.parseNumber (minValue);
-                            limits[type]['max'] = this.parseNumber (maxValue);
-                            if (type === 'withdraw') {
-=======
-                        if ((limits[typeInner]['min'] === undefined) || (minValue < limits[typeInner]['min'])) {
+                        const limitMin = this.numberToString (limits[typeInner]['min']);
+                        if ((limits[typeInner]['min'] === undefined) || (Precise.stringLt (minValue, limitMin))) {
                             limits[typeInner]['min'] = minValue;
                             limits[typeInner]['max'] = maxValue;
                             if (typeInner === 'withdraw') {
->>>>>>> 9a228fc7
                                 const commissionDesc = this.safeString (provider, 'commission_desc');
                                 fee = this.parseFixedFloatValue (commissionDesc);
                             }
