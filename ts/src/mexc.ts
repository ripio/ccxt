--- conflicted
+++ resolved
@@ -6,11 +6,7 @@
 import { TICK_SIZE } from './base/functions/number.js';
 import { Precise } from './base/Precise.js';
 import { sha256 } from './static_dependencies/noble-hashes/sha256.js';
-<<<<<<< HEAD
-import { IndexType, Int, OrderSide, Balances, OrderType, OHLCV } from './base/types.js';
-=======
-import { IndexType, Int, OrderSide, Balances, OrderType, FundingRateHistory } from './base/types.js';
->>>>>>> 0c395b26
+import { IndexType, Int, OrderSide, Balances, OrderType, OHLCV, FundingRateHistory } from './base/types.js';
 
 // ---------------------------------------------------------------------------
 
