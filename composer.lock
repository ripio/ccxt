--- conflicted
+++ resolved
@@ -4,11 +4,7 @@
         "Read more about it at https://getcomposer.org/doc/01-basic-usage.md#installing-dependencies",
         "This file is @generated automatically"
     ],
-<<<<<<< HEAD
-    "content-hash": "7d391fad91adf7ac3e4cafb7c318f0a2",
-=======
     "content-hash": "264a51d3b4e2fed3781d37a8fa2e3e6a",
->>>>>>> 47700a47
     "packages": [
         {
             "name": "evenement/evenement",
