# Overview

The ccxt library is a collection of available crypto *exchanges* or exchange classes. Each class implements the public and private API for a particular crypto exchange. All exchanges are derived from the base Exchange class and share a set of common methods. To access a particular exchange from ccxt library you need to create an instance of corresponding exchange class. Supported exchanges are updated frequently and new exchanges are added regularly.

The structure of the library can be outlined as follows:

```
                                 User
    +-------------------------------------------------------------+
    |                            CCXT                             |
    +------------------------------+------------------------------+
    |            Public            |           Private            |
    +=============================================================+
    │                              .                              |
    │                    The Unified CCXT API                     |
    │                              .                              |
    |       loadMarkets            .           fetchBalance       |
    |       fetchMarkets           .            createOrder       |
    |       fetchCurrencies        .            cancelOrder       |
    |       fetchTicker            .             fetchOrder       |
    |       fetchTickers           .            fetchOrders       |
    |       fetchOrderBook         .        fetchOpenOrders       |
    |       fetchOHLCV             .      fetchClosedOrders       |
    |       fetchStatus            .          fetchMyTrades       |
    |       fetchTrades            .                deposit       |
    |                              .               withdraw       |
    │                              .                              |
    +=============================================================+
    │                              .                              |
    |                     Custom Exchange API                     |
    |         (Derived Classes And Their Implicit Methods)        |
    │                              .                              |
    |       publicGet...           .          privateGet...       |
    |       publicPost...          .         privatePost...       |
    |                              .          privatePut...       |
    |                              .       privateDelete...       |
    |                              .                   sign       |
    │                              .                              |
    +=============================================================+
    │                              .                              |
    |                      Base Exchange Class                    |
    │                              .                              |
    +=============================================================+
```

Full public and private HTTP REST APIs for all exchanges are implemented. WebSocket and FIX implementations in JavaScript, PHP, Python are available in [CCXT Pro](https://ccxt.pro), which is a professional addon to CCXT with support for WebSocket streams.

- [**Exchanges**](#exchanges)
- [**Markets**](#markets)
- [**Implicit API**](#implicit-api)
- [**Unified API**](#unified-api)
- [**Public API**](#public-api)
- [**Private API**](#private-api)
- [**Error Handling**](#error-handling)
- [**Troubleshooting**](#troubleshooting)
- [**CCXT Pro**](#ccxt-pro)

# Exchanges

- [Instantiation](#instantiation)
- [Exchange Structure](#exchange-structure)
- [Rate Limit](#rate-limit)

The CCXT library currently supports the following 123 cryptocurrency exchange markets and trading APIs:

| logo                                                                                                                                                                                             | id                 | name                                                                                    | ver | doc                                                                                         | certified                                                                                                                   | pro                                                                          |
|--------------------------------------------------------------------------------------------------------------------------------------------------------------------------------------------------|--------------------|-----------------------------------------------------------------------------------------|:---:|:-------------------------------------------------------------------------------------------:|-----------------------------------------------------------------------------------------------------------------------------|------------------------------------------------------------------------------|
| [![acx](https://user-images.githubusercontent.com/1294454/30247614-1fe61c74-9621-11e7-9e8c-f1a627afa279.jpg)](https://acx.io)                                                                    | acx                | [ACX](https://acx.io)                                                                   | 2   | [API](https://acx.io/documents/api_v2)                                                      |                                                                                                                             |                                                                              |
| [![aofex](https://user-images.githubusercontent.com/51840849/77670271-056d1080-6f97-11ea-9ac2-4268e9ed0c1f.jpg)](https://aofex.com/#/register?key=9763840)                                       | aofex              | [AOFEX](https://aofex.com/#/register?key=9763840)                                       | *   | [API](https://aofex.zendesk.com/hc/en-us/sections/360005576574-API)                         |                                                                                                                             |                                                                              |
| [![bequant](https://user-images.githubusercontent.com/1294454/55248342-a75dfe00-525a-11e9-8aa2-05e9dca943c6.jpg)](https://bequant.io)                                                            | bequant            | [Bequant](https://bequant.io)                                                           | 2   | [API](https://api.bequant.io/)                                                              |                                                                                                                             | [![CCXT Pro](https://img.shields.io/badge/CCXT-Pro-black)](https://ccxt.pro) |
| [![bibox](https://user-images.githubusercontent.com/51840849/77257418-3262b000-6c85-11ea-8fb8-20bdf20b3592.jpg)](https://w2.bibox365.com/login/register?invite_code=05Kj3I)                      | bibox              | [Bibox](https://w2.bibox365.com/login/register?invite_code=05Kj3I)                      | 1   | [API](https://biboxcom.github.io/en/)                                                       |                                                                                                                             |                                                                              |
| [![bigone](https://user-images.githubusercontent.com/1294454/69354403-1d532180-0c91-11ea-88ed-44c06cefdf87.jpg)](https://b1.run/users/new?code=D3LLBVFT)                                         | bigone             | [BigONE](https://b1.run/users/new?code=D3LLBVFT)                                        | 3   | [API](https://open.big.one/docs/api.html)                                                   |                                                                                                                             |                                                                              |
| [![binance](https://user-images.githubusercontent.com/1294454/29604020-d5483cdc-87ee-11e7-94c7-d1a8d9169293.jpg)](https://www.binance.com/?ref=10205187)                                         | binance            | [Binance](https://www.binance.com/?ref=10205187)                                        | *   | [API](https://binance-docs.github.io/apidocs/spot/en)                                       | [![CCXT Certified](https://img.shields.io/badge/CCXT-Certified-green.svg)](https://github.com/ccxt/ccxt/wiki/Certification) | [![CCXT Pro](https://img.shields.io/badge/CCXT-Pro-black)](https://ccxt.pro) |
| [![binanceus](https://user-images.githubusercontent.com/1294454/65177307-217b7c80-da5f-11e9-876e-0b748ba0a358.jpg)](https://www.binance.us/?ref=35005074)                                        | binanceus          | [Binance US](https://www.binance.us/?ref=35005074)                                      | *   | [API](https://github.com/binance-us/binance-official-api-docs)                              |                                                                                                                             | [![CCXT Pro](https://img.shields.io/badge/CCXT-Pro-black)](https://ccxt.pro) |
| [![bit2c](https://user-images.githubusercontent.com/1294454/27766119-3593220e-5ece-11e7-8b3a-5a041f6bcc3f.jpg)](https://bit2c.co.il/Aff/63bfed10-e359-420c-ab5a-ad368dab0baf)                    | bit2c              | [Bit2C](https://bit2c.co.il/Aff/63bfed10-e359-420c-ab5a-ad368dab0baf)                   | *   | [API](https://www.bit2c.co.il/home/api)                                                     |                                                                                                                             |                                                                              |
| [![bitbank](https://user-images.githubusercontent.com/1294454/37808081-b87f2d9c-2e59-11e8-894d-c1900b7584fe.jpg)](https://bitbank.cc/)                                                           | bitbank            | [bitbank](https://bitbank.cc/)                                                          | 1   | [API](https://docs.bitbank.cc/)                                                             |                                                                                                                             |                                                                              |
| [![bitbay](https://user-images.githubusercontent.com/1294454/27766132-978a7bd8-5ece-11e7-9540-bc96d1e9bbb8.jpg)](https://auth.bitbay.net/ref/jHlbB4mIkdS1)                                       | bitbay             | [BitBay](https://auth.bitbay.net/ref/jHlbB4mIkdS1)                                      | *   | [API](https://bitbay.net/public-api)                                                        |                                                                                                                             |                                                                              |
| [![bitcoincom](https://user-images.githubusercontent.com/1294454/97296144-514fa300-1861-11eb-952b-3d55d492200b.jpg)](https://exchange.bitcoin.com/referral/da948b21d6c92d69)                     | bitcoincom         | [bitcoin.com](https://exchange.bitcoin.com/referral/da948b21d6c92d69)                   | 2   | [API](https://api.exchange.bitcoin.com/api/2/explore)                                       |                                                                                                                             | [![CCXT Pro](https://img.shields.io/badge/CCXT-Pro-black)](https://ccxt.pro) |
| [![bitfinex](https://user-images.githubusercontent.com/1294454/27766244-e328a50c-5ed2-11e7-947b-041416579bb3.jpg)](https://www.bitfinex.com/?refcode=P61eYxFL)                                   | bitfinex           | [Bitfinex](https://www.bitfinex.com/?refcode=P61eYxFL)                                  | 1   | [API](https://docs.bitfinex.com/v1/docs)                                                    | [![CCXT Certified](https://img.shields.io/badge/CCXT-Certified-green.svg)](https://github.com/ccxt/ccxt/wiki/Certification) | [![CCXT Pro](https://img.shields.io/badge/CCXT-Pro-black)](https://ccxt.pro) |
| [![bitfinex2](https://user-images.githubusercontent.com/1294454/27766244-e328a50c-5ed2-11e7-947b-041416579bb3.jpg)](https://www.bitfinex.com/?refcode=P61eYxFL)                                  | bitfinex2          | [Bitfinex](https://www.bitfinex.com/?refcode=P61eYxFL)                                  | 2   | [API](https://docs.bitfinex.com/v2/docs/)                                                   |                                                                                                                             |                                                                              |
| [![bitflyer](https://user-images.githubusercontent.com/1294454/28051642-56154182-660e-11e7-9b0d-6042d1e6edd8.jpg)](https://bitflyer.com)                                                         | bitflyer           | [bitFlyer](https://bitflyer.com)                                                        | 1   | [API](https://lightning.bitflyer.com/docs?lang=en)                                          |                                                                                                                             |                                                                              |
| [![bitforex](https://user-images.githubusercontent.com/51840849/87295553-1160ec00-c50e-11ea-8ea0-df79276a9646.jpg)](https://www.bitforex.com/en/invitationRegister?inviterId=1867438)            | bitforex           | [Bitforex](https://www.bitforex.com/en/invitationRegister?inviterId=1867438)            | 1   | [API](https://github.com/githubdev2020/API_Doc_en/wiki)                                     |                                                                                                                             |                                                                              |
| [![bitget](https://user-images.githubusercontent.com/51840849/88317935-a8a21c80-cd22-11ea-8e2b-4b9fac5975eb.jpg)](https://www.bitget.com/expressly?languageType=0&channelCode=ccxt&vipCode=tg9j) | bitget             | [Bitget](https://www.bitget.com/expressly?languageType=0&channelCode=ccxt&vipCode=tg9j) | 3   | [API](https://bitgetlimited.github.io/apidoc/en/swap)                                       |                                                                                                                             |                                                                              |
| [![bithumb](https://user-images.githubusercontent.com/1294454/30597177-ea800172-9d5e-11e7-804c-b9d4fa9b56b0.jpg)](https://www.bithumb.com)                                                       | bithumb            | [Bithumb](https://www.bithumb.com)                                                      | *   | [API](https://apidocs.bithumb.com)                                                          |                                                                                                                             |                                                                              |
| [![bitkk](https://user-images.githubusercontent.com/1294454/32859187-cd5214f0-ca5e-11e7-967d-96568e2e2bd1.jpg)](https://www.bitkk.com)                                                           | bitkk              | [bitkk](https://www.bitkk.com)                                                          | 1   | [API](https://www.bitkk.com/i/developer)                                                    |                                                                                                                             |                                                                              |
| [![bitmart](https://user-images.githubusercontent.com/1294454/61835713-a2662f80-ae85-11e9-9d00-6442919701fd.jpg)](http://www.bitmart.com/?r=rQCFLh)                                              | bitmart            | [BitMart](http://www.bitmart.com/?r=rQCFLh)                                             | 1   | [API](https://developer-pro.bitmart.com/)                                                   |                                                                                                                             |                                                                              |
| [![bitmax](https://user-images.githubusercontent.com/1294454/66820319-19710880-ef49-11e9-8fbe-16be62a11992.jpg)](https://bitmax.io/#/register?inviteCode=EL6BXBQM)                               | bitmax             | [BitMax](https://bitmax.io/#/register?inviteCode=EL6BXBQM)                              | 1   | [API](https://bitmax-exchange.github.io/bitmax-pro-api/#bitmax-pro-api-documentation)       |                                                                                                                             |                                                                              |
| [![bitmex](https://user-images.githubusercontent.com/1294454/27766319-f653c6e6-5ed4-11e7-933d-f0bc3699ae8f.jpg)](https://www.bitmex.com/register/upZpOX)                                         | bitmex             | [BitMEX](https://www.bitmex.com/register/upZpOX)                                        | 1   | [API](https://www.bitmex.com/app/apiOverview)                                               |                                                                                                                             | [![CCXT Pro](https://img.shields.io/badge/CCXT-Pro-black)](https://ccxt.pro) |
| [![bitpanda](https://user-images.githubusercontent.com/51840849/87591171-9a377d80-c6f0-11ea-94ac-97a126eac3bc.jpg)](https://www.bitpanda.com/en/pro)                                             | bitpanda           | [Bitpanda Pro](https://www.bitpanda.com/en/pro)                                         | 1   | [API](https://developers.bitpanda.com/exchange/)                                            |                                                                                                                             |                                                                              |
| [![bitso](https://user-images.githubusercontent.com/51840849/87295554-11f98280-c50e-11ea-80d6-15b3bafa8cbf.jpg)](https://bitso.com/?ref=itej)                                                    | bitso              | [Bitso](https://bitso.com/?ref=itej)                                                    | 3   | [API](https://bitso.com/api_info)                                                           |                                                                                                                             |                                                                              |
| [![bitstamp](https://user-images.githubusercontent.com/1294454/27786377-8c8ab57e-5fe9-11e7-8ea4-2b05b6bcceec.jpg)](https://www.bitstamp.net)                                                     | bitstamp           | [Bitstamp](https://www.bitstamp.net)                                                    | 2   | [API](https://www.bitstamp.net/api)                                                         |                                                                                                                             | [![CCXT Pro](https://img.shields.io/badge/CCXT-Pro-black)](https://ccxt.pro) |
| [![bitstamp1](https://user-images.githubusercontent.com/1294454/27786377-8c8ab57e-5fe9-11e7-8ea4-2b05b6bcceec.jpg)](https://www.bitstamp.net)                                                    | bitstamp1          | [Bitstamp](https://www.bitstamp.net)                                                    | 1   | [API](https://www.bitstamp.net/api)                                                         |                                                                                                                             |                                                                              |
| [![bittrex](https://user-images.githubusercontent.com/51840849/87153921-edf53180-c2c0-11ea-96b9-f2a9a95a455b.jpg)](https://bittrex.com/Account/Register?referralCode=1ZE-G0G-M3B)                | bittrex            | [Bittrex](https://bittrex.com/Account/Register?referralCode=1ZE-G0G-M3B)                | 3   | [API](https://bittrex.github.io/api/v3)                                                     | [![CCXT Certified](https://img.shields.io/badge/CCXT-Certified-green.svg)](https://github.com/ccxt/ccxt/wiki/Certification) | [![CCXT Pro](https://img.shields.io/badge/CCXT-Pro-black)](https://ccxt.pro) |
| [![bitvavo](https://user-images.githubusercontent.com/1294454/83165440-2f1cf200-a116-11ea-9046-a255d09fb2ed.jpg)](https://bitvavo.com/?a=24F34952F7)                                             | bitvavo            | [Bitvavo](https://bitvavo.com/?a=24F34952F7)                                            | 2   | [API](https://docs.bitvavo.com/)                                                            | [![CCXT Certified](https://img.shields.io/badge/CCXT-Certified-green.svg)](https://github.com/ccxt/ccxt/wiki/Certification) | [![CCXT Pro](https://img.shields.io/badge/CCXT-Pro-black)](https://ccxt.pro) |
| [![bitz](https://user-images.githubusercontent.com/51840849/87443304-fec5e000-c5fd-11ea-98f8-ba8e67f7eaff.jpg)](https://u.bitz.com/register?invite_code=1429193)                                 | bitz               | [Bit-Z](https://u.bitz.com/register?invite_code=1429193)                                | 2   | [API](https://apidoc.bitz.com/en/)                                                          |                                                                                                                             |                                                                              |
| [![bl3p](https://user-images.githubusercontent.com/1294454/28501752-60c21b82-6feb-11e7-818b-055ee6d0e754.jpg)](https://bl3p.eu)                                                                  | bl3p               | [BL3P](https://bl3p.eu)                                                                 | 1   | [API](https://github.com/BitonicNL/bl3p-api/tree/master/docs)                               |                                                                                                                             |                                                                              |
| [![bleutrade](https://user-images.githubusercontent.com/1294454/30303000-b602dbe6-976d-11e7-956d-36c5049c01e7.jpg)](https://bleutrade.com)                                                       | bleutrade          | [Bleutrade](https://bleutrade.com)                                                      | *   | [API](https://app.swaggerhub.com/apis-docs/bleu/white-label/3.0.0)                          |                                                                                                                             |                                                                              |
| [![braziliex](https://user-images.githubusercontent.com/1294454/34703593-c4498674-f504-11e7-8d14-ff8e44fb78c1.jpg)](https://braziliex.com/?ref=5FE61AB6F6D67DA885BC98BA27223465)                 | braziliex          | [Braziliex](https://braziliex.com/?ref=5FE61AB6F6D67DA885BC98BA27223465)                | *   | [API](https://braziliex.com/exchange/api.php)                                               |                                                                                                                             |                                                                              |
| [![btcalpha](https://user-images.githubusercontent.com/1294454/42625213-dabaa5da-85cf-11e8-8f99-aa8f8f7699f0.jpg)](https://btc-alpha.com/?r=123788)                                              | btcalpha           | [BTC-Alpha](https://btc-alpha.com/?r=123788)                                            | 1   | [API](https://btc-alpha.github.io/api-docs)                                                 |                                                                                                                             |                                                                              |
| [![btcbox](https://user-images.githubusercontent.com/51840849/87327317-98c55400-c53c-11ea-9a11-81f7d951cc74.jpg)](https://www.btcbox.co.jp/)                                                     | btcbox             | [BtcBox](https://www.btcbox.co.jp/)                                                     | 1   | [API](https://blog.btcbox.jp/en/archives/8762)                                              |                                                                                                                             |                                                                              |
| [![btcmarkets](https://user-images.githubusercontent.com/51840849/89731817-b3fb8480-da52-11ea-817f-783b08aaf32b.jpg)](https://btcmarkets.net)                                                    | btcmarkets         | [BTC Markets](https://btcmarkets.net)                                                   | 3   | [API](https://api.btcmarkets.net/doc/v3)                                                    |                                                                                                                             |                                                                              |
| [![btctradeua](https://user-images.githubusercontent.com/1294454/27941483-79fc7350-62d9-11e7-9f61-ac47f28fcd96.jpg)](https://btc-trade.com.ua/registration/22689)                                | btctradeua         | [BTC Trade UA](https://btc-trade.com.ua/registration/22689)                             | *   | [API](https://docs.google.com/document/d/1ocYA0yMy_RXd561sfG3qEPZ80kyll36HUxvCRe5GbhE/edit) |                                                                                                                             |                                                                              |
| [![btcturk](https://user-images.githubusercontent.com/51840849/87153926-efbef500-c2c0-11ea-9842-05b63612c4b9.jpg)](https://www.btcturk.com)                                                      | btcturk            | [BTCTurk](https://www.btcturk.com)                                                      | *   | [API](https://github.com/BTCTrader/broker-api-docs)                                         |                                                                                                                             |                                                                              |
| [![buda](https://user-images.githubusercontent.com/1294454/47380619-8a029200-d706-11e8-91e0-8a391fe48de3.jpg)](https://www.buda.com)                                                             | buda               | [Buda](https://www.buda.com)                                                            | 2   | [API](https://api.buda.com)                                                                 |                                                                                                                             |                                                                              |
| [![bw](https://user-images.githubusercontent.com/1294454/69436317-31128c80-0d52-11ea-91d1-eb7bb5818812.jpg)](https://www.bw.com/regGetCommission/N3JuT1R3bWxKTE0)                                | bw                 | [BW](https://www.bw.com/regGetCommission/N3JuT1R3bWxKTE0)                               | 1   | [API](https://github.com/bw-exchange/api_docs_en/wiki)                                      |                                                                                                                             |                                                                              |
| [![bybit](https://user-images.githubusercontent.com/51840849/76547799-daff5b80-649e-11ea-87fb-3be9bac08954.jpg)](https://www.bybit.com/app/register?ref=X7Prm)                                   | bybit              | [Bybit](https://www.bybit.com/app/register?ref=X7Prm)                                   | 2   | [API](https://bybit-exchange.github.io/docs/inverse/)                                       |                                                                                                                             |                                                                              |
| [![bytetrade](https://user-images.githubusercontent.com/1294454/67288762-2f04a600-f4e6-11e9-9fd6-c60641919491.jpg)](https://www.byte-trade.com)                                                  | bytetrade          | [ByteTrade](https://www.byte-trade.com)                                                 | *   | [API](https://docs.byte-trade.com/#description)                                             | [![CCXT Certified](https://img.shields.io/badge/CCXT-Certified-green.svg)](https://github.com/ccxt/ccxt/wiki/Certification) |                                                                              |
| [![cdax](https://user-images.githubusercontent.com/1294454/102157692-fd406280-3e90-11eb-8d46-4511b617cd17.jpg)](https://cdax.io/invite?invite_code=esc74)                                        | cdax               | [CDAX](https://cdax.io/invite?invite_code=esc74)                                        | 1   | [API](https://github.com/cloudapidoc/API_Docs)                                              |                                                                                                                             |                                                                              |
| [![cex](https://user-images.githubusercontent.com/1294454/27766442-8ddc33b0-5ed8-11e7-8b98-f786aef0f3c9.jpg)](https://cex.io/r/0/up105393824/0/)                                                 | cex                | [CEX.IO](https://cex.io/r/0/up105393824/0/)                                             | *   | [API](https://cex.io/cex-api)                                                               |                                                                                                                             |                                                                              |
| [![chilebit](https://user-images.githubusercontent.com/1294454/27991414-1298f0d8-647f-11e7-9c40-d56409266336.jpg)](https://chilebit.net)                                                         | chilebit           | [ChileBit](https://chilebit.net)                                                        | 1   | [API](https://blinktrade.com/docs)                                                          |                                                                                                                             |                                                                              |
| [![coinbase](https://user-images.githubusercontent.com/1294454/40811661-b6eceae2-653a-11e8-829e-10bfadb078cf.jpg)](https://www.coinbase.com/join/58cbe25a355148797479dbd2)                       | coinbase           | [Coinbase](https://www.coinbase.com/join/58cbe25a355148797479dbd2)                      | 2   | [API](https://developers.coinbase.com/api/v2)                                               |                                                                                                                             |                                                                              |
| [![coinbaseprime](https://user-images.githubusercontent.com/1294454/44539184-29f26e00-a70c-11e8-868f-e907fc236a7c.jpg)](https://prime.coinbase.com)                                              | coinbaseprime      | [Coinbase Prime](https://prime.coinbase.com)                                            | *   | [API](https://docs.prime.coinbase.com)                                                      |                                                                                                                             | [![CCXT Pro](https://img.shields.io/badge/CCXT-Pro-black)](https://ccxt.pro) |
| [![coinbasepro](https://user-images.githubusercontent.com/1294454/41764625-63b7ffde-760a-11e8-996d-a6328fa9347a.jpg)](https://pro.coinbase.com/)                                                 | coinbasepro        | [Coinbase Pro](https://pro.coinbase.com/)                                               | *   | [API](https://docs.pro.coinbase.com)                                                        |                                                                                                                             | [![CCXT Pro](https://img.shields.io/badge/CCXT-Pro-black)](https://ccxt.pro) |
| [![coincheck](https://user-images.githubusercontent.com/51840849/87182088-1d6d6380-c2ec-11ea-9c64-8ab9f9b289f5.jpg)](https://coincheck.com)                                                      | coincheck          | [coincheck](https://coincheck.com)                                                      | *   | [API](https://coincheck.com/documents/exchange/api)                                         |                                                                                                                             |                                                                              |
| [![coinegg](https://user-images.githubusercontent.com/1294454/36770310-adfa764e-1c5a-11e8-8e09-449daac3d2fb.jpg)](https://www.coinegg.com/user/register?invite=523218)                           | coinegg            | [CoinEgg](https://www.coinegg.com/user/register?invite=523218)                          | *   | [API](https://www.coinegg.com/explain.api.html)                                             |                                                                                                                             |                                                                              |
| [![coinex](https://user-images.githubusercontent.com/51840849/87182089-1e05fa00-c2ec-11ea-8da9-cc73b45abbbc.jpg)](https://www.coinex.com/register?refer_code=yw5fz)                              | coinex             | [CoinEx](https://www.coinex.com/register?refer_code=yw5fz)                              | 1   | [API](https://github.com/coinexcom/coinex_exchange_api/wiki)                                |                                                                                                                             |                                                                              |
| [![coinfalcon](https://user-images.githubusercontent.com/1294454/41822275-ed982188-77f5-11e8-92bb-496bcd14ca52.jpg)](https://coinfalcon.com/?ref=CFJSVGTUPASB)                                   | coinfalcon         | [CoinFalcon](https://coinfalcon.com/?ref=CFJSVGTUPASB)                                  | 1   | [API](https://docs.coinfalcon.com)                                                          |                                                                                                                             |                                                                              |
| [![coinfloor](https://user-images.githubusercontent.com/51840849/87153925-ef265e80-c2c0-11ea-91b5-020c804b90e0.jpg)](https://www.coinfloor.co.uk)                                                | coinfloor          | [coinfloor](https://www.coinfloor.co.uk)                                                | *   | [API](https://github.com/coinfloor/api)                                                     |                                                                                                                             |                                                                              |
| [![coingi](https://user-images.githubusercontent.com/1294454/28619707-5c9232a8-7212-11e7-86d6-98fe5d15cc6e.jpg)](https://www.coingi.com/?r=XTPPMC)                                               | coingi             | [Coingi](https://www.coingi.com/?r=XTPPMC)                                              | *   | [API](https://coingi.docs.apiary.io)                                                        |                                                                                                                             |                                                                              |
| [![coinmarketcap](https://user-images.githubusercontent.com/51840849/87182086-1cd4cd00-c2ec-11ea-9ec4-d0cf2a2abf62.jpg)](https://coinmarketcap.com)                                              | coinmarketcap      | [CoinMarketCap](https://coinmarketcap.com)                                              | 1   | [API](https://coinmarketcap.com/api)                                                        |                                                                                                                             |                                                                              |
| [![coinmate](https://user-images.githubusercontent.com/51840849/87460806-1c9f3f00-c616-11ea-8c46-a77018a8f3f4.jpg)](https://coinmate.io?referral=YTFkM1RsOWFObVpmY1ZjMGREQmpTRnBsWjJJNVp3PT0)    | coinmate           | [CoinMate](https://coinmate.io?referral=YTFkM1RsOWFObVpmY1ZjMGREQmpTRnBsWjJJNVp3PT0)    | *   | [API](https://coinmate.docs.apiary.io)                                                      |                                                                                                                             |                                                                              |
| [![coinone](https://user-images.githubusercontent.com/1294454/38003300-adc12fba-323f-11e8-8525-725f53c4a659.jpg)](https://coinone.co.kr)                                                         | coinone            | [CoinOne](https://coinone.co.kr)                                                        | 2   | [API](https://doc.coinone.co.kr)                                                            |                                                                                                                             |                                                                              |
| [![coinspot](https://user-images.githubusercontent.com/1294454/28208429-3cacdf9a-6896-11e7-854e-4c79a772a30f.jpg)](https://www.coinspot.com.au/register?code=PJURCU)                             | coinspot           | [CoinSpot](https://www.coinspot.com.au/register?code=PJURCU)                            | *   | [API](https://www.coinspot.com.au/api)                                                      |                                                                                                                             |                                                                              |
| [![crex24](https://user-images.githubusercontent.com/1294454/47813922-6f12cc00-dd5d-11e8-97c6-70f957712d47.jpg)](https://crex24.com/?refid=slxsjsjtil8xexl9hksr)                                 | crex24             | [CREX24](https://crex24.com/?refid=slxsjsjtil8xexl9hksr)                                | 2   | [API](https://docs.crex24.com/trade-api/v2)                                                 |                                                                                                                             |                                                                              |
| [![currencycom](https://user-images.githubusercontent.com/1294454/83718672-36745c00-a63e-11ea-81a9-677b1f789a4d.jpg)](https://currency.com/trading/signup?c=362jaimv&pid=referral)               | currencycom        | [Currency.com](https://currency.com/trading/signup?c=362jaimv&pid=referral)             | 1   | [API](https://currency.com/api)                                                             | [![CCXT Certified](https://img.shields.io/badge/CCXT-Certified-green.svg)](https://github.com/ccxt/ccxt/wiki/Certification) | [![CCXT Pro](https://img.shields.io/badge/CCXT-Pro-black)](https://ccxt.pro) |
| [![delta](https://user-images.githubusercontent.com/1294454/99450025-3be60a00-2931-11eb-9302-f4fd8d8589aa.jpg)](https://www.delta.exchange/app/signup/?code=IULYNB)                              | delta              | [Delta Exchange](https://www.delta.exchange/app/signup/?code=IULYNB)                    | 2   | [API](https://docs.delta.exchange)                                                          |                                                                                                                             |                                                                              |
| [![deribit](https://user-images.githubusercontent.com/1294454/41933112-9e2dd65a-798b-11e8-8440-5bab2959fcb8.jpg)](https://www.deribit.com/reg-1189.4038)                                         | deribit            | [Deribit](https://www.deribit.com/reg-1189.4038)                                        | 2   | [API](https://docs.deribit.com/v2)                                                          |                                                                                                                             |                                                                              |
| [![digifinex](https://user-images.githubusercontent.com/51840849/87443315-01283a00-c5fe-11ea-8628-c2a0feaf07ac.jpg)](https://www.digifinex.com/en-ww/from/DhOzBg?channelCode=ljaUPp)             | digifinex          | [DigiFinex](https://www.digifinex.com/en-ww/from/DhOzBg?channelCode=ljaUPp)             | 3   | [API](https://docs.digifinex.com)                                                           |                                                                                                                             |                                                                              |
| [![dsx](https://user-images.githubusercontent.com/51840849/76909626-cb2bb100-68bc-11ea-99e0-28ba54f04792.jpg)](https://dsxglobal.com)                                                            | dsx                | [DSX](https://dsxglobal.com)                                                            | 3   | [API](https://dsxglobal.com/developers/publicApi)                                           |                                                                                                                             |                                                                              |
| [![eterbase](https://user-images.githubusercontent.com/1294454/82067900-faeb0f80-96d9-11ea-9f22-0071cfcb9871.jpg)](https://eterbase.exchange/invite/1wjjh4Pe)                                    | eterbase           | [Eterbase](https://eterbase.exchange/invite/1wjjh4Pe)                                   | 1   | [API](https://developers.eterbase.exchange)                                                 | [![CCXT Certified](https://img.shields.io/badge/CCXT-Certified-green.svg)](https://github.com/ccxt/ccxt/wiki/Certification) |                                                                              |
| [![exmo](https://user-images.githubusercontent.com/1294454/27766491-1b0ea956-5eda-11e7-9225-40d67b481b8d.jpg)](https://exmo.me/?ref=131685)                                                      | exmo               | [EXMO](https://exmo.me/?ref=131685)                                                     | 1.1 | [API](https://exmo.me/en/api_doc?ref=131685)                                                |                                                                                                                             |                                                                              |
| [![exx](https://user-images.githubusercontent.com/1294454/37770292-fbf613d0-2de4-11e8-9f79-f2dc451b8ccb.jpg)](https://www.exx.com/r/fde4260159e53ab8a58cc9186d35501f?recommQd=1)                 | exx                | [EXX](https://www.exx.com/r/fde4260159e53ab8a58cc9186d35501f?recommQd=1)                | *   | [API](https://www.exx.com/help/restApi)                                                     |                                                                                                                             |                                                                              |
| [![fcoin](https://user-images.githubusercontent.com/1294454/42244210-c8c42e1e-7f1c-11e8-8710-a5fb63b165c4.jpg)](https://www.fcoin.com/i/Z5P7V)                                                   | fcoin              | [FCoin](https://www.fcoin.com/i/Z5P7V)                                                  | 2   | [API](https://developer.fcoin.com)                                                          |                                                                                                                             |                                                                              |
| [![fcoinjp](https://user-images.githubusercontent.com/1294454/54219174-08b66b00-4500-11e9-862d-f522d0fe08c6.jpg)](https://www.fcoinjp.com)                                                       | fcoinjp            | [FCoinJP](https://www.fcoinjp.com)                                                      | 2   | [API](https://developer.fcoin.com)                                                          |                                                                                                                             |                                                                              |
| [![flowbtc](https://user-images.githubusercontent.com/51840849/87443317-01c0d080-c5fe-11ea-95c2-9ebe1a8fafd9.jpg)](https://www.flowbtc.com.br)                                                   | flowbtc            | [flowBTC](https://www.flowbtc.com.br)                                                   | 1   | [API](https://www.flowbtc.com.br/api.html)                                                  |                                                                                                                             |                                                                              |
| [![foxbit](https://user-images.githubusercontent.com/51840849/87443320-01c0d080-c5fe-11ea-92e2-4ef56d32b026.jpg)](https://foxbit.com.br/exchange)                                                | foxbit             | [FoxBit](https://foxbit.com.br/exchange)                                                | 1   | [API](https://foxbit.com.br/api/)                                                           |                                                                                                                             |                                                                              |
| [![ftx](https://user-images.githubusercontent.com/1294454/67149189-df896480-f2b0-11e9-8816-41593e17f9ec.jpg)](https://ftx.com/#a=1623029)                                                        | ftx                | [FTX](https://ftx.com/#a=1623029)                                                       | *   | [API](https://github.com/ftexchange/ftx)                                                    | [![CCXT Certified](https://img.shields.io/badge/CCXT-Certified-green.svg)](https://github.com/ccxt/ccxt/wiki/Certification) | [![CCXT Pro](https://img.shields.io/badge/CCXT-Pro-black)](https://ccxt.pro) |
| [![gateio](https://user-images.githubusercontent.com/1294454/31784029-0313c702-b509-11e7-9ccc-bc0da6a0e435.jpg)](https://www.gate.io/signup/2436035)                                             | gateio             | [Gate.io](https://www.gate.io/signup/2436035)                                           | 2   | [API](https://gate.io/api2)                                                                 |                                                                                                                             | [![CCXT Pro](https://img.shields.io/badge/CCXT-Pro-black)](https://ccxt.pro) |
| [![gemini](https://user-images.githubusercontent.com/1294454/27816857-ce7be644-6096-11e7-82d6-3c257263229c.jpg)](https://gemini.com/)                                                            | gemini             | [Gemini](https://gemini.com/)                                                           | 1   | [API](https://docs.gemini.com/rest-api)                                                     |                                                                                                                             |                                                                              |
| [![gopax](https://user-images.githubusercontent.com/1294454/102897212-ae8a5e00-4478-11eb-9bab-91507c643900.jpg)](https://www.gopax.co.kr)                                                        | gopax              | [GOPAX](https://www.gopax.co.kr)                                                        | 1   | [API](https://gopax.github.io/API/index.en.html)                                            | [![CCXT Certified](https://img.shields.io/badge/CCXT-Certified-green.svg)](https://github.com/ccxt/ccxt/wiki/Certification) | [![CCXT Pro](https://img.shields.io/badge/CCXT-Pro-black)](https://ccxt.pro) |
| [![hbtc](https://user-images.githubusercontent.com/51840849/80134449-70663300-85a7-11ea-8942-e204cdeaab5d.jpg)](https://www.hbtc.com/register/O2S8NS)                                            | hbtc               | [HBTC](https://www.hbtc.com/register/O2S8NS)                                            | 1   | [API](https://github.com/bhexopen/BHEX-OpenApi/tree/master/doc)                             |                                                                                                                             |                                                                              |
| [![hitbtc](https://user-images.githubusercontent.com/1294454/27766555-8eaec20e-5edc-11e7-9c5b-6dc69fc42f5e.jpg)](https://hitbtc.com/?ref_id=5a5d39a65d466)                                       | hitbtc             | [HitBTC](https://hitbtc.com/?ref_id=5a5d39a65d466)                                      | 2   | [API](https://api.hitbtc.com)                                                               |                                                                                                                             | [![CCXT Pro](https://img.shields.io/badge/CCXT-Pro-black)](https://ccxt.pro) |
| [![hollaex](https://user-images.githubusercontent.com/1294454/75841031-ca375180-5ddd-11ea-8417-b975674c23cb.jpg)](https://pro.hollaex.com/signup?affiliation_code=QSWA6G)                        | hollaex            | [HollaEx](https://pro.hollaex.com/signup?affiliation_code=QSWA6G)                       | 1   | [API](https://apidocs.hollaex.com)                                                          |                                                                                                                             |                                                                              |
| [![huobijp](https://user-images.githubusercontent.com/1294454/85734211-85755480-b705-11ea-8b35-0b7f1db33a2f.jpg)](https://www.huobi.co.jp/register/?invite_code=znnq3)                           | huobijp            | [Huobi Japan](https://www.huobi.co.jp/register/?invite_code=znnq3)                      | 1   | [API](https://api-doc.huobi.co.jp)                                                          |                                                                                                                             | [![CCXT Pro](https://img.shields.io/badge/CCXT-Pro-black)](https://ccxt.pro) |
| [![huobipro](https://user-images.githubusercontent.com/1294454/76137448-22748a80-604e-11ea-8069-6e389271911d.jpg)](https://www.huobi.com/en-us/topic/invited/?invite_code=rwrd3)                 | huobipro           | [Huobi Pro](https://www.huobi.com/en-us/topic/invited/?invite_code=rwrd3)               | 1   | [API](https://huobiapi.github.io/docs/spot/v1/cn/)                                          |                                                                                                                             | [![CCXT Pro](https://img.shields.io/badge/CCXT-Pro-black)](https://ccxt.pro) |
| [![ice3x](https://user-images.githubusercontent.com/51840849/87460809-1dd06c00-c616-11ea-98ad-7d5e1cb7fcdd.jpg)](https://ice3x.com?ref=14341802)                                                 | ice3x              | [ICE3X](https://ice3x.com?ref=14341802)                                                 | 1   | [API](https://ice3x.co.za/ice-cubed-bitcoin-exchange-api-documentation-1-june-2017)         |                                                                                                                             |                                                                              |
| [![idex](https://user-images.githubusercontent.com/51840849/94481303-2f222100-01e0-11eb-97dd-bc14c5943a86.jpg)](https://idex.io)                                                                 | idex               | [IDEX](https://idex.io)                                                                 | 2   | [API](https://docs.idex.io/)                                                                | [![CCXT Certified](https://img.shields.io/badge/CCXT-Certified-green.svg)](https://github.com/ccxt/ccxt/wiki/Certification) | [![CCXT Pro](https://img.shields.io/badge/CCXT-Pro-black)](https://ccxt.pro) |
| [![independentreserve](https://user-images.githubusercontent.com/51840849/87182090-1e9e9080-c2ec-11ea-8e49-563db9a38f37.jpg)](https://www.independentreserve.com)                                | independentreserve | [Independent Reserve](https://www.independentreserve.com)                               | *   | [API](https://www.independentreserve.com/API)                                               |                                                                                                                             |                                                                              |
| [![indodax](https://user-images.githubusercontent.com/51840849/87070508-9358c880-c221-11ea-8dc5-5391afbbb422.jpg)](https://indodax.com/ref/testbitcoincoid/1)                                    | indodax            | [INDODAX](https://indodax.com/ref/testbitcoincoid/1)                                    | 2.0 | [API](https://github.com/btcid/indodax-official-api-docs)                                   |                                                                                                                             |                                                                              |
| [![itbit](https://user-images.githubusercontent.com/1294454/27822159-66153620-60ad-11e7-89e7-005f6d7f3de0.jpg)](https://www.itbit.com)                                                           | itbit              | [itBit](https://www.itbit.com)                                                          | 1   | [API](https://api.itbit.com/docs)                                                           |                                                                                                                             |                                                                              |
| [![kraken](https://user-images.githubusercontent.com/51840849/76173629-fc67fb00-61b1-11ea-84fe-f2de582f58a3.jpg)](https://www.kraken.com)                                                        | kraken             | [Kraken](https://www.kraken.com)                                                        | 0   | [API](https://www.kraken.com/features/api)                                                  | [![CCXT Certified](https://img.shields.io/badge/CCXT-Certified-green.svg)](https://github.com/ccxt/ccxt/wiki/Certification) | [![CCXT Pro](https://img.shields.io/badge/CCXT-Pro-black)](https://ccxt.pro) |
| [![kucoin](https://user-images.githubusercontent.com/51840849/87295558-132aaf80-c50e-11ea-9801-a2fb0c57c799.jpg)](https://www.kucoin.com/?rcode=E5wkqe)                                          | kucoin             | [KuCoin](https://www.kucoin.com/?rcode=E5wkqe)                                          | 2   | [API](https://docs.kucoin.com)                                                              |                                                                                                                             | [![CCXT Pro](https://img.shields.io/badge/CCXT-Pro-black)](https://ccxt.pro) |
| [![kuna](https://user-images.githubusercontent.com/51840849/87153927-f0578b80-c2c0-11ea-84b6-74612568e9e1.jpg)](https://kuna.io?r=kunaid-gvfihe8az7o4)                                           | kuna               | [Kuna](https://kuna.io?r=kunaid-gvfihe8az7o4)                                           | 2   | [API](https://kuna.io/documents/api)                                                        |                                                                                                                             |                                                                              |
| [![lakebtc](https://user-images.githubusercontent.com/1294454/28074120-72b7c38a-6660-11e7-92d9-d9027502281d.jpg)](https://www.lakebtc.com)                                                       | lakebtc            | [LakeBTC](https://www.lakebtc.com)                                                      | 2   | [API](https://www.lakebtc.com/s/api_v2)                                                     |                                                                                                                             |                                                                              |
| [![latoken](https://user-images.githubusercontent.com/1294454/61511972-24c39f00-aa01-11e9-9f7c-471f1d6e5214.jpg)](https://latoken.com)                                                           | latoken            | [Latoken](https://latoken.com)                                                          | 1   | [API](https://api.latoken.com)                                                              |                                                                                                                             |                                                                              |
| [![lbank](https://user-images.githubusercontent.com/1294454/38063602-9605e28a-3302-11e8-81be-64b1e53c4cfb.jpg)](https://www.lbex.io/invite?icode=7QCY)                                           | lbank              | [LBank](https://www.lbex.io/invite?icode=7QCY)                                          | 1   | [API](https://github.com/LBank-exchange/lbank-official-api-docs)                            |                                                                                                                             |                                                                              |
| [![liquid](https://user-images.githubusercontent.com/1294454/45798859-1a872600-bcb4-11e8-8746-69291ce87b04.jpg)](https://www.liquid.com/sign-up/?affiliate=SbzC62lt30976)                        | liquid             | [Liquid](https://www.liquid.com/sign-up/?affiliate=SbzC62lt30976)                       | 2   | [API](https://developers.liquid.com)                                                        |                                                                                                                             |                                                                              |
| [![luno](https://user-images.githubusercontent.com/1294454/27766607-8c1a69d8-5ede-11e7-930c-540b5eb9be24.jpg)](https://www.luno.com/invite/44893A)                                               | luno               | [luno](https://www.luno.com/invite/44893A)                                              | 1   | [API](https://www.luno.com/en/api)                                                          |                                                                                                                             |                                                                              |
| [![lykke](https://user-images.githubusercontent.com/1294454/34487620-3139a7b0-efe6-11e7-90f5-e520cef74451.jpg)](https://www.lykke.com)                                                           | lykke              | [Lykke](https://www.lykke.com)                                                          | 1   | [API](https://hft-api.lykke.com/swagger/ui/)                                                |                                                                                                                             |                                                                              |
| [![mercado](https://user-images.githubusercontent.com/1294454/27837060-e7c58714-60ea-11e7-9192-f05e86adb83f.jpg)](https://www.mercadobitcoin.com.br)                                             | mercado            | [Mercado Bitcoin](https://www.mercadobitcoin.com.br)                                    | 3   | [API](https://www.mercadobitcoin.com.br/api-doc)                                            |                                                                                                                             |                                                                              |
| [![mixcoins](https://user-images.githubusercontent.com/51840849/87460810-1dd06c00-c616-11ea-9276-956f400d6ffa.jpg)](https://mixcoins.com)                                                        | mixcoins           | [MixCoins](https://mixcoins.com)                                                        | 1   | [API](https://mixcoins.com/help/api/)                                                       |                                                                                                                             |                                                                              |
| [![novadax](https://user-images.githubusercontent.com/1294454/92337550-2b085500-f0b3-11ea-98e7-5794fb07dd3b.jpg)](https://www.novadax.com.br/?s=ccxt)                                            | novadax            | [NovaDAX](https://www.novadax.com.br/?s=ccxt)                                           | 1   | [API](https://doc.novadax.com/pt-BR/)                                                       |                                                                                                                             |                                                                              |
| [![oceanex](https://user-images.githubusercontent.com/1294454/58385970-794e2d80-8001-11e9-889c-0567cd79b78e.jpg)](https://oceanex.pro/signup?referral=VE24QX)                                    | oceanex            | [OceanEx](https://oceanex.pro/signup?referral=VE24QX)                                   | 1   | [API](https://api.oceanex.pro/doc/v1)                                                       |                                                                                                                             |                                                                              |
| [![okcoin](https://user-images.githubusercontent.com/51840849/87295551-102fbf00-c50e-11ea-90a9-462eebba5829.jpg)](https://www.okcoin.com/account/register?flag=activity&channelId=600001513)     | okcoin             | [OKCoin](https://www.okcoin.com/account/register?flag=activity&channelId=600001513)     | 3   | [API](https://www.okcoin.com/docs/en/)                                                      |                                                                                                                             | [![CCXT Pro](https://img.shields.io/badge/CCXT-Pro-black)](https://ccxt.pro) |
| [![okex](https://user-images.githubusercontent.com/1294454/32552768-0d6dd3c6-c4a6-11e7-90f8-c043b64756a7.jpg)](https://www.okex.com/join/1888677)                                                | okex               | [OKEX](https://www.okex.com/join/1888677)                                               | 3   | [API](https://www.okex.com/docs/en/)                                                        |                                                                                                                             | [![CCXT Pro](https://img.shields.io/badge/CCXT-Pro-black)](https://ccxt.pro) |
| [![paymium](https://user-images.githubusercontent.com/51840849/87153930-f0f02200-c2c0-11ea-9c0a-40337375ae89.jpg)](https://www.paymium.com/page/sign-up?referral=eDAzPoRQFMvaAB8sf-qj)           | paymium            | [Paymium](https://www.paymium.com/page/sign-up?referral=eDAzPoRQFMvaAB8sf-qj)           | 1   | [API](https://github.com/Paymium/api-documentation)                                         |                                                                                                                             |                                                                              |
| [![phemex](https://user-images.githubusercontent.com/1294454/85225056-221eb600-b3d7-11ea-930d-564d2690e3f6.jpg)](https://phemex.com/register?referralCode=EDNVJ)                                 | phemex             | [Phemex](https://phemex.com/register?referralCode=EDNVJ)                                | 1   | [API](https://github.com/phemex/phemex-api-docs)                                            |                                                                                                                             | [![CCXT Pro](https://img.shields.io/badge/CCXT-Pro-black)](https://ccxt.pro) |
| [![poloniex](https://user-images.githubusercontent.com/1294454/27766817-e9456312-5ee6-11e7-9b3c-b628ca5626a5.jpg)](https://poloniex.com/signup?c=UBFZJRPJ)                                       | poloniex           | [Poloniex](https://poloniex.com/signup?c=UBFZJRPJ)                                      | *   | [API](https://docs.poloniex.com)                                                            |                                                                                                                             | [![CCXT Pro](https://img.shields.io/badge/CCXT-Pro-black)](https://ccxt.pro) |
| [![probit](https://user-images.githubusercontent.com/51840849/79268032-c4379480-7ea2-11ea-80b3-dd96bb29fd0d.jpg)](https://www.probit.com/r/34608773)                                             | probit             | [ProBit](https://www.probit.com/r/34608773)                                             | 1   | [API](https://docs-en.probit.com)                                                           |                                                                                                                             |                                                                              |
| [![qtrade](https://user-images.githubusercontent.com/51840849/80491487-74a99c00-896b-11ea-821e-d307e832f13e.jpg)](https://qtrade.io/?ref=BKOQWVFGRH2C)                                           | qtrade             | [qTrade](https://qtrade.io/?ref=BKOQWVFGRH2C)                                           | 1   | [API](https://qtrade-exchange.github.io/qtrade-docs)                                        |                                                                                                                             |                                                                              |
| [![rightbtc](https://user-images.githubusercontent.com/51840849/87182092-1f372700-c2ec-11ea-8f9e-01b4d3ff8941.jpg)](https://www.rightbtc.com)                                                    | rightbtc           | [RightBTC](https://www.rightbtc.com)                                                    | *   | [API](https://docs.rightbtc.com/api/)                                                       |                                                                                                                             |                                                                              |
| [![ripio](https://user-images.githubusercontent.com/1294454/94507548-a83d6a80-0218-11eb-9998-28b9cec54165.jpg)](https://exchange.ripio.com)                                                      | ripio              | [Ripio](https://exchange.ripio.com)                                                     | 1   | [API](https://exchange.ripio.com/en/api/)                                                   |                                                                                                                             | [![CCXT Pro](https://img.shields.io/badge/CCXT-Pro-black)](https://ccxt.pro) |
| [![southxchange](https://user-images.githubusercontent.com/1294454/27838912-4f94ec8a-60f6-11e7-9e5d-bbf9bd50a559.jpg)](https://www.southxchange.com)                                             | southxchange       | [SouthXchange](https://www.southxchange.com)                                            | *   | [API](https://www.southxchange.com/Home/Api)                                                |                                                                                                                             |                                                                              |
| [![stex](https://user-images.githubusercontent.com/1294454/69680782-03fd0b80-10bd-11ea-909e-7f603500e9cc.jpg)](https://app.stex.com?ref=36416021)                                                | stex               | [STEX](https://app.stex.com?ref=36416021)                                               | 3   | [API](https://help.stex.com/en/collections/1593608-api-v3-documentation)                    |                                                                                                                             |                                                                              |
| [![surbitcoin](https://user-images.githubusercontent.com/1294454/27991511-f0a50194-6481-11e7-99b5-8f02932424cc.jpg)](https://surbitcoin.com)                                                     | surbitcoin         | [SurBitcoin](https://surbitcoin.com)                                                    | 1   | [API](https://blinktrade.com/docs)                                                          |                                                                                                                             |                                                                              |
| [![therock](https://user-images.githubusercontent.com/1294454/27766869-75057fa2-5ee9-11e7-9a6f-13e641fa4707.jpg)](https://therocktrading.com)                                                    | therock            | [TheRockTrading](https://therocktrading.com)                                            | 1   | [API](https://api.therocktrading.com/doc/v1/index.html)                                     |                                                                                                                             |                                                                              |
| [![tidebit](https://user-images.githubusercontent.com/51840849/87460811-1e690280-c616-11ea-8652-69f187305add.jpg)](http://bit.ly/2IX0LrM)                                                        | tidebit            | [TideBit](http://bit.ly/2IX0LrM)                                                        | 2   | [API](https://www.tidebit.com/documents/api/guide)                                          |                                                                                                                             |                                                                              |
| [![tidex](https://user-images.githubusercontent.com/1294454/30781780-03149dc4-a12e-11e7-82bb-313b269d24d4.jpg)](https://tidex.com/exchange/?ref=57f5638d9cd7)                                    | tidex              | [Tidex](https://tidex.com/exchange/?ref=57f5638d9cd7)                                   | 3   | [API](https://tidex.com/exchange/public-api)                                                |                                                                                                                             |                                                                              |
| [![timex](https://user-images.githubusercontent.com/1294454/70423869-6839ab00-1a7f-11ea-8f94-13ae72c31115.jpg)](https://timex.io/?refcode=1x27vNkTbP1uwkCck)                                     | timex              | [TimeX](https://timex.io/?refcode=1x27vNkTbP1uwkCck)                                    | 1   | [API](https://docs.timex.io)                                                                |                                                                                                                             |                                                                              |
| [![upbit](https://user-images.githubusercontent.com/1294454/49245610-eeaabe00-f423-11e8-9cba-4b0aed794799.jpg)](https://upbit.com)                                                               | upbit              | [Upbit](https://upbit.com)                                                              | 1   | [API](https://docs.upbit.com/docs/%EC%9A%94%EC%B2%AD-%EC%88%98-%EC%A0%9C%ED%95%9C)          |                                                                                                                             | [![CCXT Pro](https://img.shields.io/badge/CCXT-Pro-black)](https://ccxt.pro) |
| [![vaultoro](https://user-images.githubusercontent.com/1294454/27766880-f205e870-5ee9-11e7-8fe2-0d5b15880752.jpg)](https://www.vaultoro.com)                                                     | vaultoro           | [Vaultoro](https://www.vaultoro.com)                                                    | 1   | [API](https://api.vaultoro.com)                                                             |                                                                                                                             |                                                                              |
| [![vbtc](https://user-images.githubusercontent.com/1294454/27991481-1f53d1d8-6481-11e7-884e-21d17e7939db.jpg)](https://vbtc.exchange)                                                            | vbtc               | [VBTC](https://vbtc.exchange)                                                           | 1   | [API](https://blinktrade.com/docs)                                                          |                                                                                                                             |                                                                              |
| [![vcc](https://user-images.githubusercontent.com/1294454/100545356-8427f500-326c-11eb-9539-7d338242d61b.jpg)](https://vcc.exchange?ref=l4xhrH)                                                  | vcc                | [VCC Exchange](https://vcc.exchange?ref=l4xhrH)                                         | 3   | [API](https://vcc.exchange/api)                                                             |                                                                                                                             |                                                                              |
| [![wavesexchange](https://user-images.githubusercontent.com/1294454/84547058-5fb27d80-ad0b-11ea-8711-78ac8b3c7f31.jpg)](https://waves.exchange)                                                  | wavesexchange      | [Waves.Exchange](https://waves.exchange)                                                | *   | [API](https://docs.waves.exchange)                                                          | [![CCXT Certified](https://img.shields.io/badge/CCXT-Certified-green.svg)](https://github.com/ccxt/ccxt/wiki/Certification) |                                                                              |
| [![whitebit](https://user-images.githubusercontent.com/1294454/66732963-8eb7dd00-ee66-11e9-849b-10d9282bb9e0.jpg)](https://whitebit.com/referral/d9bdf40e-28f2-4b52-b2f9-cd1415d82963)           | whitebit           | [WhiteBit](https://whitebit.com/referral/d9bdf40e-28f2-4b52-b2f9-cd1415d82963)          | 2   | [API](https://documenter.getpostman.com/view/7473075/Szzj8dgv?version=latest)               |                                                                                                                             |                                                                              |
| [![xbtce](https://user-images.githubusercontent.com/1294454/28059414-e235970c-662c-11e7-8c3a-08e31f78684b.jpg)](https://xbtce.com/?agent=XX97BTCXXXG687021000B)                                  | xbtce              | [xBTCe](https://xbtce.com/?agent=XX97BTCXXXG687021000B)                                 | 1   | [API](https://www.xbtce.com/tradeapi)                                                       |                                                                                                                             |                                                                              |
| [![xena](https://user-images.githubusercontent.com/51840849/87489843-bb469280-c64c-11ea-91aa-69c6326506af.jpg)](https://xena.exchange)                                                           | xena               | [Xena Exchange](https://xena.exchange)                                                  | *   | [API](https://support.xena.exchange/support/solutions/44000808700)                          | [![CCXT Certified](https://img.shields.io/badge/CCXT-Certified-green.svg)](https://github.com/ccxt/ccxt/wiki/Certification) |                                                                              |
| [![yobit](https://user-images.githubusercontent.com/1294454/27766910-cdcbfdae-5eea-11e7-9859-03fea873272d.jpg)](https://www.yobit.net)                                                           | yobit              | [YoBit](https://www.yobit.net)                                                          | 3   | [API](https://www.yobit.net/en/api/)                                                        |                                                                                                                             |                                                                              |
| [![zaif](https://user-images.githubusercontent.com/1294454/27766927-39ca2ada-5eeb-11e7-972f-1b4199518ca6.jpg)](https://zaif.jp)                                                                  | zaif               | [Zaif](https://zaif.jp)                                                                 | 1   | [API](https://techbureau-api-document.readthedocs.io/ja/latest/index.html)                  |                                                                                                                             |                                                                              |
| [![zb](https://user-images.githubusercontent.com/1294454/32859187-cd5214f0-ca5e-11e7-967d-96568e2e2bd1.jpg)](https://www.zb.com)                                                                 | zb                 | [ZB](https://www.zb.com)                                                                | 1   | [API](https://www.zb.com/i/developer)                                                       |                                                                                                                             |                                                                              |

Besides making basic market and limit orders, some exchanges offer margin trading (leverage), various derivatives (like futures contracts and options) and also have [dark pools](https://en.wikipedia.org/wiki/Dark_pool), [OTC](https://en.wikipedia.org/wiki/Over-the-counter_(finance)) (over-the-counter trading), merchant APIs and much more.

## Instantiation

To connect to an exchange and start trading you need to instantiate an exchange class from ccxt library.

To get the full list of ids of supported exchanges programmatically:

```JavaScript
// JavaScript
const ccxt = require ('ccxt')
console.log (ccxt.exchanges)
```

```Python
# Python
import ccxt
print (ccxt.exchanges)
```

```PHP
// PHP
include 'ccxt.php';
var_dump (\ccxt\Exchange::$exchanges);
```

An exchange can be instantiated like shown in the examples below:

```JavaScript
// JavaScript
const ccxt = require ('ccxt')
let exchange = new ccxt.kraken () // default id
let kraken1 = new ccxt.kraken ({ id: 'kraken1' })
let kraken2 = new ccxt.kraken ({ id: 'kraken2' })
let id = 'coinbasepro'
let coinbasepro = new ccxt[id] ();

// from variable id
const exchangeId = 'binance'
    , exchangeClass = ccxt[exchangeId]
    , exchange = new exchangeClass ({
        'apiKey': 'YOUR_API_KEY',
        'secret': 'YOUR_SECRET',
        'timeout': 30000,
        'enableRateLimit': true,
    })
```

```Python
# Python
import ccxt
exchange = ccxt.okcoinusd () # default id
okcoin1 = ccxt.okcoinusd ({ 'id': 'okcoin1' })
okcoin2 = ccxt.okcoinusd ({ 'id': 'okcoin2' })
id = 'btcchina'
btcchina = eval ('ccxt.%s ()' % id)
coinbasepro = getattr (ccxt, 'coinbasepro') ()

# from variable id
exchange_id = 'binance'
exchange_class = getattr(ccxt, exchange_id)
exchange = exchange_class({
    'apiKey': 'YOUR_API_KEY',
    'secret': 'YOUR_SECRET',
    'timeout': 30000,
    'enableRateLimit': True,
})
```

The ccxt library in PHP uses builtin UTC/GMT time functions, therefore you are required to set date.timezone in your php.ini or call [date_default_timezone_set()](http://php.net/manual/en/function.date-default-timezone-set.php) function before using the PHP version of the library. The recommended timezone setting is `"UTC"`.

```PHP
// PHP
date_default_timezone_set('UTC');
include 'ccxt.php';
$bitfinex = new \ccxt\bitfinex(); // default id
$bitfinex1 = new \ccxt\bitfinex(array('id' => 'bitfinex1'));
$bitfinex2 = new \ccxt\bitfinex(array('id' => 'bitfinex2'));
$id = 'kraken';
$exchange = '\\ccxt\\' . $id;
$kraken = new $exchange();

// from variable id
$exchange_id = 'binance';
$exchange_class = "\\ccxt\\$exchange_id";
$exchange = new $exchange_class(array(
    'apiKey' => 'YOUR_API_KEY',
    'secret' => 'YOUR_SECRET',
    'timeout' => 30000,
    'enableRateLimit' => true,
));
```

### Overriding Exchange Properties Upon Instantiation

Most of exchange properties as well as specific options can be overrided upon exchange class instantiation or afterwards, like shown below:

```JavaScript
// JavaScript
const exchange = new ccxt.binance ({
    'rateLimit': 10000, // unified exchange property
    'headers': {
        'YOUR_CUSTOM_HTTP_HEADER': 'YOUR_CUSTOM_VALUE',
    },
    'options': {
        'adjustForTimeDifference': true, // exchange-specific option
    }
})
exchange.options['adjustForTimeDifference'] = false
```

```Python
# Python
exchange = ccxt.binance ({
    'rateLimit': 10000,  # unified exchange property
    'headers': {
        'YOUR_CUSTOM_HTTP_HEADER': 'YOUR_CUSTOM_VALUE',
    },
    'options': {
        'adjustForTimeDifference': True,  # exchange-specific option
    }
})
exchange.options['adjustForTimeDifference'] = False
```

```PHP
// PHP
$exchange_id = 'binance';
$exchange_class = "\\ccxt\\$exchange_id";
$exchange = new $exchange_class(array(
    'rateLimit' => 10000, // unified exchange property
    'headers' => array(
        'YOUR_CUSTOM_HTTP_HEADER' => 'YOUR_CUSTOM_VALUE',
    ),
    'options' => array(
        'adjustForTimeDifference' => true, // exchange-specific option
    ),
));
$exchange->options['adjustForTimeDifference'] = false;
```

## Exchange Structure

Every exchange has a set of properties and methods, most of which you can override by passing an associative array of params to an exchange constructor. You can also make a subclass and override everything.

Here's an overview of base exchange properties with values added for example:

```JavaScript
{
    'id':   'exchange'                  // lowercase string exchange id
    'name': 'Exchange'                  // human-readable string
    'countries': [ 'US', 'CN', 'EU' ],  // array of ISO country codes
    'urls': {
        'api': 'https://api.example.com/data',  // string or dictionary of base API URLs
        'www': 'https://www.example.com'        // string website URL
        'doc': 'https://docs.example.com/api',  // string URL or array of URLs
    },
    'version':         'v1',            // string ending with digits
    'api':             { ... },         // dictionary of api endpoints
    'has': {                            // exchange capabilities
        'CORS': false,
        'publicAPI': true,
        'privateAPI': true,
        'cancelOrder': true,
        'createDepositAddress': false,
        'createOrder': true,
        'deposit': false,
        'fetchBalance': true,
        'fetchClosedOrders': false,
        'fetchCurrencies': false,
        'fetchDepositAddress': false,
        'fetchMarkets': true,
        'fetchMyTrades': false,
        'fetchOHLCV': false,
        'fetchOpenOrders': false,
        'fetchOrder': false,
        'fetchOrderBook': true,
        'fetchOrders': false,
        'fetchStatus': 'emulated',
        'fetchTicker': true,
        'fetchTickers': false,
        'fetchBidsAsks': false,
        'fetchTrades': true,
        'withdraw': false,
    },
    'timeframes': {                     // empty if the exchange.has['fetchOHLCV'] !== true
        '1m': '1minute',
        '1h': '1hour',
        '1d': '1day',
        '1M': '1month',
        '1y': '1year',
    },
    'timeout':          10000,          // number in milliseconds
    'rateLimit':        2000,           // number in milliseconds
    'userAgent':       'ccxt/1.1.1 ...' // string, HTTP User-Agent header
    'verbose':          false,          // boolean, output error details
    'markets':         { ... }          // dictionary of markets/pairs by symbol
    'symbols':         [ ... ]          // sorted list of string symbols (traded pairs)
    'currencies':      { ... }          // dictionary of currencies by currency code
    'markets_by_id':   { ... },         // dictionary of dictionaries (markets) by id
    'proxy': 'https://crossorigin.me/', // string URL
    'apiKey':   '92560ffae9b8a0421...', // string public apiKey (ASCII, hex, Base64, ...)
    'secret':   '9aHjPmW+EtRRKN/Oi...'  // string private secret key
    'password': '6kszf4aci8r',          // string password
    'uid':      '123456',               // string user id
}
```

### Exchange Properties

Below is a detailed description of each of the base exchange properties:

- `id`: Each exchange has a default id. The id is not used for anything, it's a string literal for user-land exchange instance identification purposes. You can have multiple links to the same exchange and differentiate them by ids. Default ids are all lowercase and correspond to exchange names.

- `name`: This is a string literal containing the human-readable exchange name.

- `countries`: An array of string literals of 2-symbol ISO country codes, where the exchange is operating from.

- `urls['api']`: The single string literal base URL for API calls or an associative array of separate URLs for private and public APIs.

- `urls['www']`: The main HTTP website URL.

- `urls['doc']`: A single string URL link to original documentation for exchange API on their website or an array of links to docs.

- `version`: A string literal containing version identifier for current exchange API. The ccxt library will append this version string to the API Base URL upon each request. You don't have to modify it, unless you are implementing a new exchange API. The version identifier is a usually a numeric string starting with a letter 'v' in some cases, like v1.1. Do not override it unless you are implementing your own new crypto exchange class.

- `api`: An associative array containing a definition of all API endpoints exposed by a crypto exchange. The API definition is used by ccxt to automatically construct callable instance methods for each available endpoint.

- `has`: This is an associative array of exchange capabilities (e.g `fetchTickers`, `fetchOHLCV` or `CORS`).

- `timeframes`: An associative array of timeframes, supported by the fetchOHLCV method of the exchange. This is only populated when `has['fetchOHLCV']` property is true.

- `timeout`: A timeout in milliseconds for a request-response roundtrip (default timeout is 10000 ms = 10 seconds). You should always set it to a reasonable value, hanging forever with no timeout is not your option, for sure.

- `rateLimit`: A request rate limit in milliseconds. Specifies the required minimal delay between two consequent HTTP requests to the same exchange. The built-in rate-limiter is disabled by default and is turned on by setting the `enableRateLimit` property to true.

- `enableRateLimit`: A boolean (true/false) value that enables the built-in rate limiter and throttles consecutive requests. This setting is false (disabled) by default. **The user is required to implement own [rate limiting](#rate-limit) or enable the built-in rate limiter to avoid being banned from the exchange**.

- `userAgent`: An object to set HTTP User-Agent header to. The ccxt library will set its User-Agent by default. Some exchanges may not like it. If you are having difficulties getting a reply from an exchange and want to turn User-Agent off or use the default one, set this value to false, undefined, or an empty string. The value of `userAgent` may be overrided by HTTP `headers` property below.

- `headers`: An associative array of HTTP headers and their values. Default value is empty `{}`. All headers will be prepended to all requests. If the `User-Agent` header is set within `headers`, it will override whatever value is set in the `userAgent` property above.

- `verbose`: A boolean flag indicating whether to log HTTP requests to stdout (verbose flag is false by default). Python people have an alternative way of DEBUG logging with a standard pythonic logger, which is enabled by adding these two lines to the beginning of their code:
  ```Python
  import logging
  logging.basicConfig(level=logging.DEBUG)
  ```

- `markets`: An associative array of markets indexed by common trading pairs or symbols. Markets should be loaded prior to accessing this property. Markets are unavailable until you call the `loadMarkets() / load_markets()` method on exchange instance.

- `symbols`: A non-associative array (a list) of symbols available with an exchange, sorted in alphabetical order. These are the keys of the `markets` property. Symbols are loaded and reloaded from markets. This property is a convenient shorthand for all market keys.

- `currencies`: An associative array (a dict) of currencies by codes (usually 3 or 4 letters) available with an exchange. Currencies are loaded and reloaded from markets.

- `markets_by_id`: An associative array of markets indexed by exchange-specific ids. Markets should be loaded prior to accessing this property.

- `proxy`: A string literal containing base URL of http(s) proxy, `''` by default. For use with web browsers and from blocked locations. An example of a proxy string is `'http://crossorigin.me/'`. The absolute exchange endpoint URL is appended to this string before sending the HTTP request.

- `apiKey`: This is your public API key string literal. Most exchanges require [API keys setup](#api-keys-setup).

- `secret`: Your private secret API key string literal. Most exchanges require this as well together with the apiKey.

- `password`: A string literal with your password/phrase. Some exchanges require this parameter for trading, but most of them don't.

- `uid`: A unique id of your account. This can be a string literal or a number. Some exchanges also require this for trading, but most of them don't.

- `requiredCredentials`: A unified associative dictionary that shows which of the above API credentials are required for sending private API calls to the underlying exchange (an exchange may require a specific set of keys).

- `options`: An exchange-specific associative dictionary containing special keys and options that are accepted by the underlying exchange and supported in CCXT.

- `precisionMode`: The exchange decimal precision counting mode, read more about [Precision And Limits](#precision-and-limits)

See this section on [Overriding exchange properties](#overriding-exchange-properties-upon-instantiation).

#### Exchange Metadata

- `has`: An assoc-array containing flags for exchange capabilities, including the following:

    ```JavaScript
    'has': {

        'CORS': false,  // has Cross-Origin Resource Sharing enabled (works from browser) or not

        'publicAPI': true,  // has public API available and implemented, true/false
        'privateAPI': true, // has private API available and implemented, true/false

        // unified methods availability flags (can be true, false, or 'emulated'):

        'cancelOrder': true,
        'createDepositAddress': false,
        'createOrder': true,
        'deposit': false,
        'fetchBalance': true,
        'fetchClosedOrders': false,
        'fetchCurrencies': false,
        'fetchDepositAddress': false,
        'fetchMarkets': true,
        'fetchMyTrades': false,
        'fetchOHLCV': false,
        'fetchOpenOrders': false,
        'fetchOrder': false,
        'fetchOrderBook': true,
        'fetchOrders': false,
        'fetchStatus': 'emulated',
        'fetchTicker': true,
        'fetchTickers': false,
        'fetchBidsAsks': false,
        'fetchTrades': true,
        'withdraw': false,
        ...
    }
    ```

    The meaning of each flag showing availability of this or that method is:

    - boolean `true` means the method is natively available from the exchange API and unified in the ccxt library
    - boolean `false` means the method isn't natively available from the exchange API or not unified in the ccxt library yet
    - an `'emulated'` string means the endpoint isn't natively available from the exchange API but reconstructed by the ccxt library from available true-methods

## Rate Limit

Exchanges usually impose what is called a *rate limit*. Exchanges will remember and track your user credentials and your IP address and will not allow you to query the API too frequently. They balance their load and control traffic congestion to protect API servers from (D)DoS and misuse.

**WARNING: Stay under the rate limit to avoid ban!**

Most exchanges allow **up to 1 or 2 requests per second**. Exchanges may temporarily restrict your access to their API or ban you for some period of time if you are too aggressive with your requests.

**The `exchange.rateLimit` property is set to a safe default which is sub-optimal. Some exchanges may have varying rate limits for different endpoints. It is up to the user to tweak `rateLimit` according to application-specific purposes.**

The CCXT library has a built-in experimental rate-limiter that will do the necessary throttling in background transparently to the user. **WARNING: users are responsible for at least some type of rate-limiting: either by implementing a custom algorithm or by doing it with the built-in rate-limiter.**.

Turn on the built-in rate-limiter with `.enableRateLimit` property, like so:

```JavaScript
// JavaScript

// enable built-in rate limiting upon instantiation of the exchange
const exchange = new ccxt.bitfinex ({
    'enableRateLimit': true,
})

// or switch the built-in rate-limiter on or off later after instantiation
exchange.enableRateLimit = true // enable
exchange.enableRateLimit = false // disable
```

```Python
# Python

# enable built-in rate limiting upon instantiation of the exchange
exchange = ccxt.bitfinex({
    'enableRateLimit': True,
})

# or switch the built-in rate-limiter on or off later after instantiation
exchange.enableRateLimit = True  # enable
exchange.enableRateLimit = False  # disable
```

```PHP
// PHP

// enable built-in rate limiting upon instantiation of the exchange
$exchange = new \ccxt\bitfinex (array (
    'enableRateLimit' => true,
));

// or switch the built-in rate-limiter on or off later after instantiation
$exchange->enableRateLimit = true; // enable
$exchange->enableRateLimit = false; // disable
```

In case your calls hit a rate limit or get nonce errors, the ccxt library will throw an `InvalidNonce` exception, or, in some cases, one of the following types:

- `DDoSProtectionError`
- `ExchangeNotAvailable`
- `ExchangeError`
- `InvalidNonce`

A later retry is usually enough to handle that. More on that here:
### Notes On Rate Limiter

The rate limiter is a property of the exchange instance, in other words, each exchange instance has its own rate limiter that is not aware of the other instances. In many cases the user should reuse the same exchange instance throughout the program. Do not use multiple instances of the same exchange with the same API keypair from the same IP address.

```JavaScript
// DO NOT DO THIS!

const binance1 = new ccxt.binance ({ enableRateLimit: true })
const binance2 = new ccxt.binance ({ enableRateLimit: true })
const binance3 = new ccxt.binance ({ enableRateLimit: true })

while (true) {
    const result = await Promise.all ([
        binance1.fetchOrderBook ('BTC/USDT'),
        binance2.fetchOrderBook ('ETH/USDT'),
        binance3.fetchOrderBook ('ETH/BTC'),
    ])
    console.log (result)
}
```

Reuse the exchange instance as much as possible as shown below:

```JavaScript
// DO THIS INSTEAD:

const binance = new ccxt.binance ({ enableRateLimit: true })

while (true) {
    const result = await Promise.all ([
        binance.fetchOrderBook ('BTC/USDT'),
        binance.fetchOrderBook ('ETH/USDT'),
        binance.fetchOrderBook ('ETH/BTC'),
    ])
    console.log (result)
}
```

Since the rate limiter belongs to the exchange instance, destroying the exchange instance will destroy the rate limiter as well. Among the most common pitfalls with the rate limiting is creating and dropping the exchange instance over and over again. If in your program you are creating and destroying the exchange instance (say, inside a function that is called multiple times), then you are effectively resetting the rate limiter over and over and that will eventually break the rate limits.

```JavaScript
// DO NOT DO THIS!

function tick () {
    const exchange = new ccxt.binance ({ enableRateLimit: true })
    const response = await exchange.fetchOrderBook ('BTC/USDT')
    // ... some processing here ...
    return response
}

while (true) {
    const result = await tick ()
    console.log (result)
}
```

Do not break this rule unless you really understand the inner workings of the rate-limiter and you are 100% sure you know what you're doing. In order to stay safe always reuse the exchange instance throughout your functions and methods callchain like shown below:

```JavaScript
// DO THIS INSTEAD:

async function tick (exchange) {
    const response = await exchange.fetchOrderBook ('BTC/USDT')
    // ... some processing here ...
    return response
}

const exchange = new ccxt.binance ({ enableRateLimit: true })
while (true) {
    const result = await tick (exchange)
    console.log (result)
}
```

### DDoS Protection By Cloudflare / Incapsula

Some exchanges are [DDoS](https://en.wikipedia.org/wiki/Denial-of-service_attack)-protected by [Cloudflare](https://www.cloudflare.com) or [Incapsula](https://www.incapsula.com). Your IP can get temporarily blocked during periods of high load. Sometimes they even restrict whole countries and regions. In that case their servers usually return a page that states a HTTP 40x error or runs an AJAX test of your browser / captcha test and delays the reload of the page for several seconds. Then your browser/fingerprint is granted access temporarily and gets added to a whitelist or receives a HTTP cookie for further use.

The most common symptoms for a DDoS protection problem, rate-limiting problem or for a location-based filtering issue:
- Getting `RequestTimeout` exceptions with all types of exchange methods
- Catching `ExchangeError` or `ExchangeNotAvailable` with HTTP error codes 400, 403, 404, 429, 500, 501, 503, etc..
- Having DNS resolving issues, SSL certificate issues and low-level connectivity issues
- Getting a template HTML page instead of JSON from the exchange

If you encounter DDoS protection errors and cannot reach a particular exchange then:

- try using a cloudscraper:
  - https://github.com/ccxt/ccxt/blob/master/examples/js/bypass-cloudflare.js
  - https://github.com/ccxt/ccxt/blob/master/examples/py/bypass-cloudflare.py
  - https://github.com/ccxt/ccxt/blob/master/examples/py/bypass-cloudflare-with-cookies.py
- use a proxy (this is less responsive, though)
- ask the exchange support to add you to a whitelist
- run your software in close proximity to the exchange (same country, same city, same datacenter, same server rack, same server)
- try an alternative IP within a different geographic region
- run your software in a distributed network of servers
- ...

# Markets

- [Market Structure](#market-structure)
- [Currency Structure](#currency-structure)
- [Precision And Limits](#precision-and-limits)
- [Loading Markets](#loading-markets)
- [Symbols And Market Ids](#symbols-and-market-ids)
- [Market Cache Force Reload](#market-cache-force-reload)
- [API Methods / Endpoints](#api-methods--endpoints)

Each exchange is a place for trading some kinds of valuables. Sometimes they are called with various different terms like instruments, symbols, trading pairs, currencies, tokens, stocks, commodities, contracts, etc, but they all mean the same – a trading pair, a symbol or a financial instrument.

In terms of the ccxt library, every exchange offers multiple markets within itself. The set of markets differs from exchange to exchange opening possibilities for cross-exchange and cross-market arbitrage. A market is usually a pair of traded crypto/fiat currencies.

## Market Structure

```JavaScript
{
    'id':     ' btcusd',  // string literal for referencing within an exchange
    'symbol':  'BTC/USD', // uppercase string literal of a pair of currencies
    'base':    'BTC',     // uppercase string, unified base currency code, 3 or more letters
    'quote':   'USD',     // uppercase string, unified quote currency code, 3 or more letters
    'baseId':  'btc',     // any string, exchange-specific base currency id
    'quoteId': 'usd',     // any string, exchange-specific quote currency id
    'active':   true,     // boolean, market status
    'taker':    0.002,    // taker fee rate, 0.002 = 0.2%
    'maker':    0.0016,   // maker fee rate, 0.0016 = 0.16%
    'percentage': true,   // whether the taker and maker fee rate is a multiplier or a fixed flat amount
    'tierBased': false,   // whether the fee depends on your trading tier (your trading volume)
    'precision': {        // number of decimal digits "after the dot"
        'price': 8,       // integer or float for TICK_SIZE roundingMode, might be missing if not supplied by the exchange
        'amount': 8,      // integer, might be missing if not supplied by the exchange
        'cost': 8,        // integer, very few exchanges actually have it
    },
    'limits': {           // value limits when placing orders on this market
        'amount': {
            'min': 0.01,  // order amount should be > min
            'max': 1000,  // order amount should be < max
        },
        'price': { ... }, // same min/max limits for the price of the order
        'cost':  { ... }, // same limits for order cost = price * amount
    },
    'info':      { ... }, // the original unparsed market info from the exchange
}
```

Each market is an associative array (aka dictionary) with the following keys:

- `id`. The string or numeric ID of the market or trade instrument within the exchange. Market ids are used inside exchanges internally to identify trading pairs during the request/response process.
- `symbol`. An uppercase string code representation of a particular trading pair or instrument. This is usually written as `BaseCurrency/QuoteCurrency` with a slash as in `BTC/USD`, `LTC/CNY` or `ETH/EUR`, etc. Symbols are used to reference markets within the ccxt library (explained below).
- `base`. A unified uppercase string code of base fiat or crypto currency. This is the standardized currency code that is used to refer to that currency or token throughout CCXT and throughout the Unified CCXT API, it's the language that CCXT understands.
- `quote`. A unified uppercase string code of quoted fiat or crypto currency.
- `baseId`. An exchange-specific id of the base currency for this market, not unified. Can be any string, literally. This is communicated to the exchange using the language the exchange understands.
- `quoteId`. An exchange-specific id of the quote currency, not unified.
- `active`. A boolean indicating whether or not trading this market is currently possible. Often, when a market is inactive, all corresponding tickers, orderbooks and other related endpoints return empty responses, all zeroes, no data or outdated data for that market. The user should check if the market is active and [reload market cache periodically, as explained below](#market-cache-force-reload).
- `maker`. Float, 0.0015 = 0.15%. Maker fees are paid when you provide liquidity to the exchange i.e. you *market-make* an order and someone else fills it. Maker fees are usually lower than taker fees. Fees can be negative, this is very common amongst derivative exchanges. A negative fee means the exchange will pay a rebate (reward) to the user for trading this market.
- `taker`. Float, 0.002 = 0.2%. Taker fees are paid when you *take* liquidity from the exchange and fill someone else's order.
- `percentage`. A boolean true/false value indicating whether `taker` and `maker` are multipliers or fixed flat amounts.
- `tierBased`. A boolean true/false value indicating whether the fee depends on your trading tier (usually, your traded volume over a period of time).
- `info`. An associative array of non-common market properties, including fees, rates, limits and other general market information. The internal info array is different for each particular market, its contents depend on the exchange.
- `precision`. Precision accepted in order values by exchanges upon order placement for price, amount and cost. The values inside this market property depend on the `exchange.precisionMode`.
    - If `exchange.precisionMode` is `DECIMAL_PLACES` then the `market['precision']` designates the number of decimal digits after the dot.
    - If `exchange.precisionMode` is `SIGNIFICANT_DIGITS` then the `market['precision']` designates the number of non-zero digits after the dot.
    - When `exchange.precisionMode` is `TICK_SIZE` then the `market['precision']` designates the smallest possible float fractions.
- `limits`. The minimums and maximums for prices, amounts (volumes) and costs (where cost = price * amount).

**WARNING! fee related information is experimental, unstable and may only be partial available or not at all.**

## Currency Structure

```JavaScript
{
    'id':       'btc',       // string literal for referencing within an exchange
    'code':     'BTC',       // uppercase unified string literal code the currency
    'name':     'Bitcoin',   // string, human-readable name, if specified
    'active':    true,       // boolean, currency status (tradeable and withdrawable)
    'fee':       0.123,      // withdrawal fee, flat
    'precision': 8,          // number of decimal digits "after the dot" (depends on exchange.precisionMode)
    'limits': {              // value limits when placing orders on this market
        'amount': {
            'min': 0.01,     // order amount should be > min
            'max': 1000,     // order amount should be < max
        },
        'price':    { ... }, // same min/max limits for the price of the order
        'cost':     { ... }, // same limits for order cost = price * amount
        'withdraw': { ... }, // withdrawal limits
    },
    'info': { ... }, // the original unparsed currency info from the exchange
}
```

Each currency is an associative array (aka dictionary) with the following keys:

- `id`. The string or numeric ID of the currency within the exchange. Currency ids are used inside exchanges internally to identify coins during the request/response process.
- `code`. An uppercase string code representation of a particular currency. Currency codes are used to reference currencies within the ccxt library (explained below).
- `name`. Self-explaining.
- `fee`. The withdrawal fee value as specified by the exchange. In most cases it means a flat fixed amount paid in the same currency. If the exchnange does not specify it via public endpoints, the `fee` can be `undefined/None/null` or missing.
- `active`. A boolean indicating whether or not trading and funding (depositing and withdrawing) this currency is currently possible. Often, when a currency is inactive, all corresponding tickers, orderbooks and other related endpoints return empty responses, all zeroes, no data or outdated data for that currency. The user should check if the currency is active and [reload markets periodically, as explained below](#market-cache-force-reload).
- `info`. An associative array of non-common market properties, including fees, rates, limits and other general market information. The internal info array is different for each particular market, its contents depend on the exchange.
- `precision`. Precision accepted in values by exchanges upon referencing this currency. The value inside this property depend on the `exchange.precisionMode`.
    - If `exchange.precisionMode` is `DECIMAL_PLACES` then the `currency['precision']` designates the number of decimal digits after the dot.
    - If `exchange.precisionMode` is `SIGNIFICANT_DIGITS` then the `currency['precision']` designates the number of non-zero digits after the dot.
    - When `exchange.precisionMode` is `TICK_SIZE` then the `currency['precision']` designates the smallest possible float fractions.
- `limits`. The minimums and maximums for prices, amounts (volumes), costs (where cost = price * amount) and withdrawals.

## Precision And Limits

**Do not confuse `limits` with `precision`!** Precision has nothing to do with min limits. A precision of 8 digits does not necessarily mean a min limit of 0.00000001. The opposite is also true: a min limit of 0.0001 does not necessarily mean a precision of 4.

Examples:

1. `(market['limits']['amount']['min'] == 0.05) && (market['precision']['amount'] == 4)`

  In the first example the **amount** of any order placed on the market **must satisfy both conditions**:

  - The *amount value* should be >= 0.05:
    ```diff
    + good: 0.05, 0.051, 0.0501, 0.0502, ..., 0.0599, 0.06, 0.0601, ...
    - bad: 0.04, 0.049, 0.0499
    ```
  - *Precision of the amount* should be up to 4 decimal digits:
    ```diff
    + good: 0.05, 0.051, 0.052, ..., 0.0531, ..., 0.06, ... 0.0719, ...
    - bad: 0.05001, 0.05000, 0.06001
    ```

2. `(market['limits']['price']['min'] == 0.019) && (market['precision']['price'] == 5)`

  In the second example the **price** of any order placed on the market **must satisfy both conditions**:

  - The *price value* should be >= 0.019:
    ```diff
    + good: 0.019, ... 0.0191, ... 0.01911, 0.01912, ...
    - bad: 0.016, ..., 0.01699
    ```
  - *Precision of price* should be 5 decimal digits or less:
    ```diff
    + good: 0.02, 0.021, 0.0212, 0.02123, 0.02124, 0.02125, ...
    - bad: 0.017000, 0.017001, ...
    ```

3. `(market['limits']['amount']['min'] == 50) && (market['precision']['amount'] == -1)`

  - The *amount value* should be greater than or equal to 50:
    ```diff
    + good: 50, 60, 70, 80, 90, 100, ... 2000, ...
    - bad: 1, 2, 3, ..., 9
    ```
  - A negative *amount precision* means that the amount should be an integer multiple of 10 (to the absolute power specified):
    ```diff
    + good: 50, ..., 110, ... 1230, ..., 1000000, ..., 1234560, ...
    - bad: 9.5, ... 10.1, ..., 11, ... 200.71, ...
    ```

*The `precision` and `limits` params are currently under heavy development, some of these fields may be missing here and there until the unification process is complete. This does not influence most of the orders but can be significant in extreme cases of very large or very small orders. The `active` flag is not yet supported and/or implemented by all markets.*

#### Notes On Precision And Limits

The user is required to stay within all limits and precision! The values of the order should satisfy the following conditions:

- Order `amount` >= `limits['min']['amount']`
- Order `amount` <= `limits['max']['amount']`
- Order `price` >= `limits['min']['price']`
- Order `price` <= `limits['max']['price']`
- Order `cost` (`amount * price`) >= `limits['min']['cost']`
- Order `cost` (`amount * price`) <= `limits['max']['cost']`
- Precision of `amount` must be <= `precision['amount']`
- Precision of `price` must be <= `precision['price']`

The above values can be missing with some exchanges that don't provide info on limits from their API or don't have it implemented yet.

#### Methods For Formatting Decimals

Each exchange has its own rounding, counting and padding modes.

Supported rounding modes are:

- `ROUND` – will round the last decimal digits to precision
- `TRUNCATE`– will cut off the digits after certain precision

The decimal precision counting mode is available in the `exchange.precisionMode` property.

Supported precision modes are:

- `DECIMAL_PLACES` – counts all digits, 99% of exchanges use this counting mode. With this mode of precision, the numbers in `market['precision']` designate the number of decimal digits after the dot for further rounding or truncation.
- `SIGNIFICANT_DIGITS` – counts non-zero digits only, some exchanges (`bitfinex` and maybe a few other) implement this mode of counting decimals. With this mode of precision, the numbers in `market['precision']` designate the Nth place of the last significant (non-zero) decimal digit after the dot.
- `TICK_SIZE` – some exchanges only allow a multiple of a specific value (`bitmex` and `ftx` use this mode, for example). In this mode, the numbers in `market['precision']` designate the minimal precision fractions (floats) for rounding or truncating.

Supported padding modes are:

- `NO_PADDING` – default for most cases
- `PAD_WITH_ZERO` – appends zero characters up to precision

The exchange base class contains the `decimalToPrecision` method to help format values to the required decimal precision with support for different rounding, counting and padding modes.

```JavaScript
// JavaScript
function decimalToPrecision (x, roundingMode, numPrecisionDigits, countingMode = DECIMAL_PLACES, paddingMode = NO_PADDING)
```

```Python
# Python
# WARNING! The `decimal_to_precision` method is susceptible to getcontext().prec!
def decimal_to_precision(n, rounding_mode=ROUND, precision=None, counting_mode=DECIMAL_PLACES, padding_mode=NO_PADDING):
```

```PHP
// PHP
function decimalToPrecision ($x, $roundingMode = ROUND, $numPrecisionDigits = null, $countingMode = DECIMAL_PLACES, $paddingMode = NO_PADDING)
```

For examples of how to use the `decimalToPrecision` to format strings and floats, please, see the following files:

- JavaScript: https://github.com/ccxt/ccxt/blob/master/js/test/base/functions/test.number.js
- Python: https://github.com/ccxt/ccxt/blob/master/python/test/test_decimal_to_precision.py
- PHP: https://github.com/ccxt/ccxt/blob/master/php/test/decimal_to_precision.php

**Python WARNING! The `decimal_to_precision` method is susceptible to `getcontext().prec!`**

## Loading Markets

In most cases you are required to load the list of markets and trading symbols for a particular exchange prior to accessing other API methods. If you forget to load markets the ccxt library will do that automatically upon your first call to the unified API. It will send two HTTP requests, first for markets and then the second one for other data, sequentially.

In order to load markets manually beforehand call the `loadMarkets ()` / `load_markets ()` method on an exchange instance. It returns an associative array of markets indexed by trading symbol. If you want more control over the execution of your logic, preloading markets by hand is recommended.

```JavaScript
// JavaScript
(async () => {
    let kraken = new ccxt.kraken ()
    let markets = await kraken.load_markets ()
    console.log (kraken.id, markets)
}) ()
```

```Python
# Python
okcoin = ccxt.okcoinusd ()
markets = okcoin.load_markets ()
print (okcoin.id, markets)
```

```PHP
// PHP
$id = 'huobipro';
$exchange = '\\ccxt\\' . $id;
$huobipro = new $exchange ();
$markets = $huobipro->load_markets ();
var_dump ($huobipro->id, $markets);
```

Apart from the market info, the `loadMarkets()` call will also load the currencies from the exchange and will cache the info in the `.markets` and the `.currencies` properties respectively.

The user can also bypass the cache and call unified methods for fetching that information from the exchange endpoints directly, `fetchMarkets()` and `fetchCurrencies()`, though using these methods is not recommended for end-users. The recommended way to preload markets is by calling the `loadMarkets()` unified method. However, new exchange integrations are required to implement these methods if the underlying exchange has the corresponding API endpoints.

## Symbols And Market Ids

Market ids are used during the REST request-response process to reference trading pairs within exchanges. The set of market ids is unique per exchange and cannot be used across exchanges. For example, the BTC/USD pair/market may have different ids on various popular exchanges, like `btcusd`, `BTCUSD`, `XBTUSD`, `btc/usd`, `42` (numeric id), `BTC/USD`, `Btc/Usd`, `tBTCUSD`, `XXBTZUSD`. You don't need to remember or use market ids, they are there for internal HTTP request-response purposes inside exchange implementations.

The ccxt library abstracts uncommon market ids to symbols, standardized to a common format. Symbols aren't the same as market ids. Every market is referenced by a corresponding symbol. Symbols are common across exchanges which makes them suitable for arbitrage and many other things.

A symbol is usually an uppercase string literal name for a pair of traded currencies with a slash in between. A currency is a code of three or four uppercase letters, like `BTC`, `ETH`, `USD`, `GBP`, `CNY`, `LTC`, `JPY`, `DOGE`, `RUB`, `ZEC`, `XRP`, `XMR`, etc. Some exchanges have exotic currencies with longer names. The first currency before the slash is usually called *base currency*, and the one after the slash is called *quote currency*.  Examples of a symbol are: `BTC/USD`, `DOGE/LTC`, `ETH/EUR`, `DASH/XRP`, `BTC/CNY`, `ZEC/XMR`, `ETH/JPY`.

Sometimes the user might notice a symbol like `'XBTM18'` or `'.XRPUSDM20180101'` or some other *"exotic/rare symbols"*. The symbol is **not required** to have a slash or to be a pair of currencies. The string in the symbol really depends on the type of the market (whether it is a spot market or a futures market, a darkpool market or an expired market, etc). Attempting to parse the symbol string is highly discouraged, one should not rely on the symbol format, it is recommended to use market properties instead.

Market structures are indexed by symbols and ids. The base exchange class also has builtin methods for accessing markets by symbols. Most API methods require a symbol to be passed in their first argument. You are often required to specify a symbol when querying current prices, making orders, etc.

Most of the time users will be working with market symbols. You will get a standard userland exception if you access non-existent keys in these dicts.

### Methods For Markets And Currencies

```JavaScript
// JavaScript

(async () => {

    console.log (await exchange.loadMarkets ())

    let btcusd1 = exchange.markets['BTC/USD']     // get market structure by symbol
    let btcusd2 = exchange.market ('BTC/USD')     // same result in a slightly different way

    let btcusdId = exchange.marketId ('BTC/USD')  // get market id by symbol

    let symbols = exchange.symbols                // get an array of symbols
    let symbols2 = Object.keys (exchange.markets) // same as previous line

    console.log (exchange.id, symbols)            // print all symbols

    let currencies = exchange.currencies          // a dictionary of currencies

    let bitfinex = new ccxt.bitfinex ()
    await bitfinex.loadMarkets ()

    bitfinex.markets['BTC/USD']                   // symbol → market (get market by symbol)
    bitfinex.markets_by_id['XRPBTC']              // id → market (get market by id)

    bitfinex.markets['BTC/USD']['id']             // symbol → id (get id by symbol)
    bitfinex.markets_by_id['XRPBTC']['symbol']    // id → symbol (get symbol by id)

})
```

```Python
# Python

print (exchange.load_markets ())

etheur1 = exchange.markets['ETH/EUR']      # get market structure by symbol
etheur2 = exchange.market ('ETH/EUR')      # same result in a slightly different way

etheurId = exchange.market_id ('ETH/EUR')  # get market id by symbol

symbols = exchange.symbols                 # get a list of symbols
symbols2 = list (exchange.markets.keys ()) # same as previous line

print (exchange.id, symbols)               # print all symbols

currencies = exchange.currencies           # a dictionary of currencies

kraken = ccxt.kraken ()
kraken.load_markets ()

kraken.markets['BTC/USD']                  # symbol → market (get market by symbol)
kraken.markets_by_id['XXRPZUSD']           # id → market (get market by id)

kraken.markets['BTC/USD']['id']            # symbol → id (get id by symbol)
kraken.markets_by_id['XXRPZUSD']['symbol'] # id → symbol (get symbol by id)
```

```PHP
// PHP

$var_dump ($exchange->load_markets ());

$dashcny1 = $exchange->markets['DASH/CNY'];     // get market structure by symbol
$dashcny2 = $exchange->market ('DASH/CNY');     // same result in a slightly different way

$dashcnyId = $exchange->market_id ('DASH/CNY'); // get market id by symbol

$symbols = $exchange->symbols;                  // get an array of symbols
$symbols2 = array_keys ($exchange->markets);    // same as previous line

var_dump ($exchange->id, $symbols);             // print all symbols

$currencies = $exchange->currencies;            // an associative array of currencies

$okcoinusd = '\\ccxt\\okcoinusd';
$okcoinusd = new $okcoinusd ();

$okcoinusd->load_markets ();

$okcoinusd->markets['BTC/USD'];                 // symbol → market (get market by symbol)
$okcoinusd->markets_by_id['btc_usd'];           // id → market (get market by id)

$okcoinusd->markets['BTC/USD']['id'];           // symbol → id (get id by symbol)
$okcoinusd->markets_by_id['btc_usd']['symbol']; // id → symbol (get symbol by id)
```

### Naming Consistency

There is a bit of term ambiguity across various exchanges that may cause confusion among newcoming traders. Some exchanges call markets as *pairs*, whereas other exchanges call symbols as *products*. In terms of the ccxt library, each exchange contains one or more trading markets. Each market has an id and a symbol. Most symbols are pairs of base currency and quote currency.

```Exchanges → Markets → Symbols → Currencies```

Historically various symbolic names have been used to designate same trading pairs. Some cryptocurrencies (like Dash) even changed their names more than once during their ongoing lifetime. For consistency across exchanges the ccxt library will perform the following known substitutions for symbols and currencies:

- `XBT → BTC`: `XBT` is newer but `BTC` is more common among exchanges and sounds more like bitcoin ([read more](https://www.google.ru/search?q=xbt+vs+btc)).
- `BCC → BCH`: The Bitcoin Cash fork is often called with two different symbolic names: `BCC` and `BCH`. The name `BCC` is ambiguous for Bitcoin Cash, it is confused with BitConnect. The ccxt library will convert `BCC` to `BCH` where it is appropriate (some exchanges and aggregators confuse them).
- `DRK → DASH`: `DASH` was Darkcoin then became Dash ([read more](https://minergate.com/blog/dashcoin-and-dash/)).
- `BCHABC → BCH`: On November 15 2018 Bitcoin Cash forked the second time, so, now there is `BCH` (for BCH ABC) and `BSV` (for BCH SV).
- `BCHSV → BSV`: This is a common substitution mapping for the Bitcoin Cash SV fork (some exchanges call it `BSV`, others call it `BCHSV`, we use the former).
- `DSH → DASH`: Try not to confuse symbols and currencies. The `DSH` (Dashcoin) is not the same as `DASH` (Dash). Some exchanges have `DASH` labelled inconsistently as `DSH`, the ccxt library does a correction for that as well (`DSH → DASH`), but only on certain exchanges that have these two currencies confused, whereas most exchanges have them both correct. Just remember that `DASH/BTC` is not the same as `DSH/BTC`.
- `XRB` → `NANO`: `NANO` is the newer code for RaiBlocks, thus, CCXT unified API uses will replace the older `XRB` with `NANO` where needed. https://hackernoon.com/nano-rebrand-announcement-9101528a7b76
- `USD` → `USDT`: Some exchanges, like Bitfinex, HitBTC and a few other name the currency as `USD` in their listings, but those markets are actually trading `USDT`. The confusion can come from a 3-letter limitation on symbol names or may be due to other reasons. In cases where the traded currency is actually `USDT` and is not `USD` – the CCXT library will perform `USD` → `USDT` conversion. Note, however, that some exchanges  have both `USD` and `USDT` symbols, for example, Kraken has a `USDT/USD` trading pair.

#### Notes On Naming Consistency

Each exchange has an associative array of substitutions for cryptocurrency symbolic codes in the `exchange.commonCurrencies` property. Sometimes the user may notice exotic symbol names with mixed-case words and spaces in the code. The logic behind having these names is explained by the rules for resolving conflicts in naming and currency-coding when one or more currencies have the same symbolic code with different exchanges:

- First, we gather all info available from the exchanges themselves about the currency codes in question. They usually have a description of their coin listings somewhere in their API or their docs, knowledgebases or elsewhere on their websites.
- When we identify each particular cryptocurrency standing behind the currency code, we look them up on [CoinMarketCap](https://coinmarketcap.com).
- The currency that has the greatest market capitalization of all wins the currency code and keeps it. For example, HOT often stand for either `Holo` or `Hydro Protocol`. In this case `Holo` retains the code `HOT`, and `Hydro Protocol` will have its name as its code, literally, `Hydro Protocol`. So, there may be trading pairs with symbols like `HOT/USD` (for `Holo`) and `Hydro Protocol/USD` – those are two different markets.
- If market cap of a particular coin is unknown or is not enough to determine the winner, we also take trading volumes and other factors into consideration.
- When the winner is determined all other competing currencies get their code names properly remapped and substituted within conflicting exchanges via `.commonCurrencies`.
- Unfortunately this is a work in progress, because new currencies get listed daily and new exchanges are added from time to time, so, in general this is a never-ending process of self-correction in a quickly changing environment, practically, in *"live mode"*. We are thankful for all reported conflicts and mismatches you may find.

#### Questions On Naming Consistency

**_Is it possible for symbols to change?_**

In short, yes, sometimes, but rarely. Symbolic mappings can be changed if that is absolutely required and cannot be avoided. However, all previous symbolic changes were related to resolving conflicts or forks. So far, there was no precedent of a market cap of one coin overtaking another coin with the same symbolic code in CCXT.

**_Can we rely on always listing the same crypto with the same symbol?_**

More or less ) First, this library is a work in progress, and it is trying to adapt to the everchanging reality, so there may be conflicts that we will fix by changing some mappings in the future. Ultimately, the license says "no warranties, use at your own risk". However, we don't change symbolic mappings randomly all over the place, because we understand the consequences and we'd want to rely on the library as well and we don't like to break the backward-compatibility at all.

If it so happens that a symbol of a major token is forked or has to be changed, then the control is still in the users' hands. The `exchange.commonCurrencies` property can be [overrided upon initialization or later](#overriding-exchange-properties-upon-instantiation), just like any other exchange property.  If a significant token is involved, we usually post instructions on how to retain the old behavior by adding a couple of lines to the constructor params.

#### Consistency Of Base And Quote Currencies

It depends on which exchange you are using, but some of them have a reversed (inconsistent) pairing of `base` and `quote`. They actually have base and quote misplaced  (switched/reversed sides). In that case you'll see a difference of parsed `base` and `quote` currency values with the unparsed `info` in the market substructure.

For those exchanges the ccxt will do a correction, switching and normalizing sides of base and quote currencies when parsing exchange replies. This logic is financially and terminologically correct. If you want less confusion, remember the following rule: **base is always before the slash, quote is always after the slash in any symbol and with any market**.

```
base currency ↓
             BTC / USDT
             ETH / BTC
            DASH / ETH
                    ↑ quote currency
```

## Market Cache Force Reload

The `loadMarkets () / load_markets ()` is also a dirty method with a side effect of saving the array of markets on the exchange instance. You only need to call it once per exchange. All subsequent calls to the same method will return the locally saved (cached) array of markets.

When exchange markets are loaded, you can then access market information any time via the `markets` property. This property contains an associative array of markets indexed by symbol. If you need to force reload the list of markets after you have them loaded already, pass the reload = true flag to the same method again.

```JavaScript
// JavaScript
(async () => {
    let kraken = new ccxt.kraken ({ verbose: true }) // log HTTP requests
    await kraken.load_markets () // request markets
    console.log (kraken.id, kraken.markets)    // output a full list of all loaded markets
    console.log (Object.keys (kraken.markets)) // output a short list of market symbols
    console.log (kraken.markets['BTC/USD'])    // output single market details
    await kraken.load_markets () // return a locally cached version, no reload
    let reloadedMarkets = await kraken.load_markets (true) // force HTTP reload = true
    console.log (reloadedMarkets['ETH/BTC'])
}) ()
```

```Python
# Python
poloniex = ccxt.poloniex({'verbose': True}) # log HTTP requests
poloniex.load_markets() # request markets
print(poloniex.id, poloniex.markets)   # output a full list of all loaded markets
print(list(poloniex.markets.keys())) # output a short list of market symbols
print(poloniex.markets['BTC/ETH'])     # output single market details
poloniex.load_markets() # return a locally cached version, no reload
reloadedMarkets = poloniex.load_markets(True) # force HTTP reload = True
print(reloadedMarkets['ETH/ZEC'])
```

```PHP
// PHP
$bitfinex = new \ccxt\bitfinex (array ('verbose' => true)); // log HTTP requests
$bitfinex.load_markets (); // request markets
var_dump ($bitfinex->id, $bitfinex->markets); // output a full list of all loaded markets
var_dump (array_keys ($bitfinex->markets));   // output a short list of market symbols
var_dump ($bitfinex->markets['XRP/USD']);     // output single market details
$bitfinex->load_markets (); // return a locally cached version, no reload
$reloadedMarkets = $bitfinex->load_markets (true); // force HTTP reload = true
var_dump ($bitfinex->markets['XRP/BTC']);
```

# Implicit API

- [API Methods / Endpoints](#api-methods--endpoints)
- [Implicit API Methods](#implicit-api-methods)
- [Public/Private API](#publicprivate-api)
- [Synchronous vs Asynchronous Calls](#synchronous-vs-asynchronous-calls)
- [Passing Parameters To API Methods](#passing-parameters-to-api-methods)

## API Methods / Endpoints

Each exchange offers a set of API methods. Each method of the API is called an *endpoint*. Endpoints are HTTP URLs for querying various types of information. All endpoints return JSON in response to client requests.

Usually, there is an endpoint for getting a list of markets from an exchange, an endpoint for retrieving an order book for a particular market, an endpoint for retrieving trade history, endpoints for placing and canceling orders, for money deposit and withdrawal, etc... Basically every kind of action you could perform within a particular exchange has a separate endpoint URL offered by the API.

Because the set of methods differs from exchange to exchange, the ccxt library implements the following:
- a public and private API for all possible URLs and methods
- a unified API supporting a subset of common methods

The endpoint URLs are predefined in the `api` property for each exchange. You don't have to override it, unless you are implementing a new exchange API (at least you should know what you're doing).

Most of exchange-specific API methods are implicit, meaning that they aren't defined explicitly anywhere in code. The library implements a declarative approach for defining implicit (non-unified) exchanges' API methods.

## Implicit API Methods

Each method of the API usually has its own endpoint. The library defines all endpoints for each particular exchange in the `.api` property. Upon exchange construction an implicit *magic* method (aka *partial function* or *closure*) will be created inside `defineRestApi()/define_rest_api()` on the exchange instance for each endpoint from the list of `.api` endpoints. This is performed for all exchanges universally. Each generated method will be accessible in both `camelCase` and `under_score` notations.

The endpoints definition is a **full list of ALL API URLs** exposed by an exchange. This list gets converted to callable methods upon exchange instantiation. Each URL in the API endpoint list gets a corresponding callable method. This is done automatically for all exchanges, therefore the ccxt library supports **all possible URLs** offered by crypto exchanges.

Each implicit method gets a unique name which is constructed from the `.api` definition. For example, a private HTTPS PUT `https://api.exchange.com/order/{id}/cancel` endpoint will have a corresponding exchange method named `.privatePutOrderIdCancel()`/`.private_put_order_id_cancel()`. A public HTTPS GET `https://api.exchange.com/market/ticker/{pair}` endpoint would result in the corresponding method named `.publicGetTickerPair()`/`.public_get_ticker_pair()`, and so on.

An implicit method takes a dictionary of parameters, sends the request to the exchange and returns an exchange-specific JSON result from the API **as is, unparsed**. To pass a parameter, add it to the dictionary explicitly under a key equal to the parameter's name. For the examples above, this would look like `.privatePutOrderIdCancel ({ id: '41987a2b-...' })` and `.publicGetTickerPair ({ pair: 'BTC/USD' })`.

The recommended way of working with exchanges is not using exchange-specific implicit methods but using the unified ccxt methods instead. The exchange-specific methods should be used as a fallback in cases when a corresponding unified method isn't available (yet).

To get a list of all available methods with an exchange instance, including implicit methods and unified methods you can simply do the following:

```
console.log (new ccxt.kraken ())   // JavaScript
print(dir(ccxt.hitbtc()))           # Python
var_dump (new \ccxt\okcoinusd ()); // PHP
```

## Public/Private API

API URLs are often grouped into two sets of methods called a *public API* for market data and a *private API* for trading and account access. These groups of API methods are usually prefixed with a word 'public' or 'private'.

A public API is used to access market data and does not require any authentication whatsoever. Most exchanges provide market data openly to all (under their rate limit). With the ccxt library anyone can access market data out of the box without having to register with the exchanges and without setting up account keys and passwords.

Public APIs include the following:

- instruments/trading pairs
- price feeds (exchange rates)
- order books (L1, L2, L3...)
- trade history (closed orders, transactions, executions)
- tickers (spot / 24h price)
- OHLCV series for charting
- other public endpoints

For trading with private API you need to obtain API keys from/to exchanges. It often means registering with exchanges and creating API keys with your account. Most exchanges require personal info or identification. Some kind of verification may be necessary as well.

If you want to trade you need to register yourself, this library will not create accounts or API keys for you. Some exchange APIs expose interface methods for registering an account from within the code itself, but most of exchanges don't. You have to sign up and create API keys with their websites.

Private APIs allow the following:

- manage personal account info
- query account balances
- trade by making market and limit orders
- create deposit addresses and fund accounts
- request withdrawal of fiat and crypto funds
- query personal open / closed orders
- query positions in margin/leverage trading
- get ledger history
- transfer funds between accounts
- use merchant services

Some exchanges offer the same logic under different names. For example, a public API is also often called *market data*, *basic*, *market*, *mapi*, *api*, *price*, etc... All of them mean a set of methods for accessing data available to public. A private API is also often called *trading*, *trade*, *tapi*, *exchange*, *account*, etc...

A few exchanges also expose a merchant API which allows you to create invoices and accept crypto and fiat payments from your clients. This kind of API is often called *merchant*, *wallet*, *payment*, *ecapi* (for e-commerce).

To get a list of all available methods with an exchange instance, you can simply do the following:

```
console.log (new ccxt.kraken ())   // JavaScript
print(dir(ccxt.hitbtc()))           # Python
var_dump (new \ccxt\okcoinusd ()); // PHP
```

## Synchronous vs Asynchronous Calls

### JavaScript

In the JavaScript version of CCXT all methods are asynchronous and return [Promises](https://developer.mozilla.org/en-US/docs/Web/JavaScript/Reference/Global_Objects/Promise) that resolve with a decoded JSON object. In CCXT we use the modern *async/await* syntax to work with Promises. If you're not familiar with that syntax, you can read more about it [here](https://developer.mozilla.org/en-US/docs/Web/JavaScript/Reference/Statements/async_function).

```JavaScript
// JavaScript

(async () => {
    let pairs = await kraken.publicGetSymbolsDetails ()
    let marketIds = Object.keys (pairs['result'])
    let marketId = marketIds[0]
    let ticker = await kraken.publicGetTicker ({ pair: marketId })
    console.log (kraken.id, marketId, ticker)
}) ()
```

### Python

The ccxt library supports asynchronous concurrency mode in Python 3.5+ with async/await syntax. The asynchronous Python version uses pure [asyncio](https://docs.python.org/3/library/asyncio.html) with [aiohttp](http://aiohttp.readthedocs.io). In async mode you have all the same properties and methods, but most methods are decorated with an async keyword. If you want to use async mode, you should link against the `ccxt.async_support` subpackage, like in the following example:

```Python
# Python

import asyncio
import ccxt.async_support as ccxt

async def print_poloniex_ethbtc_ticker():
    poloniex = ccxt.poloniex()
    print(await poloniex.fetch_ticker('ETH/BTC'))

asyncio.get_event_loop().run_until_complete(print_poloniex_ethbtc_ticker())
```

<<<<<<< HEAD
=======
### PHP

>>>>>>> a1e92720
In the PHP 5-compatible version all API methods are synchronous, but with PHP 7.1+ the CCXT library optionally supports asynchronous concurrency mode using the 'yield' syntax (very similar to async/await in Python). The asynchronous PHP version uses the [RecoilPHP](https://github.com/recoilphp/recoil), [ReactPHP](https://reactphp.org/) and [clue/reactphp-buzz](https://github.com/clue/reactphp-buzz) libraries. In async mode you have all the same properties and methods, but any API method that has a return type declared as 'Generator' should be decorated with the 'yield' keyword, your script should be in a ReactPHP/RecoilPHP wrapper, and all exchange constructors need to be passed the loop and kernel instances from the wrapper. 

To use the async version of the library, use the `ccxt_async` namespace, as in the following example:

```PHP
# PHP
<?php
include 'ccxt.php';

$loop = \React\EventLoop\Factory::create();
$kernel = \Recoil\React\ReactKernel::create($loop);
$kernel->execute(function() use ($loop, $kernel) {
    $poloniex = new \ccxt_async\poloniex(array('loop' => $loop, 'kernel' => $kernel));
    $result = yield $poloniex->fetch_ticker('ETH/BTC');
    var_dump($result);
}, $loop);
$kernel->run();
```

See further examples in the `examples/php` directory; look for files ending in `-async.php`. Also, make sure you have installed the required dependencies using `composer require recoil/recoil clue/buzz-react react/event-loop recoil/react`. Lastly, [this article](https://sergeyzhuk.me/2018/10/26/from-promise-to-coroutines/) provides a good introduction to the methods used here. While syntactically the change is simple (i.e., just using a 'yield' keyword before relevant methods), concurrency has significant implications for the overall design of your code.

### Returned JSON Objects

All public and private API methods return raw decoded JSON objects in response from the exchanges, as is, untouched. The unified API returns JSON-decoded objects in a common format and structured uniformly across all exchanges.

## Passing Parameters To API Methods

The set of all possible API endpoints differs from exchange to exchange. Most of methods accept a single associative array (or a Python dict) of key-value parameters. The params are passed as follows:

```
bitso.publicGetTicker ({ book: 'eth_mxn' })                 // JavaScript
ccxt.zaif().public_get_ticker_pair ({ 'pair': 'btc_jpy' })  # Python
$luno->public_get_ticker (array ('pair' => 'XBTIDR'));      // PHP
```

For a full list of accepted method parameters for each exchange, please consult [API docs](#exchanges).

### API Method Naming Conventions

An exchange method name is a concatenated string consisting of type (public or private), HTTP method (GET, POST, PUT, DELETE) and endpoint URL path like in the following examples:

| Method Name                  | Base API URL                   | Endpoint URL                   |
|------------------------------|--------------------------------|--------------------------------|
| publicGetIdOrderbook         | https://bitbay.net/API/Public  | {id}/orderbook                 |
| publicGetPairs               | https://bitlish.com/api        | pairs                          |
| publicGetJsonMarketTicker    | https://www.bitmarket.net      | json/{market}/ticker           |
| privateGetUserMargin         | https://bitmex.com             | user/margin                    |
| privatePostTrade             | https://btc-x.is/api           | trade                          |
| tapiCancelOrder              | https://yobit.net              | tapi/CancelOrder               |
| ...                          | ...                            | ...                            |

The ccxt library supports both camelcase notation (preferred in JavaScript) and underscore notation (preferred in Python and PHP), therefore all methods can be called in either notation or coding style in any language. Both of these notations work in JavaScript, Python and PHP:

```
exchange.methodName ()  // camelcase pseudocode
exchange.method_name()  // underscore pseudocode
```

To get a list of all available methods with an exchange instance, you can simply do the following:

```
console.log (new ccxt.kraken ())   // JavaScript
print(dir(ccxt.hitbtc()))           # Python
var_dump (new \ccxt\okcoinusd ()); // PHP
```

# Unified API

- [Overriding Unified API Params](#overriding-unified-api-params)
- [Pagination](#pagination)

The unified ccxt API is a subset of methods common among the exchanges. It currently contains the following methods:

- `fetchMarkets ()`: Fetches a list of all available markets from an exchange and returns an array of markets (objects with properties such as `symbol`, `base`, `quote` etc.). Some exchanges do not have means for obtaining a list of markets via their online API. For those, the list of markets is hardcoded.
- `fetchCurrencies ()`: Fetches  all available currencies an exchange and returns an associative dictionary of currencies (objects with properties such as `code`, `name`, etc.). Some exchanges do not have means for obtaining currencies via their online API. For those, the currencies will be extracted from market pairs or hardcoded.
- `loadMarkets ([reload])`: Returns the list of markets as an object indexed by symbol and caches it with the exchange instance. Returns cached markets if loaded already, unless the `reload = true` flag is forced.
- `fetchOrderBook (symbol[, limit = undefined[, params = {}]])`: Fetch L2/L3 order book for a particular market trading symbol.
- `fetchStatus ([, params = {}])`: Returns information regarding the exchange status from either the info hardcoded in the exchange instance or the API, if available.
- `fetchL2OrderBook (symbol[, limit = undefined[, params]])`: Level 2 (price-aggregated) order book for a particular symbol.
- `fetchTrades (symbol[, since[, [limit, [params]]]])`: Fetch recent trades for a particular trading symbol.
- `fetchTicker (symbol)`: Fetch latest ticker data by trading symbol.
- `fetchBalance ()`: Fetch Balance.
- `createOrder (symbol, type, side, amount[, price[, params]])`
- `createLimitBuyOrder (symbol, amount, price[, params])`
- `createLimitSellOrder (symbol, amount, price[, params])`
- `createMarketBuyOrder (symbol, amount[, params])`
- `createMarketSellOrder (symbol, amount[, params])`
- `cancelOrder (id[, symbol[, params]])`
- `fetchOrder (id[, symbol[, params]])`
- `fetchOrders ([symbol[, since[, limit[, params]]]])`
- `fetchOpenOrders ([symbol[, since, limit, params]]]])`
- `fetchClosedOrders ([symbol[, since[, limit[, params]]]])`
- `fetchMyTrades ([symbol[, since[, limit[, params]]]])`
- ...

```
TODO: ADD LINKS ABOVE
```

## Overriding Unified API Params

Note, that most of methods of the unified API accept an optional `params` argument. It is an associative array (a dictionary, empty by default) containing the params you want to override. The contents of `params` are exchange-specific, consult the exchanges' API documentation for supported fields and values. Use the `params` dictionary if you need to pass a custom setting or an optional parameter to your unified query.

```JavaScript
// JavaScript
(async () => {

    const params = {
        'foo': 'bar',      // exchange-specific overrides in unified queries
        'Hello': 'World!', // see their docs for more details on parameter names
    }

    // the overrides go into the last argument to the unified call ↓ HERE
    const result = await exchange.fetchOrderBook (symbol, length, params)
}) ()
```

```Python
# Python
params = {
    'foo': 'bar',       # exchange-specific overrides in unified queries
    'Hello': 'World!',  # see their docs for more details on parameter names
}

# overrides go in the last argument to the unified call ↓ HERE
result = exchange.fetch_order_book(symbol, length, params)
```

```PHP
// PHP
$params = array (
    'foo' => 'bar',       // exchange-specific overrides in unified queries
    'Hello' => 'World!',  // see their docs for more details on parameter names
}

// overrides go into the last argument to the unified call ↓ HERE
$result = $exchange->fetch_order_book ($symbol, $length, $params);
```

## Pagination

Most of unified methods will return either a single object or a plain array (a list) of objects (trades, orders, transactions and so on). However, very few exchanges (if any at all) will return all orders, all trades, all ohlcv candles or all transactions at once. Most often their APIs `limit` output to a certain number of most recent objects. **YOU CANNOT GET ALL OBJECTS SINCE THE BEGINNING OF TIME TO THE PRESENT MOMENT IN JUST ONE CALL**. Practically, very few exchanges will tolerate or allow that.

To fetch historical orders or trades, the user will need to traverse the data in portions or "pages" of objects. Pagination often implies *"fetching portions of data one by one"* in a loop.

In most cases users are **required to use at least some type of pagination** in order to get the expected results consistently. If the user does not apply any pagination, most methods will return the exchanges' default, which may start from the beginning of history or may be a subset of most recent objects. The default behaviour (without pagination) is exchange-specific! The means of pagination are often used with the following methods in particular:

- `fetchTrades()`
- `fetchOHLCV()`
- `fetchOrders()`
- `fetchOpenOrders()`
- `fetchClosedOrders()`
- `fetchMyTrades()`
- `fetchTransactions()`
- `fetchDeposits()`
- `fetchWithdrawals()`

With methods returning lists of objects, exchanges may offer one or more types of pagination. CCXT unifies **date-based pagination** by default, with timestamps **in milliseconds** throughout the entire library.

#### Working With Datetimes and Timestamps

The set of methods for working with UTC dates and timestamps and for converting between them:

```JavaScript
exchange.parse8601 ('2018-01-01T00:00:00Z') == 1514764800000 // integer, Z = UTC
exchange.iso8601 (1514764800000) == '2018-01-01T00:00:00Z'   // iso8601 string
exchange.seconds ()      // integer UTC timestamp in seconds
exchange.milliseconds () // integer UTC timestamp in milliseconds
```

### Date-based pagination

This is the type of pagination currently used throughout the CCXT Unified API. The user supplies a `since` timestamp **in milliseconds** (!) and a number to `limit` results. To traverse the objects of interest page by page, the user runs the following (below is pseudocode, it may require overriding some exchange-specific params, depending on the exchange in question):

```JavaScript
// JavaScript
if (exchange.has['fetchTrades']) {
    let since = exchange.milliseconds () - 86400000 // -1 day from now
    // alternatively, fetch from a certain starting datetime
    // let since = exchange.parse8601 ('2018-01-01T00:00:00Z')
    let allTrades = []
    while (since < exchange.milliseconds ()) {
        const symbol = undefined // change for your symbol
        const limit = 20 // change for your limit
        const trades = await exchange.fetchTrades (symbol, since, limit)
        if (trades.length) {
            since = trades[trades.length - 1]['timestamp']
            allTrades = allTrades.concat (trades)
        } else {
            break
        }
    }
}
```

```Python
# Python
if exchange.has['fetchOrders']:
    since = exchange.milliseconds () - 86400000  # -1 day from now
    # alternatively, fetch from a certain starting datetime
    # since = exchange.parse8601('2018-01-01T00:00:00Z')
    all_orders = []
    while since < exchange.milliseconds ():
        symbol = None  # change for your symbol
        limit = 20  # change for your limit
        orders = await exchange.fetch_orders(symbol, since, limit)
        if len(orders):
            since = orders[len(orders) - 1]['timestamp']
            all_orders += orders
        else:
            break
```

```PHP
// PHP
if ($exchange->has['fetchMyTrades']) {
    $since = exchange->milliseconds () - 86400000; // -1 day from now
    // alternatively, fetch from a certain starting datetime
    // $since = $exchange->parse8601 ('2018-01-01T00:00:00Z');
    $all_trades = array ();
    while (since < exchange->milliseconds ()) {
        $symbol = null; // change for your symbol
        $limit = 20; // change for your limit
        $trades = $exchange->fetchMyTrades ($symbol, $since, $limit);
        if (count($trades)) {
            $since = $trades[count($trades) - 1]['timestamp'];
            $all_trades = array_merge ($all_trades, $trades);
        } else {
            break;
        }
    }
}
```

### id-based pagination

The user supplies a `from_id` of the object, from where the query should continue returning results, and a number to `limit` results. This is the default with some exchanges, however, this type is not unified (yet). To paginate objects based on their ids, the user would run the following:

```JavaScript
// JavaScript
if (exchange.has['fetchTrades']) {
    let from_id = 'abc123' // all ids are strings
    let allTrades = []
    while (true) {
        const symbol = undefined // change for your symbol
        const since = undefined
        const limit = 20 // change for your limit
        const params = {
            'from_id': from_id, // exchange-specific non-unified parameter name
        }
        const trades = await exchange.fetchTrades (symbol, since, limit, params)
        if (trades.length) {
            from_id = trades[trades.length - 1]['id']
            allTrades.push (trades)
        } else {
            break
        }
    }
}
```

```Python
# Python
if exchange.has['fetchOrders']:
    from_id = 'abc123'  # all ids are strings
    all_orders = []
    while True:
        symbol = None  # change for your symbol
        since = None
        limit = 20  # change for your limit
        params = {
            'from_id': from_id,  # exchange-specific non-unified parameter name
        }
        orders = await exchange.fetch_orders(symbol, since, limit, params)
        if len(orders):
            from_id = orders[len(orders) - 1]['id']
            all_orders += orders
        else:
            break
```

```PHP
// PHP
if ($exchange->has['fetchMyTrades']) {
    $from_id = 'abc123' // all ids are strings
    $all_trades = array ();
    while (true) {
        $symbol = null; // change for your symbol
        $since = null;
        $limit = 20; // change for your limit
        $params = array (
            'from_id' => $from_id, // exchange-specific non-unified parameter name
        );
        $trades = $exchange->fetchMyTrades ($symbol, $since, $limit, $params);
        if (count($trades)) {
            $from_id = $trades[count($trades) - 1]['id'];
            $all_trades = array_merge ($all_trades, $trades);
        } else {
            break;
        }
    }
}
```

### Pagenumber-based (cursor) pagination

The user supplies a page number or an *initial "cursor"* value. The exchange returns a page of results and the *next "cursor"* value, to proceed from. Most of exchanges that implement this type of pagination will either return the next cursor within the response itself or will return the next cursor values within HTTP response headers.

See an example implementation here: https://github.com/ccxt/ccxt/blob/master/examples/py/coinbasepro-fetch-my-trades-pagination.py

Upon each iteration of the loop the user has to take the next cursor and put it into the overrided params for the next query (on the following iteration):

```JavaScript
// JavaScript
if (exchange.has['fetchTrades']) {
    let page = 0  // exchange-specific type and value
    let allTrades = []
    while (true) {
        const symbol = undefined // change for your symbol
        const since = undefined
        const limit = 20 // change for your limit
        const params = {
            'page': page, // exchange-specific non-unified parameter name
        }
        const trades = await exchange.fetchTrades (symbol, since, limit, params)
        if (trades.length) {
            // not thread-safu and exchange-specific !
            page = exchange.last_json_response['cursor']
            allTrades.push (trades)
        } else {
            break
        }
    }
}
```

```Python
# Python
if exchange.has['fetchOrders']:
    cursor = 0  # exchange-specific type and value
    all_orders = []
    while True:
        symbol = None  # change for your symbol
        since = None
        limit = 20  # change for your limit
        params = {
            'cursor': cursor,  # exchange-specific non-unified parameter name
        }
        orders = await exchange.fetch_orders(symbol, since, limit, params)
        if len(orders):
            # not thread-safu and exchange-specific !
            cursor = exchange.last_response_headers['CB-AFTER']
            all_orders += orders
        else:
            break
```

```PHP
// PHP
if ($exchange->has['fetchMyTrades']) {
    $start = '0' // exchange-specific type and value
    $all_trades = array ();
    while (true) {
        $symbol = null; // change for your symbol
        $since = null;
        $limit = 20; // change for your limit
        $params = array (
            'start' => $start, // exchange-specific non-unified parameter name
        );
        $trades = $exchange->fetchMyTrades ($symbol, $since, $limit, $params);
        if (count($trades)) {
            // not thread-safu and exchange-specific !
            $start = $exchange->last_json_response['next'];
            $all_trades = array_merge ($all_trades, $trades);
        } else {
            break;
        }
    }
}
```

# Public API

- [Order Book](#order-book)
- [Price Tickers](#price-tickers)
- [OHLCV Candlestick Charts](#ohlcv-candlestick-charts)
- [Public Trades](#public-trades)
- [Exchange Time](#exchange-time)
- [Exchange Status](#exchange-status)

## Order Book

Exchanges expose information on open orders with bid (buy) and ask (sell) prices, volumes and other data. Usually there is a separate endpoint for querying current state (stack frame) of the *order book* for a particular market. An order book is also often called *market depth*. The order book information is used in the trading decision making process.

The method for fetching an order book for a particular symbol is named `fetchOrderBook` or `fetch_order_book`. It accepts a symbol and an optional dictionary with extra params (if supported by a particular exchange). The method for fetching the order book is called like shown below:

```JavaScript
// JavaScript
delay = 2000 // milliseconds = seconds * 1000
(async () => {
    for (symbol in exchange.markets) {
        console.log (await exchange.fetchOrderBook (symbol))
        await new Promise (resolve => setTimeout (resolve, delay)) // rate limit
    }
}) ()
```

```Python
# Python
import time
delay = 2 # seconds
for symbol in exchange.markets:
    print (exchange.fetch_order_book (symbol))
    time.sleep (delay) # rate limit
```

```PHP
// PHP
$delay = 2000000; // microseconds = seconds * 1000000
foreach ($exchange->markets as $symbol => $market) {
    var_dump ($exchange->fetch_order_book ($symbol));
    usleep ($delay); // rate limit
}
```

### Order Book Structure

The structure of a returned order book is as follows:

```JavaScript
{
    'bids': [
        [ price, amount ], // [ float, float ]
        [ price, amount ],
        ...
    ],
    'asks': [
        [ price, amount ],
        [ price, amount ],
        ...
    ],
    'timestamp': 1499280391811, // Unix Timestamp in milliseconds (seconds * 1000)
    'datetime': '2017-07-05T18:47:14.692Z', // ISO8601 datetime string with milliseconds
    'nonce': 1499280391811, // an increasing unique identifier of the orderbook snapshot
}
```

**The timestamp and datetime may be missing (`undefined/None/null`) if the exchange in question does not provide a corresponding value in the API response.**

Prices and amounts are floats. The bids array is sorted by price in descending order. The best (highest) bid price is the first element and the worst (lowest) bid price is the last element. The asks array is sorted by price in ascending order. The best (lowest) ask price is the first element and the worst (highest) ask price is the last element. Bid/ask arrays can be empty if there are no corresponding orders in the order book of an exchange.

Exchanges may return the stack of orders in various levels of details for analysis. It is either in full detail containing each and every order, or it is aggregated having slightly less detail where orders are grouped and merged by price and volume. Having greater detail requires more traffic and bandwidth and is slower in general but gives a benefit of higher precision. Having less detail is usually faster, but may not be  enough in some very specific cases.

### Notes On Order Book Structure

- The `orderbook['timestamp']` is the time when the exchange generated this orderbook response (before replying it back to you). This may be missing (`undefined/None/null`), as documented in the Manual, not all exchanges provide a timestamp there. If it is defined, then it is the UTC timestamp **in milliseconds** since 1 Jan 1970 00:00:00.
- Some exchanges may index orders in the orderbook by order ids, in that case the order id may be returned as the third element of bids and asks: `[ price, amount, id ]`. This is often the case with L3 orderbooks without aggregation. The order `id`, if shown in the orderbook, refers to the orderbook and does not necessarily correspond to the actual order id from the exchanges' database as seen by the owner or by the others. The order id is an `id` of the row inside the orderbook, but not necessarily the true-`id` of the order (though, they may be equal as well, depending on the exchange in question).
- In some cases the exchanges may supply L2 aggregated orderbooks with order counts for each aggregated level, in that case the order count may be returned as the third element of bids and asks: `[ price, amount, count ]`. The `count` tells how many orders are aggregated on each price level in bids and asks.
- Also, some exchanges may return the order timestamp as the third element of bids and asks: `[ price, amount, timestamp ]`. The `timestamp` tells when the order was placed on the orderbook.

### Market Depth

Some exchanges accept a dictionary of extra parameters to the `fetchOrderBook () / fetch_order_book ()` function. **All extra `params` are exchange-specific (non-unified)**. You will need to consult exchanges docs if you want to override a particular param, like the depth of the order book. You can get a limited count of returned orders or a desired level of aggregation (aka *market depth*) by specifying an limit argument and exchange-specific extra `params` like so:

```JavaScript
// JavaScript

(async function test () {
    const ccxt = require ('ccxt')
    const exchange = new ccxt.bitfinex ()
    const limit = 5
    const orders = await exchange.fetchOrderBook ('BTC/USD', limit, {
        // this parameter is exchange-specific, all extra params have unique names per exchange
        'group': 1, // 1 = orders are grouped by price, 0 = orders are separate
    })
}) ()
```

```Python
# Python

import ccxt
# return up to ten bidasks on each side of the order book stack
limit = 10
ccxt.cex().fetch_order_book('BTC/USD', limit)
```

```PHP
// PHP

// instantiate the exchange by id
$exchange = '\\ccxt\\kraken';
$exchange = new $exchange ();
// up to ten orders on each side, for example
$limit = 20;
var_dump ($exchange->fetch_order_book ('BTC/USD', $limit));
```

The levels of detail or levels of order book aggregation are often number-labelled like L1, L2, L3...

- **L1**: less detail for quickly obtaining very basic info, namely, the market price only. It appears to look like just one order in the order book.
- **L2**: most common level of aggregation where order volumes are grouped by price. If two orders have the same price, they appear as one single order for a volume equal to their total sum. This is most likely the level of aggregation you need for the majority of purposes.
- **L3**: most detailed level with no aggregation where each order is separate from other orders. This LOD naturally contains duplicates in the output. So, if two orders have equal prices they are **not** merged together and it's up to the exchange's matching engine to decide on their priority in the stack. You don't really need L3 detail for successful trading. In fact, you most probably don't need it at all. Therefore some exchanges don't support it and always return aggregated order books.

If you want to get an L2 order book, whatever the exchange returns, use the `fetchL2OrderBook(symbol, limit, params)` or `fetch_l2_order_book(symbol, limit, params)` unified method for that.

The `limit` argument does not guarantee that the number of bids or asks will always be equal to `limit`. It designates the upper boundary or the maximum, so at some moment in time there may be less than `limit` bids or asks, but never more than `limit` bids or asks. This is the case when the exchange does not have enough orders on the orderbook.

### Market Price

In order to get current best price (query market price) and calculate bidask spread take first elements from bid and ask, like so:

```JavaScript
// JavaScript
let orderbook = exchange.fetchOrderBook (exchange.symbols[0])
let bid = orderbook.bids.length ? orderbook.bids[0][0] : undefined
let ask = orderbook.asks.length ? orderbook.asks[0][0] : undefined
let spread = (bid && ask) ? ask - bid : undefined
console.log (exchange.id, 'market price', { bid, ask, spread })
```

```Python
# Python
orderbook = exchange.fetch_order_book (exchange.symbols[0])
bid = orderbook['bids'][0][0] if len (orderbook['bids']) > 0 else None
ask = orderbook['asks'][0][0] if len (orderbook['asks']) > 0 else None
spread = (ask - bid) if (bid and ask) else None
print (exchange.id, 'market price', { 'bid': bid, 'ask': ask, 'spread': spread })
```

```PHP
// PHP
$orderbook = $exchange->fetch_order_book ($exchange->symbols[0]);
$bid = count ($orderbook['bids']) ? $orderbook['bids'][0][0] : null;
$ask = count ($orderbook['asks']) ? $orderbook['asks'][0][0] : null;
$spread = ($bid && $ask) ? $ask - $bid : null;
$result = array ('bid' => $bid, 'ask' => $ask, 'spread' => $spread);
var_dump ($exchange->id, 'market price', $result);
```

## Price Tickers

A price ticker contains statistics for a particular market/symbol for some period of time in recent past, usually last 24 hours. The methods for fetching tickers are described below.

### A Single Ticker For One Symbol

```JavaScript
// one ticker
fetchTicker (symbol, params = {})

// example
fetchTicker ('ETH/BTC')
fetchTicker ('BTC/USDT')
```

### Multiple Tickers For All Or Many Symbols

```JavaScript
// multiple tickers
fetchTickers (symbols = undefined, params = {})  // for all tickers at once

// for example
fetchTickers () // all symbols
fetchTickers ([ 'ETH/BTC', 'BTC/USDT' ]) // an array of specific symbols
```

Check the `exchange.has['fetchTicker']` and `exchange.has['fetchTickers']` properties of the exchange instance to determine if the exchange in question does support these methods.

**Please, note, that calling `fetchTickers ()` without a symbol is usually strictly rate-limited, an exchange may ban you if you poll that endpoint too frequently.**

### Ticker structure

A ticker is a statistical calculation with the information calculated over the past 24 hours for a specific market.

The structure of a ticker is as follows:

```JavaScript
{
    'symbol':        string symbol of the market ('BTC/USD', 'ETH/BTC', ...)
    'info':        { the original non-modified unparsed reply from exchange API },
    'timestamp':     int (64-bit Unix Timestamp in milliseconds since Epoch 1 Jan 1970)
    'datetime':      ISO8601 datetime string with milliseconds
    'high':          float, // highest price
    'low':           float, // lowest price
    'bid':           float, // current best bid (buy) price
    'bidVolume':     float, // current best bid (buy) amount (may be missing or undefined)
    'ask':           float, // current best ask (sell) price
    'askVolume':     float, // current best ask (sell) amount (may be missing or undefined)
    'vwap':          float, // volume weighed average price
    'open':          float, // opening price
    'close':         float, // price of last trade (closing price for current period)
    'last':          float, // same as `close`, duplicated for convenience
    'previousClose': float, // closing price for the previous period
    'change':        float, // absolute change, `last - open`
    'percentage':    float, // relative change, `(change/open) * 100`
    'average':       float, // average price, `(last + open) / 2`
    'baseVolume':    float, // volume of base currency traded for last 24 hours
    'quoteVolume':   float, // volume of quote currency traded for last 24 hours
}
```

### Notes On Ticker Structure

- All fields in the ticker represent the past 24 hours prior to `timestamp`.
- The `bidVolume` is the volume (amount) of current best bid in the orderbook.
- The `askVolume` is the volume (amount) of current best ask in the orderbook.
- The `baseVolume` is the amount of base currency traded (bought or sold) in last 24 hours.
- The `quoteVolume` is the amount of quote currency traded (bought or sold) in last 24 hours.

**All prices in ticker structure are in quote currency. Some fields in a returned ticker structure may be undefined/None/null.**

```
base currency ↓
             BTC / USDT
             ETH / BTC
            DASH / ETH
                    ↑ quote currency
```

Timestamp and datetime are both Universal Time Coordinated (UTC) in milliseconds.

- `ticker['timestamp']` is the time when the exchange generated this response (before replying it back to you). It may be missing (`undefined/None/null`), as documented in the Manual, not all exchanges provide a timestamp there. If it is defined, then it is a UTC timestamp **in milliseconds** since 1 Jan 1970 00:00:00.
- `exchange.last_response_headers['Date']` is the date-time string of the last HTTP response received (from HTTP headers). The 'Date' parser should respect the timezone designated there. The precision of the date-time is 1 second, 1000 milliseconds. This date should be set by the exchange server when the message originated according to the following standards:
    - https://www.w3.org/Protocols/rfc2616/rfc2616-sec14.html#sec14.18
    - https://tools.ietf.org/html/rfc1123#section-5.2.14
    - https://tools.ietf.org/html/rfc822#section-5

Although some exchanges do mix-in orderbook's top bid/ask prices into their tickers (and some exchanges even serve top bid/ask volumes) you should not treat a ticker as a `fetchOrderBook` replacement. The main purpose of a ticker is to serve statistical data, as such, treat it as "live 24h OHLCV". It is known that exchanges discourage frequent `fetchTicker` requests by imposing stricter rate limits on these queries. If you need a unified way to access bids and asks you should use `fetchL[123]OrderBook` family instead.

To get historical prices and volumes use the unified [`fetchOHLCV`](#ohlcv-candlestick-charts) method where available.

Methods for fetching tickers:

- `fetchTicker (symbol[, params = {}])`, symbol is required, params are optional
- `fetchTickers ([symbols = undefined[, params = {}]])`, both arguments optional

### Individually By Symbol

To get the individual ticker data from an exchange for a particular trading pair or a specific symbol – call the `fetchTicker (symbol)`:

```JavaScript
// JavaScript
if (exchange.has['fetchTicker']) {
    console.log (await (exchange.fetchTicker ('BTC/USD'))) // ticker for BTC/USD
    let symbols = Object.keys (exchange.markets)
    let random = Math.floor (Math.random () * (symbols.length - 1))
    console.log (exchange.fetchTicker (symbols[random])) // ticker for a random symbol
}
```

```Python
# Python
import random
if (exchange.has['fetchTicker']):
    print(exchange.fetch_ticker('LTC/ZEC')) # ticker for LTC/ZEC
    symbols = list(exchange.markets.keys())
    print(exchange.fetch_ticker(random.choice(symbols))) # ticker for a random symbol
```

```PHP
// PHP (don't forget to set your timezone properly!)
if ($exchange->has['fetchTicker']) {
    var_dump ($exchange->fetch_ticker ('ETH/CNY')); // ticker for ETH/CNY
    $symbols = array_keys ($exchange->markets);
    $random = rand () % count ($symbols);
    var_dump ($exchange->fetch_ticker ($symbols[$random])); // ticker for a random symbol
}
```

### All At Once

Some exchanges (not all of them) also support fetching all tickers at once. See [their docs](#exchanges) for details. You can fetch all tickers with a single call like so:

```JavaScript
// JavaScript
if (exchange.has['fetchTickers']) {
    console.log (await (exchange.fetchTickers ())) // all tickers indexed by their symbols
}
```

```Python
# Python
if (exchange.has['fetchTickers']):
    print(exchange.fetch_tickers()) # all tickers indexed by their symbols
```

```PHP
// PHP
if ($exchange->has['fetchTickers']) {
    var_dump ($exchange->fetch_tickers ()); // all tickers indexed by their symbols
}
```

Fetching all tickers requires more traffic than fetching a single ticker. Also, note that some exchanges impose higher rate-limits on subsequent fetches of all tickers (see their docs on corresponding endpoints for details). **The cost of the `fetchTickers()` call in terms of rate limit is often higher than average**. If you only need one ticker, fetching by a particular symbol is faster as well. You probably want to fetch all tickers only if you really need all of them and, most likely, you don't want to fetchTickers more frequently than once in a minute or so.

Also, some exchanges may impose additional requirements on the `fetchTickers()` call, sometimes you can't fetch the tickers for all symbols because of the API limitations of the exchange in question. Some exchanges accept a list of symbols in HTTP URL query params, however, because URL length is limited, and in extreme cases exchanges can have thousands of markets – a list of all their symbols simply would not fit in the URL, so it has to be a limited subset of their symbols. Sometimes, there are other reasons for requiring a list of symbols, and there may be a limit on the number of symbols you can fetch at once, but whatever the limitation, please, blame the exchange. To pass the symbols of interest to the exchange, you can supply a list of strings as the first argument to fetchTickers:

```JavaScript
//JavaScript
if (exchange.has['fetchTickers']) {
    console.log (await (exchange.fetchTickers ([ 'ETH/BTC', 'LTC/BTC' ]))) // listed tickers indexed by their symbols
}
```

```Python
# Python
if (exchange.has['fetchTickers']):
    print(exchange.fetch_tickers(['ETH/BTC', 'LTC/BTC'])) # listed tickers indexed by their symbols
```

```PHP
// PHP
if ($exchange->has['fetchTickers']) {
    var_dump ($exchange->fetch_tickers (array ('ETH/BTC', 'LTC/BTC'))); // listed tickers indexed by their symbols
}
```

Note that the list of symbols is not required in most cases, but you must add additional logic if you want to handle all possible limitations that might be imposed on the exchanges' side.

Like most methods of the Unified CCXT API, the last argument to fetchTickers is the `params` argument for overriding request parameters that are sent towards the exchange.

The structure of the returned value is as follows:

```JavaScript
{
    'info':    { ... }, // the original JSON response from the exchange as is
    'BTC/USD': { ... }, // a single ticker for BTC/USD
    'ETH/BTC': { ... }, // a ticker for ETH/BTC
    ...
}
```

A general solution for fetching all tickers from all exchanges (even the ones that don't have a corresponding API endpoint) is on the way, this section will be updated soon.

```
UNDER CONSTRUCTION
```

#### Async Mode / Concurrency

```
UNDER CONSTRUCTION
```

## OHLCV Candlestick Charts

```diff
- this is under heavy development right now, contributions appreciated
```

Most exchanges have endpoints for fetching OHLCV data, but some of them don't. The exchange boolean (true/false) property named `has['fetchOHLCV']` indicates whether the exchange supports candlestick data series or not.

The `fetchOHLCV` method is declared in the following way:

```
fetchOHLCV (symbol, timeframe = '1m', since = undefined, limit = undefined, params = {})
```

You can call the unified `fetchOHLCV` / `fetch_ohlcv` method to get the list of OHLCV candles for a particular symbol like so:

```JavaScript
// JavaScript
let sleep = (ms) => new Promise (resolve => setTimeout (resolve, ms));
if (exchange.has.fetchOHLCV) {
    for (symbol in exchange.markets) {
        await sleep (exchange.rateLimit) // milliseconds
        console.log (await exchange.fetchOHLCV (symbol, '1m')) // one minute
    }
}
```

```Python
# Python
import time
if exchange.has['fetchOHLCV']:
    for symbol in exchange.markets:
        time.sleep (exchange.rateLimit / 1000) # time.sleep wants seconds
        print (symbol, exchange.fetch_ohlcv (symbol, '1d')) # one day
```

```PHP
// PHP
if ($exchange->has['fetchOHLCV']) {
    foreach ($exchange->markets as $symbol => $market) {
        usleep ($exchange->rateLimit * 1000); // usleep wants microseconds
        var_dump ($exchange->fetch_ohlcv ($symbol, '1M')); // one month
    }
}
```

To get the list of available timeframes for your exchange see the `timeframes` property. Note that it is only populated when `has['fetchOHLCV']` is true as well.

The returned list of candles may have one or more missing periods, if the exchange did not have any trades for the specified timerange and symbol. To a user that would appear as gaps in a continuous list of candles. That is considered normal. If the exchange did not have any candles at that time, the CCXT library will show the results as returned from the exchange itself.

**There's a limit on how far back in time your requests can go.** Most of exchanges will not allow to query detailed candlestick history (like those for 1-minute and 5-minute timeframes) too far in the past. They usually keep a reasonable amount of most recent candles, like 1000 last candles for any timeframe is more than enough for most of needs. You can work around that limitation by continuously fetching (aka *REST polling*) latest OHLCVs and storing them in a CSV file or in a database.

**Note that the info from the last (current) candle may be incomplete until the candle is closed (until the next candle starts).**

Like with most other unified and implicit methods, the `fetchOHLCV` method accepts as its last argument an associative array (a dictionary) of extra `params`, which is used to [override default values](#overriding-unified-api-params) that are sent in requests to the exchanges. The contents of `params` are exchange-specific, consult the exchanges' API documentation for supported fields and values.

The `since` argument is an integer UTC timestamp **in milliseconds** (everywhere throughout the library with all unified methods).

If `since` is not specified the `fetchOHLCV` method will return the time range as is the default from the exchange itself.  This is not a bug. Some exchanges will return candles from the beginning of time, others will return most recent candles only, the exchanges' default behaviour is expected. Thus, without specifying `since` the range of returned candles will be exchange-specific. One should pass  the `since` argument to ensure getting precisely the history range needed.

### OHLCV Structure

The fetchOHLCV method shown above returns a list (a flat array) of OHLCV candles represented by the following structure:

```JavaScript
[
    [
        1504541580000, // UTC timestamp in milliseconds, integer
        4235.4,        // (O)pen price, float
        4240.6,        // (H)ighest price, float
        4230.0,        // (L)owest price, float
        4230.7,        // (C)losing price, float
        37.72941911    // (V)olume (in terms of the base currency), float
    ],
    ...
]
```

The list of candles is returned sorted in ascending (historical/chronological) order, oldest candle first, most recent candle last.

### OHLCV Emulation

Some exchanges don't offer any OHLCV method, and for those, the ccxt library will emulate OHLCV candles from [Public Trades](#public-trades). In that case you will see `exchange.has['fetchOHLCV'] = 'emulated'`. However, because the trade history is usually very limited, the emulated fetchOHLCV methods cover most recent info only and should only be used as a fallback, when no other option is available.

**WARNING: the fetchOHLCV emulation is experimental!**

```
UNDER CONSTRUCTION
```

## Public Trades

```diff
- this is under heavy development right now, contributions appreciated
```

You can call the unified `fetchTrades` / `fetch_trades` method to get the list of most recent trades for a particular symbol. The `fetchTrades` method is declared in the following way:

```
async fetchTrades (symbol, since = undefined, limit = undefined, params = {})
```

For example, if you want to print recent trades for all symbols one by one sequentially (mind the rateLimit!) you would do it like so:

```JavaScript
// JavaScript
if (exchange.has['fetchTrades']) {
    let sleep = (ms) => new Promise (resolve => setTimeout (resolve, ms));
    for (symbol in exchange.markets) {
        console.log (await exchange.fetchTrades (symbol))
    }
}
```

```Python
# Python
import time
if exchange.has['fetchTrades']:
    for symbol in exchange.markets:  # ensure you have called loadMarkets() or load_markets() method.
        print (symbol, exchange.fetch_trades (symbol))
```

```PHP
// PHP
if ($exchange->has['fetchTrades']) {
    foreach ($exchange->markets as $symbol => $market) {
        var_dump ($exchange->fetch_trades ($symbol));
    }
}
```

The fetchTrades method shown above returns an ordered list of trades (a flat array, sorted by timestamp in ascending order, oldest trade first, most recent trade last). A list of trades is represented by the following structure:

```JavaScript
[
    {
        'info':       { ... },                  // the original decoded JSON as is
        'id':        '12345-67890:09876/54321', // string trade id
        'timestamp':  1502962946216,            // Unix timestamp in milliseconds
        'datetime':  '2017-08-17 12:42:48.000', // ISO8601 datetime with milliseconds
        'symbol':    'ETH/BTC',                 // symbol
        'order':     '12345-67890:09876/54321', // string order id or undefined/None/null
        'type':      'limit',                   // order type, 'market', 'limit' or undefined/None/null
        'side':      'buy',                     // direction of the trade, 'buy' or 'sell'
        'price':      0.06917684,               // float price in quote currency
        'amount':     1.5,                      // amount of base currency
    },
    ...
]
```

Most exchanges return most of the above fields for each trade, though there are exchanges that don't return the type, the side, the trade id or the order id of the trade. Most of the time you are guaranteed to have the timestamp, the datetime, the symbol, the price and the amount of each trade.

The second optional argument `since` reduces the array by timestamp, the third `limit` argument reduces by number (count) of returned items.

If the user does not specify `since`, the `fetchTrades` method will return the default range of public trades from the exchange. The default set is exchange-specific, some exchanges will return trades starting from the date of listing a pair on the exchange, other exchanges will return a reduced set of trades (like, last 24 hours, last 100 trades, etc). If the user wants precise control over the timeframe, the user is responsible for specifying the `since` argument.

Most of unified methods will return either a single object or a plain array (a list) of objects (trades). However, very few exchanges (if any at all) will return all trades at once. Most often their APIs `limit` output to a certain number of most recent objects. **YOU CANNOT GET ALL OBJECTS SINCE THE BEGINNING OF TIME TO THE PRESENT MOMENT IN JUST ONE CALL**. Practically, very few exchanges will tolerate or allow that.

To fetch historical trades, the user will need to traverse the data in portions or "pages" of objects. Pagination often implies *"fetching portions of data one by one"* in a loop.

In most cases users are **required to use at least some type of pagination** in order to get the expected results consistently.

On the other hand, **some exchanges don't support pagination for public trades at all**. In general the exchanges will provide just the most recent trades.

The `fetchTrades ()` / `fetch_trades()` method also accepts an optional `params` (assoc-key array/dict, empty by default) as its fourth argument. You can use it to pass extra params to method calls or to override a particular default value (where supported by the exchange). See the API docs for your exchange for more details.

## Exchange Time

The `fetchTime()` method (if available) returns the current integer timestamp in milliseconds from the exchange server.

```JavaScript
fetchTime(params = {})
```

## Exchange Status

The exchange status describes the latest known information on the availability of the exchange API. This information is either hardcoded into the exchange class or fetched live directly from the exchange API. The `fetchStatus(params = {})` method can be used to get this information. The status returned by `fetchStatus` is one of:

- Hardcoded into the exchange class, e.g. if the API has been broken or shutdown.
- Updated using the exchange ping or `fetchTime` endpoint to see if its alive
- Updated using the dedicated exchange API status endpoint.

```Javascript
fetchStatus(params = {})
```

### Exchange Status Structure

The `fetchStatus()` method will return a status structure like shown below:

```Javascript
{
    'status': 'ok', // 'ok', 'shutdown', 'error', 'maintenance'
    'updated': undefined, // integer, last updated timestamp in milliseconds if updated via the API
    'eta': undefined, // when the maintenance or outage is expected to end
    'url': undefined, // a link to a GitHub issue or to an exchange post on the subject
}
```

The possible values in the `status` field are:

- `'ok'` means the exchange API is fully operational
- `'shutdown`' means the exchange was closed, and the `updated` field should contain the datetime of the shutdown
- `'error'` means that either the exchange API is broken, or the implementation of the exchange in CCXT is broken
- `'maintenance'` means regular maintenance, and the `eta` field should contain the datetime when the exchange is expected to be operational again

# Private API

- [Authentication](#authentication)
- [API Keys Setup](#api-keys-setup)
- [Account Balance](#account-balance)
- [Orders](#orders)
- [My Trades](#my-trades)
- [Positions](#positions)
- [Deposit](#deposit)
- [Withdraw](#withdraw)
- [Transactions](#transactions)
- [Fees](#fees)
- [Ledger](#ledger)

In order to be able to access your user account, perform algorithmic trading by placing market and limit orders, query balances, deposit and withdraw funds and so on, you need to obtain your API keys for authentication from each exchange you want to trade with. They usually have it available on a separate tab or page within your user account settings. API keys are exchange-specific and cannnot be interchanged under any circumstances.

## Authentication

Authentication with all exchanges is handled automatically if provided with proper API keys. The process of authentication usually goes through the following pattern:

1. Generate new nonce. A nonce is an integer, often a Unix Timestamp in seconds or milliseconds (since epoch January 1, 1970). The nonce should be unique to a particular request and constantly increasing, so that no two requests share the same nonce. Each next request should have greater nonce than the previous request. **The default nonce is a 32-bit Unix Timestamp in seconds.**
2. Append public apiKey and nonce to other endpoint params, if any, then serialize the whole thing for signing.
3. Sign the serialized params using HMAC-SHA256/384/512 or MD5 with your secret key.
4. Append the signature in Hex or Base64 and nonce to HTTP headers or body.

This process may differ from exchange to exchange. Some exchanges may want the signature in a different encoding, some of them vary in header and body param names and formats, but the general pattern is the same for all of them.

**You should not share the same API keypair across multiple instances of an exchange running simultaneously, in separate scripts or in multiple threads. Using the same keypair from different instances simultaneously may cause all sorts of unexpected behaviour.**

**DO NOT REUSE API KEYS WITH DIFFERENT SOFTWARE! The other software will screw your nonce too high. If you get [InvalidNonce](#invalid-nonce) errors – make sure to generate a fresh new keypair first and foremost.**

The authentication is already handled for you, so you don't need to perform any of those steps manually unless you are implementing a new exchange class. The only thing you need for trading is the actual API key pair.

## API Keys Setup

### Required Credentials

The API credentials usually include the following:

- `apiKey`. This is your public API Key and/or Token. This part is *non-secret*, it is included in your request header or body and sent over HTTPS in open text to identify your request. It is often a string in Hex or Base64 encoding or an UUID identifier.
- `secret`. This is your private key. Keep it secret, don't tell it to anybody. It is used to sign your requests locally before sending them to exchanges. The secret key does not get sent over the internet in the request-response process and should not be published or emailed. It is used together with the nonce to generate a cryptographically strong signature. That signature is sent with your public key to authenticate your identity. Each request has a unique nonce and therefore a unique cryptographic signature.
- `uid`. Some exchanges (not all of them) also generate a user id or *uid* for short. It can be a string or numeric literal. You should set it, if that is explicitly required by your exchange. See [their docs](#exchanges) for details.
- `password`. Some exchanges (not all of them) also require your password/phrase for trading. You should set this string, if that is explicitly required by your exchange. See [their docs](#exchanges) for details.

In order to create API keys find the API tab or button in your user settings on the exchange website. Then create your keys and copy-paste them to your config file. Your config file permissions should be set appropriately, unreadable to anyone except the owner.

**Remember to keep your apiKey and secret key safe from unauthorized use, do not send or tell it to anybody. A leak of the secret key or a breach in security can cost you a fund loss.**

### Credential Validation

For checking if the user has supplied all the required credentials the `Exchange` base class has a method called `exchange.checkRequiredCredentials()` or `exchange.check_required_credentials()`. Calling that method will throw an `AuthenticationError`, if some of the credentials are missing or empty. The `Exchange` base class also has  property `exchange.requiredCredentials` that allows a user to see which credentials are required for this or that exchange, as shown below:

```JavaScript
// JavaScript
const ccxt = require ('ccxt')
const exchange = new ccxt.binance()
console.log (exchange.requiredCredentials) // prints required credentials
exchange.checkRequiredCredentials() // throw AuthenticationError
```

```Python
# Python
import ccxt
exchange = ccxt.coinbasepro()
print(exchange.requiredCredentials)  # prints required credentials
exchange.checkRequiredCredentials()  # raises AuthenticationError
```

```PHP
// PHP
include 'ccxt.php';
$exchange = new \ccxt\bittrex ();
var_dump($exchange->requiredCredentials); // prints required credentials
$exchange->check_required_credentials(); // throws AuthenticationError
```

### Configuring API Keys

To set up an exchange for trading just assign the API credentials to an existing exchange instance or pass them to exchange constructor upon instantiation, like so:

```JavaScript
// JavaScript

const ccxt = require ('ccxt')

// any time
let kraken = new ccxt.kraken ()
kraken.apiKey = 'YOUR_KRAKEN_API_KEY'
kraken.secret = 'YOUR_KRAKEN_SECRET_KEY'

// upon instantiation
let okcoinusd = new ccxt.okcoinusd ({
    apiKey: 'YOUR_OKCOIN_API_KEY',
    secret: 'YOUR_OKCOIN_SECRET_KEY',
})

// from variable id
const exchangeId = 'binance'
    , exchangeClass = ccxt[exchangeId]
    , exchange = new exchangeClass ({
        'apiKey': 'YOUR_API_KEY',
        'secret': 'YOUR_SECRET',
        'timeout': 30000,
        'enableRateLimit': true,
    })
```

```Python
# Python

import ccxt

# any time
bitfinex = ccxt.bitfinex ()
bitfinex.apiKey = 'YOUR_BFX_API_KEY'
bitfinex.secret = 'YOUR_BFX_SECRET'

# upon instantiation
hitbtc = ccxt.hitbtc ({
    'apiKey': 'YOUR_HITBTC_API_KEY',
    'secret': 'YOUR_HITBTC_SECRET_KEY',
})

# from variable id
exchange_id = 'binance'
exchange_class = getattr(ccxt, exchange_id)
exchange = exchange_class({
    'apiKey': 'YOUR_API_KEY',
    'secret': 'YOUR_SECRET',
    'timeout': 30000,
    'enableRateLimit': True,
})
```

```PHP
// PHP

include 'ccxt.php'

// any time
$quoinex = new \ccxt\quoinex ();
$quoinex->apiKey = 'YOUR_QUOINE_API_KEY';
$quoinex->secret = 'YOUR_QUOINE_SECRET_KEY';

// upon instantiation
$zaif = new \ccxt\zaif (array (
    'apiKey' => 'YOUR_ZAIF_API_KEY',
    'secret' => 'YOUR_ZAIF_SECRET_KEY'
));

// from variable id
$exchange_id = 'binance';
$exchange_class = "\\ccxt\\$exchange_id";
$exchange = new $exchange_class (array (
    'apiKey' => 'YOUR_API_KEY',
    'secret' => 'YOUR_SECRET',
    'timeout' => 30000,
    'enableRateLimit' => true,
));
```

Note that your private requests will fail with an exception or error if you don't set up your API credentials before you start trading. To avoid character escaping **always write your credentials in single quotes**, not double quotes (`'VERY_GOOD'`, `"VERY_BAD"`).

### Overriding The Nonce

**The default nonce is defined by the underlying exchange. You can override it with a milliseconds-nonce if you want to make private requests more frequently than once per second! Most exchanges will throttle your requests if you hit their rate limits, read [API docs for your exchange](https://github.com/ccxt/ccxt/wiki/Exchanges) carefully!**

In case you need to reset the nonce it is much easier to create another pair of keys for using with private APIs. Creating new keys and setting up a fresh unused keypair in your config is usually enough for that.

In some cases you are unable to create new keys due to lack of permissions or whatever. If that happens you can still override the nonce. Base market class has the following methods for convenience:

- `seconds ()`: returns a Unix Timestamp in seconds.
- `milliseconds ()`: same in milliseconds (ms = 1000 * s, thousandths of a second).
- `microseconds ()`: same in microseconds (μs = 1000 * ms, millionths of a second).

There are exchanges that confuse milliseconds with microseconds in their API docs, let's all forgive them for that, folks. You can use methods listed above to override the nonce value. If you need to use the same keypair from multiple instances simultaneously use closures or a common function to avoid nonce conflicts. In Javascript you can override the nonce by providing a `nonce` parameter to the exchange constructor or by setting it explicitly on exchange object:

```JavaScript
// JavaScript

// 1: custom nonce redefined in constructor parameters
let nonce = 1
let kraken1 = new ccxt.kraken ({ nonce: () => nonce++ })

// 2: nonce redefined explicitly
let kraken2 = new ccxt.kraken ()
kraken2.nonce = function () { return nonce++ } // uses same nonce as kraken1

// 3: milliseconds nonce
let kraken3 = new ccxt.kraken ({
    nonce: function () { return this.milliseconds () },
})

// 4: newer ES syntax
let kraken4 = new ccxt.kraken ({
    nonce () { return this.milliseconds () },
})
```

In Python and PHP you can do the same by subclassing and overriding nonce function of a particular exchange class:

```Python
# Python

# 1: the shortest
coinbasepro = ccxt.coinbasepro({'nonce': ccxt.Exchange.milliseconds})

# 2: custom nonce
class MyKraken(ccxt.kraken):
    n = 1
    def nonce(self):
        return self.n += 1

# 3: milliseconds nonce
class MyBitfinex(ccxt.bitfinex):
    def nonce(self):
        return self.milliseconds()

# 4: milliseconds nonce inline
hitbtc = ccxt.hitbtc({
    'nonce': lambda: int(time.time() * 1000)
})

# 5: milliseconds nonce
acx = ccxt.acx({'nonce': lambda: ccxt.Exchange.milliseconds()})
```

```PHP
// PHP

// 1: custom nonce value
class MyOKCoinUSD extends \ccxt\okcoinusd {
    public function __construct ($options = array ()) {
        parent::__construct (array_merge (array ('i' => 1), $options));
    }
    public function nonce () {
        return $this->i++;
    }
}

// 2: milliseconds nonce
class MyZaif extends \ccxt\zaif {
    public function __construct ($options = array ()) {
        parent::__construct (array_merge (array ('i' => 1), $options));
    }
    public function nonce () {
        return $this->milliseconds ();
    }
}
```

## Account Balance

To query for balance and get the amount of funds available for trading or funds locked in orders, use the `fetchBalance` method:

```JavaScript
fetchBalance (params = {})
```

### Balance Structure

The returned balance structure is as follows:

```JavaScript
{
    'info':  { ... },    // the original untouched non-parsed reply with details

    //-------------------------------------------------------------------------
    // indexed by availability of funds first, then by currency

    'free':  {           // money, available for trading, by currency
        'BTC': 321.00,   // floats...
        'USD': 123.00,
        ...
    },

    'used':  { ... },    // money on hold, locked, frozen, or pending, by currency

    'total': { ... },    // total (free + used), by currency

    //-------------------------------------------------------------------------
    // indexed by currency first, then by availability of funds

    'BTC':   {           // string, three-letter currency code, uppercase
        'free': 321.00   // float, money available for trading
        'used': 234.00,  // float, money on hold, locked, frozen or pending
        'total': 555.00, // float, total balance (free + used)
    },

    'USD':   {           // ...
        'free': 123.00   // ...
        'used': 456.00,
        'total': 579.00,
    },

    ...
}
```

Some exchanges may not return full balance info. Many exchanges do not return balances for your empty or unused accounts. In that case some currencies may be missing in returned balance structure.

```JavaScript
// JavaScript
(async () => {
    console.log (await exchange.fetchBalance ())
}) ()
```

```Python
# Python
print (exchange.fetch_balance ())
```

```PHP
// PHP
var_dump ($exchange->fetch_balance ());
```

## Orders

```diff
- this part of the unified API is currenty a work in progress
- there may be some issues and missing implementations here and there
- contributions, pull requests and feedback appreciated
```

### Querying Orders

Most of the time you can query orders by an id or by a symbol, though not all exchanges offer a full and flexible set of endpoints for querying orders. Some exchanges might not have a method for fetching recently closed orders, the other can lack a method for getting an order by id, etc. The ccxt library will target those cases by making workarounds where possible.

The list of methods for querying orders consists of the following:

- `fetchOrder (id, symbol = undefined, params = {})`
- `fetchOrders (symbol = undefined, since = undefined, limit = undefined, params = {})`
- `fetchOpenOrders (symbol = undefined, since = undefined, limit = undefined, params = {})`
- `fetchClosedOrders (symbol = undefined, since = undefined, limit = undefined, params = {})`

Note that the naming of those methods indicates if the method returns a single order or multiple orders (an array/list of orders). The `fetchOrder()` method requires a mandatory order id argument (a string). Some exchanges also require a symbol to fetch an order by id, where order ids can intersect with various trading pairs. Also, note that all other methods above return an array (a list) of orders. Most of them will require a symbol argument as well, however, some exchanges allow querying with a symbol unspecified (meaning *all symbols*).

The library will throw a NotSupported exception if a user calls a method that is not available from the exchange or is not implemented in ccxt.

To check if any of the above methods are available, look into the `.has` property of the exchange:

```JavaScript
// JavaScript
'use strict';

const ccxt = require ('ccxt')
const id = 'poloniex'
exchange = new ccxt[id] ()
console.log (exchange.has)
```

```Python
# Python
import ccxt
id = 'binance'
exchange = getattr(ccxt, id) ()
print(exchange.has)
```

```PHP
// PHP
$exchange = new \ccxt\liqui ();
print_r ($exchange->has); // or var_dump
```

A typical structure of the `.has` property usually contains the following flags corresponding to order API methods for querying orders:

```JavaScript
exchange.has = {

    // ... other flags ...

    'fetchOrder': true, // available from the exchange directly and implemented in ccxt
    'fetchOrders': false, // not available from the exchange or not implemented in ccxt
    'fetchOpenOrders': true,
    'fetchClosedOrders': 'emulated', // not available from the exchange, but emulated in ccxt

    // ... other flags ...

}
```

The meanings of boolean `true` and `false` are obvious. A string value of `emulated` means that particular method is missing in the exchange API and ccxt will workaround that where possible on the client-side.

#### Querying Multiple Orders And Trades

All methods returning lists of trades and lists of orders, accept the second `since` argument and the third `limit` argument:

- `fetchTrades()` (public)
- `fetchMyTrades()` (private)
- `fetchOrders()`
- `fetchOpenOrders()`
- `fetchClosedOrders()`

The second  argument `since` reduces the array by timestamp, the third `limit` argument reduces by number (count) of returned items.

If the user does not specify `since`, the `fetchTrades()/fetchOrders()` methods will return the default set of results from the exchange. The default set is exchange-specific, some exchanges will return trades or recent orders starting from the date of listing a pair on the exchange, other exchanges will return a reduced set of trades or orders (like, last 24 hours, last 100 trades, first 100 orders, etc). If the user wants precise control over the timeframe, the user is responsible for specifying the `since` argument.

**NOTE: not all exchanges provide means for filtering the lists of trades and orders by starting time, so, the support for `since ` and `limit` is exchange-specific. However, most exchanges do provide at least some alternative for "pagination" and "scrolling" which can be overrided with extra `params` argument.**

Some exchanges do not have a method for fetching closed orders or all orders. They will offer just the `fetchOpenOrders()` endpoint, and sometimes also a `fetchOrder` endpoint as well. Those exchanges don't have any methods for fetching the order history. To maintain the order history for those exchanges the user has to store a dictionary or a database of orders in the userland and update the orders in the database after calling methods like `createOrder()`, `fetchOpenOrders()`, `cancelOrder()`, `cancelAllOrders()`.

#### By Order Id

To get the details of a particular order by its id, use the `fetchOrder()` / `fetch_order()` method. Some exchanges also require a symbol even when fetching a particular order by id.

The signature of the fetchOrder/fetch_order method is as follows:

```JavaScript
if (exchange.has['fetchOrder']) {
    //  you can use the params argument for custom overrides
    let order = await exchange.fetchOrder (id, symbol = undefined, params = {})
}
```

**Some exchanges don't have an endpoint for fetching an order by id, ccxt will emulate it where possible.** For now it may still be missing here and there, as this is a work in progress.

You can pass custom overrided key-values in the additional params argument to supply a specific order type, or some other setting if needed.

Below are examples of using the fetchOrder method to get order info from an authenticated exchange instance:

```JavaScript
// JavaScript
(async function () {
    const order = await exchange.fetchOrder (id)
    console.log (order)
}) ()
```

```Python
# Python 3 (synchronous)
if exchange.has['fetchOrder']:
    order = exchange.fetch_order(id)
    print(order)

# Python 3.5+ asyncio (asynchronous)
import asyncio
import ccxt.async_support as ccxt
if exchange.has['fetchOrder']:
    order = asyncio.get_event_loop().run_until_complete(exchange.fetch_order(id))
    print(order)
```

```PHP
// PHP
if ($exchange->has['fetchOrder']) {
    $order = $exchange->fetch_order ($id);
    var_dump ($order);
}
```

#### All Orders

```JavaScript
if (exchange.has['fetchOrders'])
    exchange.fetchOrders (symbol = undefined, since = undefined, limit = undefined, params = {})
```

**Some exchanges don't have an endpoint for fetching all orders, ccxt will emulate it where possible.** For now it may still be missing here and there, as this is a work in progress.

#### Open Orders

```JavaScript
if (exchange.has['fetchOpenOrders'])
    exchange.fetchOpenOrders (symbol = undefined, since = undefined, limit = undefined, params = {})
```

#### Closed Orders

Do not confuse *closed orders* with *trades* aka *fills* ! An order can be closed (filled) with multiple opposing trades! So, a *closed order* is not the same as a *trade*. In general, the order does not have a `fee` at all, but each particular user trade does have `fee`, `cost` and other properties. However, many exchanges propagate those properties to the orders as well.

**Some exchanges don't have an endpoint for fetching closed orders, ccxt will emulate it where possible.** For now it may still be missing here and there, as this is a work in progress.

```JavaScript
if (exchange.has['fetchClosedOrders'])
    exchange.fetchClosedOrders (symbol = undefined, since = undefined, limit = undefined, params = {})
```

### Order Structure

Most of methods returning orders within ccxt unified API will usually yield an order structure as described below:

```JavaScript
{
    'id':                '12345-67890:09876/54321', // string
    'clientOrderId':     'abcdef-ghijklmnop-qrstuvwxyz', // a user-defined clientOrderId, if any
    'datetime':          '2017-08-17 12:42:48.000', // ISO8601 datetime of 'timestamp' with milliseconds
    'timestamp':          1502962946216, // order placing/opening Unix timestamp in milliseconds
    'lastTradeTimestamp': 1502962956216, // Unix timestamp of the most recent trade on this order
    'status':      'open',        // 'open', 'closed', 'canceled', 'expired'
    'symbol':      'ETH/BTC',     // symbol
    'type':        'limit',       // 'market', 'limit'
    'timeInForce': 'GTC',         // 'GTC', 'IOC', 'FOK', 'PO'
    'side':        'buy',         // 'buy', 'sell'
    'price':        0.06917684,   // float price in quote currency (may be empty for market orders)
    'average':      0.06917684,   // float average filling price
    'amount':       1.5,          // ordered amount of base currency
    'filled':       1.1,          // filled amount of base currency
    'remaining':    0.4,          // remaining amount to fill
    'cost':         0.076094524,  // 'filled' * 'price' (filling price used where available)
    'trades':     [ ... ],        // a list of order trades/executions
    'fee': {                      // fee info, if available
        'currency': 'BTC',        // which currency the fee is (usually quote)
        'cost': 0.0009,           // the fee amount in that currency
        'rate': 0.002,            // the fee rate (if available)
    },
    'info': { ... },              // the original unparsed order structure as is
}
```

- The `status` of an order is usually either `'open'` (not filled or partially filled), `'closed'` (fully filled), or `'canceled'` (unfilled and canceled, or partially filled then canceled).
- Some exchanges allow the user to specify an expiration timestamp upon placing a new order. If the order is not filled by that time, its `status` becomes `'expired'`.
- Use the `filled` value to determine if the order is filled, partially filled or fully filled, and by how much.
- The work on `'fee'` info is still in progress, fee info may be missing partially or entirely, depending on the exchange capabilities.
- The `fee` currency may be different from both traded currencies (for example, an ETH/BTC order with fees in USD).
- The `lastTradeTimestamp` timestamp may have no value and may be `undefined/None/null` where not supported by the exchange or in case of an open order (an order that has not been filled nor partially filled yet).
- The `lastTradeTimestamp`, if any, designates the timestamp of the last trade, in case the order is filled fully or partially, otherwise `lastTradeTimestamp` is `undefined/None/null`.
- Order `status` prevails or has precedence over the `lastTradeTimestamp`.
- The `cost` of an order is: `{ filled * price }`
- The `cost` of an order means the total *quote* volume of the order (whereas the `amount` is the *base* volume). The value of `cost` should be as close to the actual most recent known order cost as possible. The `cost` field itself is there mostly for convenience and can be deduced from other fields.
- The `clientOrderId` field can be set upon placing orders by the user with [custom order params](#custom-order-params). Using the `clientOrderId` the user can later distinguish between own orders. This is only available for the exchanges that do support `clientOrderId` at this time.
- The `timeInForce` field may be `undefined/None/null` if not specified by the exchange. The unification of `timeInForce` is a work in progress. Possible values for the`timeInForce` field:
    - `'GTC'` = _Good Till Cancel(ed)_, the order stays on the orderbook until it is matched or canceled.
    - `'IOC'` = _Immediate Or Cancel_, the order has to be matched immediately and filled either partially or completely, the unfilled remainder is canceled (or the entire order is canceled).
    - `'FOK'` = _Fill Or Kill_, the order has to get fully filled and closed immediately, otherwise the entire order is canceled.
    - `'PO'` = _Post Only_, the order has to land on the orderbook and spend at least some time there in an unfilled state, this makes it a maker order by definition, otherwise it is not placed. The post only `timeInForce` is not too common across the exchanges, since orders are allowed to be both `GTC` and `PO` at the same time, therefore the post only mode is often returned as a separate flag. The unification of `timeInForce` and `postOnly` is a work in progress.

### Placing Orders

To place an order you will need the following information:

- `symbol`, a string literal symbol of the market you wish to trade on, like `BTC/USD`, `ZEC/ETH`, `DOGE/DASH`, etc... Make sure the symbol in question exists with the target exchange and is available for trading.
- `side`, a string literal for the direction of your order, `buy` or `sell`. When you place a buy order you give quote currency and receive base currency. For example, buying `BTC/USD` means that you will receive bitcoins for your dollars. When you are selling `BTC/USD` the outcome is the opposite and you receive dollars for your bitcoins.
- `type`, a string literal type of order, **ccxt currently unifies `market` and `limit` orders only**, see #custom-order-params and #other-order-types
- `amount`, how much of currency you want to trade. This usually refers to base currency of the trading pair symbol, though some exchanges require the amount in quote currency and a few of them require base or quote amount depending on the side of the order. See their API docs for details.
- `price`, how much quote currency you are willing to pay for a trade lot of base currency (for limit orders only)

A successful call to a unified method for placing market or limit orders returns the unified [order structure](#order-structure).

Note, that some fields from the order structure returned from `createOrder` may be `undefined / None / null` if the underlying exchange API does not return that information in the response. In general, the user is guaranteed that the `createOrder` method will return a structure that will contain at least the order `id` and the `info`:

```JavaScript
{
    'id': 'string',  // order id
    'info': { ... }, // decoded original JSON response from the exchange as is
}
```

- **Some exchanges will allow to trade with limit orders only.** See [their docs](#exchanges) for details.

#### Market Orders

Market price orders are also known as *spot price orders*, *instant orders* or simply *market orders*. A market order gets executed immediately. The matching engine of the exchange closes the order (fulfills it) with one or more transactions from the top of the order book stack.

The exchange will close your market order for the best price available. You are not guaranteed though, that the order will be executed for the price you observe prior to placing your order. There can be a slight change of the price for the traded market while your order is being executed, also known as *price slippage*. The price can slip because of networking roundtrip latency, high loads on the exchange, price volatility and other factors. When placing a market order you don't need to specify the price of the order.

```
// camelCaseNotation
exchange.createMarketSellOrder (symbol, amount[, params])
exchange.createMarketBuyOrder (symbol, amount[, params])

// underscore_notation
exchange.create_market_sell_order (symbol, amount[, params])
exchange.create_market_buy_order (symbol, amount[, params])

// using general createOrder, type = 'market' and side = 'buy' or 'sell'
exchange.createOrder (symbol, 'market', 'sell', amount, ...)
exchange.create_order (symbol, 'market', 'buy', amount, ...)
```

**Note, that some exchanges will not accept market orders (they allow limit orders only).** In order to detect programmatically if the exchange in question does support market orders or not, you can use the `.has['createMarketOrder']` exchange property:

```JavaScript
// JavaScript
if (exchange.has['createMarketOrder']) {
    ...
}
```

```Python
# Python
if exchange.has['createMarketOrder']:
    ...
```

```PHP
// PHP
if ($exchange->has['createMarketOrder']) {
    ...
}
```

#### Market Buys

In general, when placing a `market buy` or `market sell` order the user has to specify just the amount of the base currency to buy or sell. However, with some exchanges market buy orders implement a different approach to calculating the value of the order.

Suppose you're trading BTC/USD and the current market price for BTC is over 9000 USD. For a market buy or market sell you could specify an `amount` of 2 BTC and that would result in _plus or minus_ 18000 USD (more or less ;)) on your account, depending on the side of the order.

**With market buys some exchanges require the total cost of the order in the quote currency!** The logic behind it is simple, instead of taking the amount of base currency to buy or sell some exchanges operate with _"how much quote currency you want to spend on buying in total"_.

To place a market buy order with those exchanges you would not specify an amount of 2 BTC, instead you should somehow specify the total cost of the order, that is, 18000 USD in this example. The exchanges that treat `market buy` orders in this way have an exchange-specific option `createMarketBuyOrderRequiresPrice` that allows specifying the total cost of a `market buy` order in two ways.

The first is the default and if you specify the `price` along with the `amount` the total cost of the order would be calculated inside the lib from those two values with a simple multiplication (`cost = amount * price`). The resulting `cost` would be the amount in USD quote currency that will be spent on this particular market buy order.

```JavaScript
// this example is oversimplified and doesn't show all the code that is
// required to handle the errors and exchange metadata properly
// it shows just the concept of placing a market buy order

const exchange = new ccxt.cex ({
    'apiKey': YOUR_API_KEY,
    'secret': 'YOUR_SECRET',
    'enableRateLimit': true,
    // 'options': {
    //     'createMarketBuyOrderRequiresPrice': true, // default
    // },
})

;(async () => {

    // when `createMarketBuyOrderRequiresPrice` is true, we can pass the price
    // so that the total cost of the order would be calculated inside the library
    // by multiplying the amount over price (amount * price)

    const symbol = 'BTC/USD'
    const amount = 2 // BTC
    const price = 9000 // USD
    // cost = amount * price = 2 * 9000 = 18000 (USD)

    // note that we don't use createMarketBuyOrder here, instead we use createOrder
    // createMarketBuyOrder will omit the price and will not work when
    // exchange.options['createMarketBuyOrderRequiresPrice'] = true
    const order = await exchange.createOrder (symbol, 'market', 'buy', amount, price)

    console.log (order)
})
```

The second alternative is useful in cases when the user wants to calculate and specify the resulting total cost of the order himself. That can be done by setting the `createMarketBuyOrderRequiresPrice` option to `false` to switch it off:

```JavaScript
const exchange = new ccxt.cex ({
    'apiKey': YOUR_API_KEY,
    'secret': 'YOUR_SECRET',
    'enableRateLimit': true,
    'options': {
        'createMarketBuyOrderRequiresPrice': false, // switch off
    },
})

// or, to switch it off later, after the exchange instantiation, you can do
exchange.options['createMarketBuyOrderRequiresPrice'] = false

;(async () => {

    // when `createMarketBuyOrderRequiresPrice` is true, we can pass the price
    // so that the total cost of the order would be calculated inside the library
    // by multiplying the amount over price (amount * price)

    const symbol = 'BTC/USD'
    const amount = 2 // BTC
    const price = 9000 // USD
    cost = amount * price // ← instead of the amount cost goes ↓ here
    const order = await exchange.createMarketBuyOrder (symbol, cost)
    console.log (order)
})
```

More about it:

- https://github.com/ccxt/ccxt/issues/564#issuecomment-347458566
- https://github.com/ccxt/ccxt/issues/4914#issuecomment-478199357
- https://github.com/ccxt/ccxt/issues/4799#issuecomment-470966769
- https://github.com/ccxt/ccxt/issues/5197#issuecomment-496270785

#### Emulating Market Orders With Limit Orders

It is also possible to emulate a `market` order with a `limit` order.

**WARNING this method can be risky due to high volatility, use it at your own risk and only use it when you know really well what you're doing!**

Most of the time a `market sell` can be emulated with a `limit sell` at a very low price – the exchange will automatically make it a taker order for market price (the price that is currently in your best interest from the ones that are available in the order book). When the exchange detects that you're selling for a very low price it will automatically offer you the best buyer price available from the order book. That is effectively the same as placing a market sell order. Thus market orders can be emulated with limit orders (where missing).

The opposite is also true – a `market buy` can be emulated with a `limit buy` for a very high price. Most exchanges will again close your order for best available price, that is, the market price.

However, you should never rely on that entirely, **ALWAYS test it with a small amount first!** You can try that in their web interface first to verify the logic. You can sell the minimal amount at a specified limit price (an affordable amount to lose, just in case) and then check the actual filling price in trade history.

#### Limit Orders

Limit price orders are also known as *limit orders*. Some exchanges accept limit orders only. Limit orders require a price (rate per unit) to be submitted with the order. The exchange will close limit orders if and only if market price reaches the desired level.

```
// camelCaseStyle
exchange.createLimitBuyOrder (symbol, amount, price[, params])
exchange.createLimitSellOrder (symbol, amount, price[, params])

// underscore_style
exchange.create_limit_buy_order (symbol, amount, price[, params])
exchange.create_limit_sell_order (symbol, amount, price[, params])
```

#### Custom Order Params

Some exchanges allow you to specify optional parameters for your order. You can pass your optional parameters and override your query with an associative array using the `params` argument to your unified API call. All custom params are exchange-specific, of course, and aren't interchangeable, do not expect those custom params for one exchange to work with another exchange.

```JavaScript
// JavaScript
// use a custom order type
bitfinex.createLimitSellOrder ('BTC/USD', 1, 10, { 'type': 'trailing-stop' })
```

```Python
# Python
# add a custom order flag
kraken.create_market_buy_order('BTC/USD', 1, {'trading_agreement': 'agree'})
```

```PHP
// PHP
// add custom user id to your order
$hitbtc->create_order ('BTC/USD', 'limit', 'buy', 1, 3000, array ('clientOrderId' => '123'));
```

##### User-defined `clientOrderId`

```
- this part of the unified API is currenty a work in progress
- there may be some issues and missing implementations here and there
- contributions, pull requests and feedback appreciated
```

The user can specify a custom `clientOrderId` field can be set upon placing orders with the `params`. Using the `clientOrderId` one can later distinguish between own orders. This is only available for the exchanges that do support `clientOrderId` at this time. For the exchanges that don't support it will either throw an error upon supplying the `clientOrderId` or will ignore it setting the `clientOrderId` to `undefined/None/null`.

```JavaScript
exchange.createOrder (symbol, type, side, amount, price, {
    'clientOrderId': 'Hello',
})
```

```Python
exchange.create_order(symbol, type, side, amount, price, {
    'clientOrderId': 'World',
})
```

```PHP
$exchange->create_order($symbol, $type, $side, $amount, $price, array(
    'clientOrderId' => 'Foobar',
))
```

#### Other Order Types

The `type` can be either `limit` or `market`, if you want a `stopLimit` type, use params overrides, as described here: #overriding-unified-api-params.

The following is a generic example for overriding the order type, however, you must read the docs for the exchange in question in order to specify proper arguments and values. Order types other than `limit` or `market` are currently not unified, therefore for other order types one has to override the unified params as shown below.

```JavaScript
const symbol = 'ETH/BTC'
const type = 'limit' // or 'market', other types aren't unified yet
const side = 'sell'
const amount = 123.45 // your amount
const price = 54.321 // your price
// overrides
const params = {
    'stopPrice': 123.45, // your stop price
    'type': 'stopLimit',
}
const order = await exchange.createOrder (symbol, type, side, amount, price, params)
```

```Python
symbol = 'ETH/BTC'
type = 'limit'  # or 'market', other types aren't unified yet
side = 'sell'
amount = 123.45  # your amount
price = 54.321  # your price
# overrides
params = {
    'stopPrice': 123.45,  # your stop price
    'type': 'stopLimit',
}
order = exchange.create_order(symbol, type, side, amount, price, params)
```

```PHP
$symbol = 'ETH/BTC';
$type = 'limit'; // or 'market', other types aren't unified yet
$side = 'sell';
$amount = 123.45; // your amount
$price = 54.321; // your price
// overrides
$params = {
    'stopPrice': 123.45, // your stop price
    'type': 'stopLimit',
}
$order = $exchange->create_order ($symbol, $type, $side, $amount, $price, $params);
```

### Canceling Orders

To cancel an existing order pass the order id to `cancelOrder (id, symbol, params) / cancel_order (id, symbol, params)` method. Note, that some exchanges require a second symbol parameter even to cancel a known order by id. The usage is shown in the following examples:

```JavaScript
// JavaScript
exchange.cancelOrder ('1234567890') // replace with your order id here (a string)
```

```Python
# Python
exchange.cancel_order ('1234567890') # replace with your order id here (a string)
```

```PHP
// PHP
$exchange->cancel_order ('1234567890'); // replace with your order id here (a string)
```

#### Exceptions on order canceling

The `cancelOrder()` is usually used on open orders only. However, it may happen that your order gets executed (filled and closed)
before your cancel-request comes in, so a cancel-request might hit an already-closed order.

A cancel-request might also throw a `NetworkError` indicating that the order might or might not have been canceled successfully and whether you need to retry or not. Consecutive calls to `cancelOrder()` may hit an already canceled order as well.

As such, `cancelOrder()` can throw an `OrderNotFound` exception in these cases:
- canceling an already-closed order
- canceling an already-canceled order

## My Trades

```
- this part of the unified API is currenty a work in progress
- there may be some issues and missing implementations here and there
- contributions, pull requests and feedback appreciated
```

### How Orders Are Related To Trades

A trade is also often called `a fill`. Each trade is a result of order execution. Note, that orders and trades have a one-to-many relationship: an execution of one order may result in several trades. However, when one order matches another opposing order, the pair of two matching orders yields one trade. Thus, when an order matches multiple opposing orders, this yields multiple trades, one trade per each pair of matched orders.

To put it shortly, an order can contain *one or more* trades. Or, in other words, an order can be *filled* with one or more trades.

For example, an orderbook can have the following orders (whatever trading symbol or pair it is):

```
    | price  | amount
----|----------------
  a |  1.200 | 200
  s |  1.100 | 300
  k |  0.900 | 100
----|----------------
  b |  0.800 | 100
  i |  0.700 | 200
  d |  0.500 | 100
```

All specific numbers above aren't real, this is just to illustrate the way orders and trades are related in general.

A seller decides to place a sell limit order on the ask side for a price of 0.700 and an amount of 150.

```
    | price  | amount
----|----------------  ↓
  a |  1.200 | 200     ↓
  s |  1.100 | 300     ↓
  k |  0.900 | 100     ↓
----|----------------  ↓
  b |  0.800 | 100     ↓ sell 150 for 0.700
  i |  0.700 | 200     --------------------
  d |  0.500 | 100
```

As the price and amount of the incoming sell (ask) order cover more than one bid order (orders `b` and `i`), the following sequence of events usually happens within an exchange engine very quickly, but not immediately:

1. Order `b` is matched against the incoming sell because their prices intersect. Their volumes *"mutually annihilate"* each other, so, the bidder gets 100 for a price of 0.800. The seller (asker) will have his sell order partially filled by bid volume 100 for a price of 0.800. Note that for the filled part of the order the seller gets a better price than he asked for initially. He asked for 0.7 at least but got 0.8 instead which is even better for the seller. Most conventional exchanges fill orders for the best price available.

2. A trade is generated for the order `b` against the incoming sell order. That trade *"fills"* the entire order `b` and most of the sell order. One trade is generated per each pair of matched orders, whether the amount was filled completely or partially. In this example the seller amount (100) fills order `b` completely (closes the order `b`) and also fills the selling order partially (leaves it open in the orderbook).

3. Order `b` now has a status of `closed` and a filled volume of 100. It contains one trade against the selling order. The selling order has an `open` status and a filled volume of 100. It contains one trade against order `b`. Thus each order has just one fill-trade so far.

4. The incoming sell order has a filled amount of 100 and has yet to fill the remaining amount of 50 from its initial amount of 150 in total.

The intermediate state of the orderbook is now (order `b` is `closed` and is not in the orderbook anymore):

```
    | price  | amount
----|----------------  ↓
  a |  1.200 | 200     ↓
  s |  1.100 | 300     ↓
  k |  0.900 | 100     ↓
----|----------------  ↓ sell remaining 50 for 0.700
  i |  0.700 | 200     -----------------------------
  d |  0.500 | 100
```

5. Order `i` is matched against the remaining part of incoming sell, because their prices intersect. The amount of buying order `i` which is 200 completely annihilates the remaining sell amount of 50. The order `i` is filled partially by 50, but the rest of its volume, namely the remaining amount of 150 will stay in the orderbook. The selling order, however, is fulfilled completely by this second match.

6. A trade is generated for the order `i` against the incoming sell order. That trade partially fills order `i`. And completes the filling of the sell order. Again, this is just one trade for a pair of matched orders.

7. Order `i` now has a status of `open`, a filled amount of 50, and a remaining amount of 150. It contains one filling trade against the selling order. The selling order has a `closed` status now and it has completely filled its total initial amount of 150. However, it contains two trades, the first against order `b` and the second against order `i`. Thus each order can have one or more filling trades, depending on how their volumes were matched by the exchange engine.

After the above sequence takes place, the updated orderbook will look like this.

```
    | price  | amount
----|----------------
  a |  1.200 | 200
  s |  1.100 | 300
  k |  0.900 | 100
----|----------------
  i |  0.700 | 150
  d |  0.500 | 100
```

Notice that the order `b` has disappeared, the selling order also isn't there. All closed and fully-filled orders disappear from the orderbook. The order `i` which was filled partially and still has a remaining volume and an `open` status, is still there.

### Personal Trades

Most of unified methods will return either a single object or a plain array (a list) of objects (trades). However, very few exchanges (if any at all) will return all trades at once. Most often their APIs `limit` output to a certain number of most recent objects. **YOU CANNOT GET ALL OBJECTS SINCE THE BEGINNING OF TIME TO THE PRESENT MOMENT IN JUST ONE CALL**. Practically, very few exchanges will tolerate or allow that.

As with all other unified methods for fetching historical data, the `fetchMyTrades` method accepts a `since` argument for [date-based pagination](#date-based-pagination). Just like with all other unified methods throughout the CCXT library, the `since` argument for `fetchMyTrades` must be an **integer timestamp in milliseconds**.

To fetch historical trades, the user will need to traverse the data in portions or "pages" of objects. Pagination often implies *"fetching portions of data one by one"* in a loop.

In most cases users are **required to use at least some type of [pagination](#pagination)** in order to get the expected results consistently.

```JavaScript
// JavaScript
// fetchMyTrades (symbol = undefined, since = undefined, limit = undefined, params = {})

if (exchange.has['fetchMyTrades']) {
    const trades = await exchange.fetchMyTrades (symbol, since, limit, params)
}
```

```Python
# Python
# fetch_my_trades(symbol=None, since=None, limit=None, params={})

if exchange.has['fetchMyTrades']:
    exchange.fetch_my_trades(symbol=None, since=None, limit=None, params={})
```

```PHP
// PHP
// fetch_my_trades($symbol = null, $since = null, $limit = null, $params = array())

if ($exchange->has['fetchMyTrades']) {
    $trades = $exchange->fetch_my_trades($symbol, $since, $limit, $params);
}
```

Returns ordered array `[]` of trades (most recent trade last).

#### Trade structure

```JavaScript
{
    'info':         { ... },                    // the original decoded JSON as is
    'id':           '12345-67890:09876/54321',  // string trade id
    'timestamp':    1502962946216,              // Unix timestamp in milliseconds
    'datetime':     '2017-08-17 12:42:48.000',  // ISO8601 datetime with milliseconds
    'symbol':       'ETH/BTC',                  // symbol
    'order':        '12345-67890:09876/54321',  // string order id or undefined/None/null
    'type':         'limit',                    // order type, 'market', 'limit' or undefined/None/null
    'side':         'buy',                      // direction of the trade, 'buy' or 'sell'
    'takerOrMaker': 'taker',                    // string, 'taker' or 'maker'
    'price':        0.06917684,                 // float price in quote currency
    'amount':       1.5,                        // amount of base currency
    'cost':         0.10376526,                 // total cost, `price * amount`,
    'fee':          {                           // provided by exchange or calculated by ccxt
        'cost':  0.0015,                        // float
        'currency': 'ETH',                      // usually base currency for buys, quote currency for sells
        'rate': 0.002,                          // the fee rate (if available)
    },
}
```

- The work on `'fee'` info is still in progress, fee info may be missing partially or entirely, depending on the exchange capabilities.
- The `fee` currency may be different from both traded currencies (for example, an ETH/BTC order with fees in USD).
- The `cost` of the trade means `amount * price`. It is the total *quote* volume of the trade (whereas `amount` is the *base* volume). The cost field itself is there mostly for convenience and can be deduced from other fields.
- The `cost` of the trade is a _"gross"_ value. That is the value pre-fee, and the fee has to be applied afterwards.

### Trades By Order Id

```JavaScript
// JavaScript
// fetchOrderTrades (id, symbol = undefined, since = undefined, limit = undefined, params = {})

if (exchange.has['fetchOrderTrades']) {
    const trades = await exchange.fetchOrderTrades (orderId, symbol, since, limit, params)
}
```

```Python
# Python
# fetch_order_trades(id, symbol=None, since=None, limit=None, params={})

if exchange.has['fetchOrderTrades']:
    exchange.fetch_order_trades(order_id, symbol=None, since=None, limit=None, params={})
```

```PHP
// PHP
// fetch_order_trades ($id, $symbol = null, $since = null, $limit = null, $params = array())

if ($exchange->has['fetchOrderTrades']) {
    $trades = $exchange->fetch_order_trades($order_id, $symbol, $since, $limit, $params);
}
```
## Positions
```diff
- this part of the unified API is currenty a work in progress
- there may be some issues and missing implementations here and there
- contributions, pull requests and feedback appreciated
```

Derivative trading has become increasingly popular within the crypto ecosystem. This can include futures with a set expiry date, perpetual swaps with funding payments, and inverse futures or swaps.

We present a unified structure for the positions returned by exchanges.

### Position Structure

```Javascript
{
   'info': { ... },             // json response returned from the exchange as is
   'id': '1234323',             // string, position id to reference the position, similar to an order id
   'symbol': 'BTC/USD',         // uppercase string literal of a pair of currencies
   'timestamp': 1607723554607,  // integer unix time since 1st Jan 1970 in milliseconds
   'datetime': '2020-12-11T21:52:34.607Z',  // ISO8601 representation of the unix time above
   'isolated': true,            // boolean, whether or not the position is isolated, as opposed to cross where margin is added automatically
   'hedged': false,             // boolean, whether or not the position is hedged, i.e. if trading in the opposite direction will close this position or make a new one
   'side': 'long',              // string, long or short
   'contracts': 5,              // float, number of contracts bought, aka the amount or size of the position
   'price': 20000,              // float, the average entry price of the position
   'markPrice': 20050,          // float, a price that is used for funding calculations
   'notional': 100000,          // float, the number of contracts times the price
   'leverage': 100,             // float, the leverage of the position, related to how many contracts you can buy with a given amount of collateral
   'collateral': 5300,          // float, the maximum amount of collateral that can be lost, affected by pnl
   'initialMargin': 5000,       // float, the amount of collateral that is locked up in this position in the same currency as the notional
   'maintenanceMargin': 1000,   // float, the mininum amount of collateral needed to avoid being liquidated in the same currency as the notional
   'initialMarginPercentage': 0.05,      // float, the initialMargin as a percentage of the notional
   'maintenanceMarginPercentage': 0.01,  // float, the maintenanceMargin as a percentage of the notional
   'unrealizedPnl': 300,        // float, the difference between the market price and the entry price times the number of contracts, can be negative
   'realizedPnl': 10,           // float, the total funding and trading fees incurred by this position so far, can be negative
   'pnl ': 310,                 // float, the sum of the realizedPnl and the unrealizedPnl, can be negative
   'liquidationPrice': 19850,   // float, the price at which collateral becomes less than maintenanceMargin
   'status': 'open',            // string, can be "open", "closed" or "liquidating"
}
```
Positions allow you to borrow money from an exchange to go long or short on an market. Some exchanges require you to pay a funding fee to keep the position open.

When you go long on a position you are betting that the price will be higher in the future and that the price will never be less than the `liquidationPrice`.

As the price of the underlying index changes so does the unrealisedPnl and as a consequence the amount of collateral you have left in the position (since you can only close it at market price or worse). At some price you will have zero collateral left, this is called the "bust" or "zero" price. Beyond this point, if the price goes in the opposite direction far enough, the collateral of the position will drop below the `maintenanceMargin`. The maintenanceMargin acts as a safety buffer between your position and negative collateral, a scenario where the exchange incurs losses on your behalf. To protect itself the exchange will swiftly liquidate your position if and when this happens. Even if the price returns back above the liquidationPrice you will not get your money back since the exchange sold all the `contracts` you bought at market. In other words the maintenanceMargin is a hidden fee to borrow money.

It is recommended to use the `maintenanceMargin` and `initialMargin` instead of the `maintenanceMarginPercentage` and `initialMarginPercentage` since these tend to be more accurate. The maintenanceMargin might be calculated from other factors outside of the maintenanceMarginPercentage including the funding rate and taker fees, for example on [kucoin](https://futures.kucoin.com/contract/detail).

An inverse contract will allow you to go long or short on BTC/USD by putting up BTC as collateral. Our API for inverse contracts is the same as for linear contracts. The amounts in an inverse contracts are quoted as if they were traded USD/BTC, however the price is still quoted terms of BTC/USD.  The formula for the profit and loss of a inverse contract is `(1/markPrice - 1/price) * contracts`. The profit and loss and collateral will now be quoted in BTC, and the number of contracts are quoted in USD.

### Liquidation price

It is the price at which the `initialMargin + unrealized = collateral = maintenanceMargin`. The price has gone in the opposite direction of your position to the point where the is only maintenanceMargin collateral left and if it goes any further the position will have negative collateral.

```
// if long
(liquidationPrice - price) * contracts = maintenanceMargin

// if short
(price - liquidationPrice) * contracts = maintenanceMargin
// if inverse long
(1/liquidationPrice - 1/price) * contracts = maintenanceMargin

// if inverse short
(1/price - 1/liquidationPrice) * contracts = maintenanceMargin
```

### Loading Futures Markets

All the market types defined in `this.options['fetchMarkets']` are loaded upon calling `exchange.loadMarkets`, including futures and swaps. Some exchanges serve linear and inverse markets from different endpoints, and they might also have different endpoints for futures (that expire) and swaps (that are perpetual). Thoughout the library we will use the term `linear` to reference USD settled futures, `inverse` to reference base currency settled futures, `swap` to reference perpertual swaps, and `future` to reference a contract that expires to the price of an underlying index. You might want to change

```Javascript
binance.options['fetchMarkets'] = [ 'linear' ]
```

if you are only interested in loading the USDT-margined futures and

```Javascript
binance.options['fetchMarkets'] = [ 'linear', 'inverse' ]
```

if you are interested in loading both the USDT-margined futures and the COIN-margined futures.

### Using fetchPositions

Information about the positions can be served from different endpoints depending on the exchange. In the case that there are multiple endpoints serving different types of derivatives CCXT will default to just loading the "linear" (as oppose to the "inverse") contracts or the "swap" (as oppose to the "future") contracts. If you want to get the position information of the inverse contracts you can set:

```Javascript
binance.options['fetchPositions'] = 'inverse'
await binance.fetchPositions ()

// equivalent to the above
await binance.fetchPositions (undefined, undefined, undefined, { 'type': 'inverse' }}
```

You can also filter out the open positions by doing

```Javascript
await binance.fetchOpenPositions ()
```

This is an emulated function and just filters data from `fetchPositions`.

### Contract Naming Conventions

We currently load spot markets with the unified `BASE/QUOTE` symbol schema into the `.markets` mapping, indexed by symbol. This would cause a naming conflict for futures and other derivatives that have the same symbol as their spot market counterparts. To accomodate both types of markets in the `.markets` we require the symbols between 'future' and 'spot' markets to be distinct, as well as the symbols between 'linear' and 'inverse' contracts to be distinct.

#### Futures

A futures market symbol consists of the underlying currency, the quoting currency, the settlement currency and an arbitrary identifier. Most often the identifier is the settlement date of the futures contract in `YYMMDD` format:

```JavaScript
//
// base asset or currency
//
//    quote asset or currency
//
//         settlement asset or currency
//
//              identifier
//
'BTC/USDT-211225:BTC'  // BTC/USDT futures contract settled in BTC (inverse) on 2021-12-25
'BTC/USDT-211225:USDT' // BTC/USDT futures contract settled in USDT (linear, vanilla) on 2021-12-25
'ETH/USDT-210625:ETH'  // ETH/USDT futures contract settled in ETH (inverse) on 2021-06-25
'ETH/USDT-210625:USDT' // ETH/USDT futures contract settled in USDT (linear, vanilla) on 2021-06-25
```

#### Perpetual Swaps

```JavaScript
'BTC/USDT:BTC'  // BTC/USDT perpetual swap contract funded in BTC
'BTC/USDT:USDT' // BTC/USDT perpetual swap contract funded in USDT
'ETH/USDT:ETH'  // ETH/USDT perpetual swap contract funded in ETH
'ETH/USDT:USDT' // ETH/USDT perpetual swap contract funded in USDT
```

## Deposit

In order to deposit funds to an exchange you must get an address from the exchange for the currency you want to deposit there. Most of exchanges will create and manage those addresses for the user. Some exchanges will also allow the user to create new addresses for deposits. Some of exchanges require a new deposit address to be created for each new deposit.

The address for depositing can be either an already existing address that was created previously with the exchange or it can be created upon request. In order to see which of the two methods are supported, check the `exchange.has['fetchDepositAddress']` and `exchange.has['createDepositAddress']` properties. Both methods return an [address structure](#address-structure)

```JavaScript
fetchDepositAddress (code, params = {})
createDepositAddress (code, params = {})
```

- `code` is the unified currency code (uppercase string)
- `params` contains optional extra overrides

Some exchanges may also have a method for fetching multiple deposit addresses at once or all of them at once:

```JavaScript
fetchDepositAddresses (codes = undefined, params = {})
```

Depending on the exchange it may or may not require a list of unified currency `codes` in the first argument.
The `fetchDepositAddresses` method returns an array of address structures.

#### Address structure

The address structures returned from `fetchDepositAddress`, `fetchDepositAddresses` and `createDepositAddress` look like this:

```JavaScript
{
    'currency': currency, // currency code
    'address': address,   // address in terms of requested currency
    'tag': tag,           // tag / memo / paymentId for particular currencies (XRP, XMR, ...)
    'info': response,     // raw unparsed data as returned from the exchange
}
```

With certain currencies, like AEON, BTS, GXS, NXT, SBD, STEEM, STR, XEM, XLM, XMR, XRP, an additional argument `tag` is usually required by exchanges. Other currencies will have the `tag` set to `undefined / None / null`. The tag is a memo or a message or a payment id that is attached to a withdrawal transaction. The tag is mandatory for those currencies and it identifies the recipient user account.

Be careful when specifying the `tag` and the `address`. The `tag` is **NOT an arbitrary user-defined string** of your choice! You cannot send user messages and comments in the `tag`. The purpose of the `tag` field is to address your wallet properly, so it must be correct. You should only use the `tag` received from the exchange you're working with, otherwise your transaction might never arrive to its destination.

## Withdraw

```JavaScript
// JavaScript
exchange.withdraw (code, amount, address, tag = undefined, params = {})
```

```Python
# Python
exchange.withdraw(code, amount, address, tag=None, params={})
```

```PHP
// PHP
$exchange->withdraw ($code, $amount, $address, $tag = null, $params = array ())
```

The `code` is the currency code (usually three or more uppercase letters, but can be different in some cases).

The withdraw method returns a dictionary containing the withdrawal id, which is usually the txid of the onchain transaction itself, or an internal *withdrawal request id* registered within the exchange. The returned value looks as follows:

```JavaScript
{
    'info' { ... },      // unparsed reply from the exchange, as is
    'id': '12345567890', // string withdrawal id, if any
}
```

Some exchanges require a manual approval of each withdrawal by means of 2FA (2-factor authentication). In order to approve your withdrawal you usually have to either click their secret link in your email inbox or enter a Google Authenticator code or an Authy code on their website to verify that withdrawal transaction was requested intentionally.

In some cases you can also use the withdrawal id to check withdrawal status later (whether it succeeded or not) and to submit 2FA confirmation codes, where this is supported by the exchange. See [their docs](#exchanges) for details.

## Transactions

#### Transaction Structure

```JavaScript
{
    'info':      { ... },    // the JSON response from the exchange as is
    'id':       '123456',    // exchange-specific transaction id, string
    'txid':     '0x68bfb29821c50ca35ef3762f887fd3211e4405aba1a94e448a4f218b850358f0',
    'timestamp': 1534081184515,             // timestamp in milliseconds
    'datetime': '2018-08-12T13:39:44.515Z', // ISO8601 string of the timestamp
    'addressFrom': '0x38b1F8644ED1Dbd5DcAedb3610301Bf5fa640D6f', // sender
    'address':  '0x02b0a9b7b4cDe774af0f8e47cb4f1c2ccdEa0806', // "from" or "to"
    'addressTo': '0x304C68D441EF7EB0E2c056E836E8293BD28F8129', // receiver
    'tagFrom', '0xabcdef', // "tag" or "memo" or "payment_id" associated with the sender
    'tag':      '0xabcdef' // "tag" or "memo" or "payment_id" associated with the address
    'tagTo': '0xhijgklmn', // "tag" or "memo" or "payment_id" associated with the receiver
    'type':     'deposit',   // or 'withdrawal', string
    'amount':    1.2345,     // float (does not include the fee)
    'currency': 'ETH',       // a common unified currency code, string
    'status':   'pending',   // 'ok', 'failed', 'canceled', string
    'updated':   undefined,  // UTC timestamp of most recent status change in ms
    'comment':  'a comment or message defined by the user if any',
    'fee': {                 // the entire fee structure may be undefined
        'currency': 'ETH',   // a unified fee currency code
        'cost': 0.1234,      // float
        'rate': undefined,   // approximately, fee['cost'] / amount, float
    },
}
```

##### Notes On Transaction Structure

- `addressFrom` or `addressTo` may be `undefined/None/null`, if the exchange in question does not specify all sides of the transaction
- The semantics of the `address` field is exchange-specific. In some cases it can contain the address of the sender, in other cases it may contain the address of the receiver. The actual value depends on the exchange.
- The `updated` field is the UTC timestamp in milliseconds of the most recent change of status of that funding operation, be it `withdrawal` or `deposit`. It is necessary if you want to track your changes in time, beyond a static snapshot. For example, if the exchange in question reports `created_at` and `confirmed_at` for a transaction, then the `updated` field will take the value of `Math.max (created_at, confirmed_at)`, that is, the timestamp of the most recent change of the status.
- The `updated` field may be `undefined/None/null` in certain exchange-specific cases.
- The `fee` substructure may be missing, if not supplied within the reply coming from the exchange.
- The `comment` field may be `undefined/None/null`, otherwise it will contain a message or note defined by the user upon creating the transaction.
- Be careful when handling the `tag` and the `address`. The `tag` is **NOT an arbitrary user-defined string** of your choice! You cannot send user messages and comments in the `tag`. The purpose of the `tag` field is to address your wallet properly, so it must be correct. You should only use the `tag` received from the exchange you're working with, otherwise your transaction might never arrive to its destination.

### Deposits

```JavaScript
// JavaScript
// fetchDeposits (code = undefined, since = undefined, limit = undefined, params = {})

if (exchange.has['fetchDeposits']) {
    const deposits = await exchange.fetchDeposits (code, since, limit, params)
} else {
    throw new Error (exchange.id + ' does not have the fetchDeposits method')
}
```

```Python
# Python
# fetch_deposits(code = None, since = None, limit = None, params = {})

if exchange.has['fetchDeposits']:
    deposits = exchange.fetch_deposits(code, since, limit, params)
else:
    raise Exception (exchange.id + ' does not have the fetch_deposits method')
```

```PHP
// PHP
// fetch_deposits ($code = null, $since = null, $limit = null, $params = {})

if ($exchange->has['fetchDeposits']) {
    $deposits = $exchange->fetch_deposits ($code, $since, $limit, $params);
} else {
    throw new Exception ($exchange->id . ' does not have the fetch_deposits method');
}
```

### Withdrawals

```JavaScript
// JavaScript
// fetchWithdrawals (code = undefined, since = undefined, limit = undefined, params = {})

if (exchange.has['fetchWithdrawals']) {
    const withdrawals = await exchange.fetchWithdrawals (code, since, limit, params)
} else {
    throw new Error (exchange.id + ' does not have the fetchWithdrawals method')
}
```

```Python
# Python
# fetch_withdrawals(code = None, since = None, limit = None, params = {})

if exchange.has['fetchWithdrawals']:
    withdrawals = exchange.fetch_withdrawals(code, since, limit, params)
else:
    raise Exception (exchange.id + ' does not have the fetch_withdrawals method')
```

```PHP
// PHP
// fetch_withdrawals ($code = null, $since = null, $limit = null, $params = {})

if ($exchange->has['fetchWithdrawals']) {
    $withdrawals = $exchange->fetch_withdrawals ($code, $since, $limit, $params);
} else {
    throw new Exception ($exchange->id . ' does not have the fetch_withdrawals method');
}
```

### All Transactions

```JavaScript
// JavaScript
// fetchTransactions (code = undefined, since = undefined, limit = undefined, params = {})

if (exchange.has['fetchTransactions']) {
    const transactions = await exchange.fetchTransactions (code, since, limit, params)
} else {
    throw new Error (exchange.id + ' does not have the fetchTransactions method')
}
```

```Python
# Python
# fetch_transactions(code = None, since = None, limit = None, params = {})

if exchange.has['fetchTransactions']:
    transactions = exchange.fetch_transactions(code, since, limit, params)
else:
    raise Exception (exchange.id + ' does not have the fetch_transactions method')
```

```PHP
// PHP
// fetch_transactions ($code = null, $since = null, $limit = null, $params = {})

if ($exchange->has['fetchTransactions']) {
    $transactions = $exchange->fetch_transactions ($code, $since, $limit, $params);
} else {
    throw new Exception ($exchange->id . ' does not have the fetch_transactions method');
}
```

## Fees

**This section of the Unified CCXT API is under development.**

Fees are often grouped into two categories:

- Trading fees. Trading fee is the amount payable to the exchange, usually a percentage of volume traded (filled)).
- Funding fees. The amount payable to the exchange upon depositing and withdrawing as well as the underlying crypto transaction fees (tx fees).

Because the fee structure can depend on the actual volume of currencies traded by the user, the fees can be account-specific. Methods to work with account-specific fees:

```Javascript
fetchFees (params = {})
fetchTradingFees (params = {})
fetchFundingFees (params = {})
```

The fee methods will return a unified fee structure, which is often present with orders and trades as well. The fee structure is a common format for representing the fee info throughout the library. Fee structures are usually indexed by market or currency.

Because this is still a work in progress, some or all of methods and info described in this section may be missing with this or that exchange.

**DO NOT use the `.fees` property of the exchange instance as most often it contains the predefined/hardcoded info. Actual fees should only be accessed from markets and currencies.**

`fetchFees` will automatically call both `fetchFundingFees` and `fetchTradingFees` to get all the fee information. You can call fetchFundingFees or fetchTradingFees for more precise control over what endpoint on the exchange is requested.

### Fee Structure

Orders, private trades, transactions and ledger entries may define the following info in their `fee` field:

```Javascript
{
    'currency': 'BTC', // the unified fee currency code
    'rate': percentage, // the fee rate, 0.05% = 0.0005, 1% = 0.01, ...
    'cost': feePaid, // the fee cost (amount * fee rate)
}
```

### Fee Schedule

```Javascript
fetchFees (params = {})
```

```Javascript
{
    'funding': {
        'withdraw': {
            'BTC': 0.00001,
            'ETH': 0.001,
            'LTC': 0.0003,
        },
        'deposit': {
            'BTC': 0,
        },
        'info': { ... },
    },
    'trading': {
        'ETH/BTC': {
             'maker': 0.001,
             'taker': 0.002,
             'info': { ... },
             'symbol': 'ETH/BTC',
        },
        'LTC/BTC': {
             'maker': 0.001,
             'taker': 0.002,
             'info': { ... },
             'symbol': 'LTC/BTC',
        },
    },
}
```

### Trading Fees

Trading fees are properties of markets. Most often trading fees are loaded into the markets by the `fetchMarkets` call. Sometimes, however, the exchanges serve fees from different endpoints.

The `calculateFee` method can be used to precalculate trading fees that will be paid. **WARNING! This method is experimental, unstable and may produce incorrect results in certain cases.** You should only use it with caution. Actual fees may be different from the values returned from `calculateFee`, this is just for precalculation.  Do not rely on precalculated values, because market conditions change frequently. It is difficult to know in advance whether your order will be a market taker or maker.

```Javascript
    calculateFee (symbol, type, side, amount, price, takerOrMaker = 'taker', params = {})
```

The `calculateFee` method will return a unified fee structure with precalculated fees for an order with specified params.

Accessing trading fee rates should be done via the `.markets` property, like so:

```Javascript
exchange.markets['ETH/BTC']['taker'] // taker fee rate for ETH/BTC
exchange.markets['BTC/USD']['maker'] // maker fee rate for BTC/USD
```

The markets stored under the `.markets` property may contain additional fee related information:

```Javascript
{
    'taker': 0.002,   // taker fee rate, 0.002 = 0.2%
    'maker': 0.0016,  // maker fee rate, 0.0016 = 0.16%
    'percentage': true, // whether the taker and maker fee rate is a multiplier or a fixed flat amount
    'tierBased': false, // whether the fee depends on your trading tier (your trading volume)

    'tiers': {
        'taker': [
            [0, 0.0026], // tupple (trade volume in USD, taker fee) ordered by increasing volume
            [50000, 0.0024],
            ...
        ],
        'maker': [
            [0, 0.0016], // tupple (trade volume in USD, maker fee) ordered by increasing volume
            [50000, 0.0014],
            ...
        ],
    },
}
```

**WARNING! fee related information is experimental, unstable and may only be partial available or not at all.**

Maker fees are paid when you provide liquidity to the exchange i.e. you *market-make* an order and someone else fills it. Maker fees are usually lower than taker fees. Similarly, taker fees are paid when you *take* liquidity from the exchange and fill someone else's order.

Fees can be negative, this is very common amongst derivative exchanges. A negative fee means the exchange will pay a rebate (reward) to the user for the trading.

Also, some exchanges might not specify fees as percentage of volume, check the `percentage` field of the market to be sure.

#### Trading Fee Schedule

Some exchanges have an endpoint for fetching the trading fee schedule, this is mapped to the unified method `fetchTradingFees`:

```Javascript
fetchTradingFees (params = {})
```

```JavaScript
{
    'ETH/BTC': {
        'maker': 0.001,
        'taker': 0.002,
        'info': { ... },
        'symbol': 'ETH/BTC',
    },
    'LTC/BTC': {
        'maker': 0.001,
        'taker': 0.002,
        'info': { ... },
        'symbol': 'LTC/BTC',
	},
}
```

### Funding Fees

Funding fees are properties of currencies (account balance).

Accessing funding fee rates should be done via the `.currencies` property. This aspect is not unified yet and is subject to change.

```Javascript
exchange.currencies['ETH']['fee'] // tx/withdrawal fee rate for ETH
exchange.currencies['BTC']['fee'] // tx/withdrawal fee rate for BTC
```

#### Funding Fee Schedule

Some exchanges have an endpoint for fetching the funding fee schedule, this is mapped to the unified method `fetchFundingFees`:

```Javascript
fetchFundingFees (params = {})
```

```JavaScript
{
    'withdraw': {
        'BTC': 0.00001,
        'ETH': 0.001,
        'LTC': 0.0003,
    },
    'deposit': {
        'BTC': 0,
    },
    'info': { ... },
}
```

## Ledger

```UNDER CONSTRUCTION```

Some exchanges provide additional endpoints for fetching the all-in-one ledger history. The ledger is simply the history of changes, actions done by the user or operations that altered the user's balance in any way, that is, the history of movements of all funds from/to all accounts of the user. That includes deposits and withdrawals (funding), amounts incoming and outcoming in result of a trade or an order, trading fees, transfers between accounts, rebates, cashbacks and other types of events that are subject to accounting.

```JavaScript
async fetchLedger (code = undefined, since = undefined, limit = undefined, params = {})
```

Some exchanges don't allow to fetch all ledger entries for all assets at once, those require the `code` argument to be supplied to `fetchLedger` method.

### Ledger Entry Structure

```JavaScript
{
    'id': 'hqfl-f125f9l2c9',                // string id of the ledger entry, e.g. an order id
    'direction': 'out',                     // or 'in'
    'account': '06d4ab58-dfcd-468a',        // string id of the account if any
    'referenceId': 'bf7a-d4441fb3fd31',     // string id of the trade, transaction, etc...
    'referenceAccount': '3146-4286-bb71',   // string id of the opposite account (if any)
    'type': 'trade',                        // string, reference type, see below
    'currency': 'BTC',                      // string, unified currency code, 'ETH', 'USDT'...
    'amount': 123.45,                       // absolute number, float (does not include the fee)
    'timestamp': 1544582941735,             // milliseconds since epoch time in UTC
    'datetime': "2018-12-12T02:49:01.735Z", // string of timestamp, ISO8601
    'before': 0,                            // amount of currency on balance before
    'after': 0,                             // amount of currency on balance after
    'status': 'ok',                         // 'ok, 'pending', 'canceled'
    'fee': {                                // object or or undefined
        'cost': 54.321,                     // absolute number on top of the amount
        'currency': 'ETH',                  // string, unified currency code, 'ETH', 'USDT'...
    },
    'info': { ... },                        // raw ledger entry as is from the exchange
}
```

### Notes on Ledger Entry Structure

The type of the ledger entry is the type of the operation associated with it. If the amount comes due to a sell order, then it is associated with a corresponding trade type ledger entry, and the referenceId will contain associated trade id (if the exchange in question provides it). If the amount comes out due to a withdrawal, then is is associated with a corresponding transaction.

- `trade`
- `transaction`
- `fee`
- `rebate`
- `cashback`
- `referral`
- `transfer`
- `whatever`
- ...

The `referenceId` field holds the id of the corresponding event that was registered by adding a new item to the ledger.

The `status` field is there to support for exchanges that include pending and canceled changes in the ledger. The ledger naturally represents the actual changes that have taken place, therefore the status is `'ok'` in most cases.

The ledger entry type can be associated with a regular trade or a funding transaction (deposit or withdrawal) or an internal `transfer` between two accounts of the same user. If the ledger entry is associated with an internal transfer, the `account` field will contain the id of the account that is being altered with the ledger entry in question. The `referenceAccount` field will contain the id of the opposite account the funds are transferred to/from, depending on the `direction` (`'in'` or `'out'`).

# Error Handling

- [Exception Hierarchy](#exception-hierarchy)
- [ExchangeError](#exchangeerror)
- [NetworkError](#networkerror)
- [DDoSProtection](#ddosprotection)
- [RequestTimeout](#requesttimeout)
- [ExchangeNotAvailable](#exchangenotavailable)
- [InvalidNonce](#invalidnonce)

The error handling with CCXT is done with the exception mechanism that is natively available with all languages.

To handle the errors you should add a `try` block around the call to a unified method and catch the exceptions like you would normally do with your language:

```JavaScript
// JavaScript

// try to call a unified method
try {
    const response = await exchange.fetchTicker ('ETH/BTC')
    console.log (response)
} catch (e) {
    // if the exception is thrown, it is "caught" and can be handled here
    // the handling reaction depends on the type of the exception
    // and on the purpose or business logic of your application
    if (e instanceof ccxt.NetworkError) {
        console.log (exchange.id, 'fetchTicker failed due to a network error:', e.message)
        // retry or whatever
        // ...
    } else if (e instanceof ccxt.ExchangeError) {
        console.log (exchange.id, 'fetchTicker failed due to exchange error:', e.message)
        // retry or whatever
        // ...
    } else {
        console.log (exchange.id, 'fetchTicker failed with:', e.message)
        // retry or whatever
        // ...
    }
}
```

```Python
# Python

# try to call a unified method
try:
    response = await exchange.fetch_order_book('ETH/BTC')
    print(response)
except ccxt.NetworkError as e:
    print(exchange.id, 'fetch_order_book failed due to a network error:', str(e))
    # retry or whatever
    # ...
except ccxt.ExchangeError as e:
    print(exchange.id, 'fetch_order_book failed due to exchange error:', str(e))
    # retry or whatever
    # ...
except Exception as e:
    print(exchange.id, 'fetch_order_book failed with:', str(e))
    # retry or whatever
    # ...
```

```PHP
// PHP

// try to call a unified method
try {
    $response = $exchange->fetch_trades('ETH/BTC');
    print_r($response);
} catch (\ccxt\NetworkError $e) {
    echo $exchange->id . ' fetch_trades failed due to a network error: ' . $e->getMessage () . "\n";
    // retry or whatever
    // ...
} catch (\ccxt\ExchangeError $e) {
    echo $exchange->id . ' fetch_trades failed due to exchange error: ' . $e->getMessage () . "\n";
    // retry or whatever
    // ...
} catch (Exception $e) {
    echo $exchange->id . ' fetch_trades failed with: ' . $e->getMessage () . "\n";
    // retry or whatever
    // ...
}
```

## Exception Hierarchy

All exceptions are derived from the base BaseError exception, which, in its turn, is defined in the ccxt library like so:

```JavaScript
// JavaScript
class BaseError extends Error {
    constructor () {
        super ()
        // a workaround to make `instanceof BaseError` work in ES5
        this.constructor = BaseError
        this.__proto__   = BaseError.prototype
    }
}
```

```Python
# Python
class BaseError (Exception):
    pass
```

```PHP
// PHP
class BaseError extends \Exception {}
```

Below is an outline of exception inheritance hierarchy:

```
+ BaseError
|
+---+ ExchangeError
|   |
|   +---+ AuthenticationError
|   |   |
|   |   +---+ PermissionDenied
|   |   |
|   |   +---+ AccountSuspended
|   |
|   +---+ ArgumentsRequired
|   |
|   +---+ BadRequest
|   |   |
|   |   +---+ BadSymbol
|   |
|   +---+ BadResponse
|   |   |
|   |   +---+ NullResponse
|   |
|   +---+ InsufficientFunds
|   |
|   +---+ InvalidAddress
|   |   |
|   |   +---+ AddressPending
|   |
|   +---+ InvalidOrder
|   |   |
|   |   +---+ OrderNotFound
|   |   |
|   |   +---+ OrderNotCached
|   |   |
|   |   +---+ CancelPending
|   |   |
|   |   +---+ OrderImmediatelyFillable
|   |   |
|   |   +---+ OrderNotFillable
|   |   |
|   |   +---+ DuplicateOrderId
|   |
|   +---+ NotSupported
|
+---+ NetworkError (recoverable)
    |
    +---+ InvalidNonce
    |
    +---+ RequestTimeout
    |
    +---+ ExchangeNotAvailable
    |   |
    |   +---+ OnMaintenance
    |
    +---+ DDoSProtection
        |
        +---+ RateLimitExceeded
```

The `BaseError` class is a generic error class for all sorts of errors, including accessibility and request/response mismatch. Users should catch this exception at the very least, if no error differentiation is required.

There's two generic families of special cases or subtrees in the error hierarchy, both derived from `BaseError`:

- `NetworkError`
- `ExchangeError`

A `NetworkError` is a non-critical non-breaking error, not really an error in a full sense, but more like a temporary unavailability situation, that could be caused by any condition or by any factor, including maintenance, DDoS protections, and temporary bans. The reason for having a big family of `NetworkError` is to group all exceptions that can reappear or disappear upon a later retry or upon a retry from a different location, all the rest being equal (with the same user input, put simply, same order price and amount, same symbol, etc...).

In contrast, the `ExchangeError` is a critical error indeed, and it differs from the `NetworkError` in a very specific way – if you get an `ExchangeError` with your input, then you should always get the same `ExchangeError` with that same input.

The distinction between the two families of exceptions is such that one family is recoverable and the other family is unrecoverable. `NetworkError` means you can retry later and it can magically go away by itself, so a subsequent retry may succeed and the user may be able to recover from a `NetworkError` just by waiting. An `ExchangeError` is a fatal error, so, it means, something went bad and it will go bad every time, unless you change the input.

## ExchangeError

This exception is thrown when an exchange server replies with an error in JSON. Possible reasons:

  - endpoint is switched off by the exchange
  - symbol not found on the exchange
  - required parameter is missing
  - the format of parameters is incorrect
  - an exchange replies with an unclear answer

Other exceptions derived from `ExchangeError`:

  - `NotSupported`: This exception is raised if the endpoint is not offered/not supported by the exchange API.
  - `AuthenticationError`: Raised when an exchange requires one of the API credentials that you've missed to specify, or when there's a mistake in the keypair or an outdated nonce. Most of the time you need `apiKey` and `secret`, sometimes you also need `uid` and/or `password`.
  - `PermissionDenied`: Raised when there's no access for specified action or insufficient permissions on the specified `apiKey`.
  - `InsufficientFunds`: This exception is raised when you don't have enough currency on your account balance to place an order.
  - `InvalidAddress`: This exception is raised upon encountering a bad funding address or a funding address shorter than `.minFundingAddressLength` (10 characters by default) in a call to `fetchDepositAddress`, `createDepositAddress` or `withdraw`.
  - `InvalidOrder`: This exception is the base class for all exceptions related to the unified order API.
  - `OrderNotFound`: Raised when you are trying to fetch or cancel a non-existent order.

## NetworkError

All errors related to networking are usually recoverable, meaning that networking problems, traffic congestion, unavailability is usually time-dependent. Making a retry later is usually enough to recover from a NetworkError, but if it doesn't go away, then it may indicate some persistent problem with the exchange or with your connection.

## DDoSProtection

This exception is thrown in either of two cases:

- when Cloudflare or Incapsula rate limiter restrictions are enforced per user or region/location
- when the exchange restricts user access for requesting the endpoints in question too frequently

In addition to default error handling, the ccxt library does a case-insensitive search in the response received from the exchange for one of the following keywords:

  - `cloudflare`
  - `incapsula`
  - `overload`
  - `ddos`

## RequestTimeout

This exception is raised when the connection with the exchange fails or data is not fully received in a specified amount of time. This is controlled by the `timeout` option. When a `RequestTimeout` is raised, the user doesn't know the outcome of a request (whether it was accepted by the exchange server or not).

Thus it's advised to handle this type of exception in the following manner:

- for fetching requests it is safe to retry the call
- for a request to `cancelOrder()` a user is required to retry the same call the second time. A subsequent retry to `cancelOrder()` will return one of the following possible results:
  - a request is completed successfully, meaning the order has been properly canceled now
  - an `OrderNotFound` exception is raised, which means the order was either already canceled on the first attempt or has been executed (filled and closed) in the meantime between the two attempts.
- if a request to `createOrder()` fails with a `RequestTimeout` the user should:
  - call `fetchOrders()`, `fetchOpenOrders()`, `fetchClosedOrders()` to check if the request to place the order has succeeded and the order is now open
  - if the order is not `'open'` the user should `fetchBalance()` to check if the balance has changed since the order was created on the first run and then was filled and closed by the time of the second check.

## ExchangeNotAvailable

This type of exception is thrown when the underlying exchange is unreachable.

The ccxt library also throws this error if it detects any of the following keywords in response:

  - `offline`
  - `unavailable`
  - `busy`
  - `retry`
  - `wait`
  - `maintain`
  - `maintenance`
  - `maintenancing`

## InvalidNonce

Raised when your nonce is less than the previous nonce used with your keypair, as described in the [Authentication](#authentication) section. This type of exception is thrown in these cases (in order of precedence for checking):

  - You are not rate-limiting your requests or sending too many of them too often.
  - Your API keys are not fresh and new (have been used with some different software or script already, just always create a new keypair when you add this or that exchange).
  - The same keypair is shared across multiple instances of the exchange class (for example, in a multithreaded environment or in separate processes).
  - Your system clock is out of synch. System time should be synched with UTC in a non-DST timezone at a rate of once every ten minutes or even more frequently because of the clock drifting. **Enabling time synch in Windows is usually not enough!** You have to set it up with the OS Registry (Google *"time synch frequency"* for your OS).

# Troubleshooting



In case you experience any difficulty connecting to a particular exchange, do the following in order of precedence:

- Make sure that you have the most recent version of ccxt.
  Never trust your package installer (whether it is `npm`, `pip` or `composer`), instead always check your **actual (real) runtime version number** by running this code in your environment:
  ```JavaScript
  console.log (ccxt.version) // JavaScript
  ```
  ```Python
  print('CCXT version:', ccxt.__version__)  # Python
  ```
  ```PHP
  echo "CCXT v." . \ccxt\Exchange::VERSION . "\n"; // PHP
  ```
- Check the [Issues](https://github.com/ccxt/ccxt/issues) for recent updates.
- Make sure you have [rate-limiter enabled with `enableRateLimit: true`](#rate-limit) (either the built-in rate-limiter or your own custom rate-limiter).
- Turn `verbose = true` to get more detail about it!
  ```Python
  import ccxt
  exchange = ccxt.binance({'enableRateLimit': True})
  exchange.load_markets()
  exchange.verbose = True  # enable verbose mode after loading the markets
  ```
  Your [code to reproduce the issue + verbose output is required](https://github.com/ccxt/ccxt/wiki/FAQ#what-is-required-to-get-help) in order to get help.
- Python people can turn on DEBUG logging level with a standard pythonic logger, by adding these two lines to the beginning of their code:
  ```Python
  import logging
  logging.basicConfig(level=logging.DEBUG)
  ```
- Use verbose mode to make sure that the used API credentials correspond to the keys you intend to use. Make sure there's no confusion of keypairs.
- **Try a fresh new keypair if possible.**
- Read the answers to Frequently Asked Questions: https://github.com/ccxt/ccxt/wiki/FAQ
- Check the permissions on the keypair with the exchange website!
- If it is a Cloudflare protection error, try these examples:
  - https://github.com/ccxt/ccxt/blob/master/examples/js/bypass-cloudflare.js
  - https://github.com/ccxt/ccxt/blob/master/examples/py/bypass-cloudflare.py
  - https://github.com/ccxt/ccxt/blob/master/examples/py/bypass-cloudflare-with-cookies.py
- Check your nonce. If you used your API keys with other software, you most likely should [override your nonce function](#overriding-the-nonce) to match your previous nonce value. A nonce usually can be easily reset by generating a new unused keypair. If you are getting nonce errors with an existing key, try with a new API key that hasn't been used yet.
- Check your request rate if you are getting nonce errors. Your private requests should not follow one another quickly. You should not send them one after another in a split second or in short time. The exchange will most likely ban you if you don't make a delay before sending each new request. In other words, you should not hit their rate limit by sending unlimited private requests too frequently. Add a delay to your subsequent requests or enable the built-in rate-limiter, like shown in the long-poller [examples](https://github.com/ccxt/ccxt/tree/master/examples), also [here](#order-book--market-depth).
- Read the [docs for your exchange](https://github.com/ccxt/ccxt/wiki/Exchanges) and compare your verbose output to the docs.
- Check your connectivity with the exchange by accessing it with your browser.
- Check your connection with the exchange through a proxy. Read the [Proxy](https://github.com/ccxt/ccxt/wiki/Install#proxy) section for more details.
- Try accesing the exchange from a different computer or a remote server, to see if this is a local or global issue with the exchange.
- Check if there were any news from the exchange recently regarding downtime for maintenance. Some exchanges go offline for updates regularly (like once a week).
- Make sure that your system time in sync with the rest of the world's clocks since otherwise you may get invalid nonce errors.

### Notes

- Use the `verbose = true` option or instantiate your troublesome exchange with `new ccxt.exchange ({ 'verbose': true })` to see the HTTP requests and responses in details. The verbose output will also be of use for us to debug it if you submit an issue on GitHub.
- Use DEBUG logging in Python!
- As written above, some exchanges are not available in certain countries. You should use a proxy or get a server somewhere closer to the exchange.
- If you are getting authentication errors or *'invalid keys'* errors, those are most likely due to a nonce issue.
- Some exchanges do not state it clearly if they fail to authenticate your request. In those circumstances they might respond with an exotic error code, like HTTP 502 Bad Gateway Error or something that's even less related to the actual cause of the error.

# CCXT Pro

See the CCXT Pro Manual here: [CCXT Pro Manual](ccxt.pro.manual)<|MERGE_RESOLUTION|>--- conflicted
+++ resolved
@@ -1243,12 +1243,9 @@
 asyncio.get_event_loop().run_until_complete(print_poloniex_ethbtc_ticker())
 ```
 
-<<<<<<< HEAD
-=======
 ### PHP
 
->>>>>>> a1e92720
-In the PHP 5-compatible version all API methods are synchronous, but with PHP 7.1+ the CCXT library optionally supports asynchronous concurrency mode using the 'yield' syntax (very similar to async/await in Python). The asynchronous PHP version uses the [RecoilPHP](https://github.com/recoilphp/recoil), [ReactPHP](https://reactphp.org/) and [clue/reactphp-buzz](https://github.com/clue/reactphp-buzz) libraries. In async mode you have all the same properties and methods, but any API method that has a return type declared as 'Generator' should be decorated with the 'yield' keyword, your script should be in a ReactPHP/RecoilPHP wrapper, and all exchange constructors need to be passed the loop and kernel instances from the wrapper. 
+In the PHP 5-compatible version all API methods are synchronous, but with PHP 7.1+ the CCXT library optionally supports asynchronous concurrency mode using the 'yield' syntax (very similar to async/await in Python). The asynchronous PHP version uses the [RecoilPHP](https://github.com/recoilphp/recoil), [ReactPHP](https://reactphp.org/) and [clue/reactphp-buzz](https://github.com/clue/reactphp-buzz) libraries. In async mode you have all the same properties and methods, but any API method that has a return type declared as 'Generator' should be decorated with the 'yield' keyword, your script should be in a ReactPHP/RecoilPHP wrapper, and all exchange constructors need to be passed the loop and kernel instances from the wrapper.
 
 To use the async version of the library, use the `ccxt_async` namespace, as in the following example:
 
