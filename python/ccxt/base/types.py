--- conflicted
+++ resolved
@@ -269,19 +269,12 @@
     limits: Any
     created: Int
 
-<<<<<<< HEAD
-class Currency(TypedDict):
+
+class CurrencyInterface(TypedDict):
     id: Str
     code: Str
     precision: Num
-=======
-
-class CurrencyInterface(TypedDict):
-    id: String
-    code: String
-    precision: Numeric
 
 
 Market = Optional[MarketInterface]
-Currency = Optional[CurrencyInterface]
->>>>>>> 05e11209
+Currency = Optional[CurrencyInterface]