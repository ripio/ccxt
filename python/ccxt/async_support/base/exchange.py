# -*- coding: utf-8 -*-

# -----------------------------------------------------------------------------

__version__ = '2.4.79'

# -----------------------------------------------------------------------------

import asyncio
import concurrent.futures
import socket
import certifi
import aiohttp
import ssl
import sys
import yarl

# -----------------------------------------------------------------------------

from ccxt.async_support.base.throttler import Throttler

# -----------------------------------------------------------------------------

from ccxt.base.errors import AuthenticationError
from ccxt.base.errors import ExchangeError
from ccxt.base.errors import ExchangeNotAvailable
from ccxt.base.errors import RequestTimeout

from ccxt.base.errors import NotSupported
from ccxt.base.errors import BadSymbol
from ccxt.base.errors import NullResponse
from ccxt.base.errors import InvalidOrder
from ccxt.base.decimal_to_precision import TRUNCATE, ROUND, TICK_SIZE, DECIMAL_PLACES

# -----------------------------------------------------------------------------

from ccxt.base.exchange import Exchange as BaseExchange, ArgumentsRequired
from ccxt.base.precise import Precise

# -----------------------------------------------------------------------------

from ccxt.async_support.base.ws.functions import inflate, inflate64, gunzip
from ccxt.async_support.base.ws.fast_client import FastClient
from ccxt.async_support.base.ws.order_book import OrderBook, IndexedOrderBook, CountedOrderBook

# -----------------------------------------------------------------------------

__all__ = [
    'BaseExchange',
    'Exchange',
]

# -----------------------------------------------------------------------------


class Exchange(BaseExchange):
    synchronous = False
    streaming = {
        'maxPingPongMisses': 2,
        'keepAlive': 30000
    }
    ping = None
    newUpdates = True
    clients = {}

    def __init__(self, config={}):
        if 'asyncio_loop' in config:
            self.asyncio_loop = config['asyncio_loop']
        self.aiohttp_trust_env = config.get('aiohttp_trust_env', self.aiohttp_trust_env)
        self.verify = config.get('verify', self.verify)
        self.own_session = 'session' not in config
        self.cafile = config.get('cafile', certifi.where())
        super(Exchange, self).__init__(config)
        self.throttle = None
        self.init_rest_rate_limiter()
        self.markets_loading = None
        self.reloading_markets = False

    def init_rest_rate_limiter(self):
        self.throttle = Throttler(self.tokenBucket, self.asyncio_loop)

    def get_event_loop(self):
        return self.asyncio_loop

    def get_session(self):
        return self.session

    def __del__(self):
        if self.session is not None:
            self.logger.warning(self.id + " requires to release all resources with an explicit call to the .close() coroutine. If you are using the exchange instance with async coroutines, add `await exchange.close()` to your code into a place when you're done with the exchange and don't need the exchange instance anymore (at the end of your async coroutine).")

    if sys.version_info >= (3, 5):
        async def __aenter__(self):
            self.open()
            return self

        async def __aexit__(self, exc_type, exc, tb):
            await self.close()

    def open(self):
        if self.asyncio_loop is None:
            if sys.version_info >= (3, 7):
                self.asyncio_loop = asyncio.get_running_loop()
            else:
                self.asyncio_loop = asyncio.get_event_loop()
            self.throttle.loop = self.asyncio_loop
        if self.own_session and self.session is None:
            # Create our SSL context object with our CA cert file
            context = ssl.create_default_context(cafile=self.cafile) if self.verify else self.verify
            # Pass this SSL context to aiohttp and create a TCPConnector
            connector = aiohttp.TCPConnector(ssl=context, loop=self.asyncio_loop, enable_cleanup_closed=True)
            self.session = aiohttp.ClientSession(loop=self.asyncio_loop, connector=connector, trust_env=self.aiohttp_trust_env)

    async def close(self):
        if self.session is not None:
            if self.own_session:
                await self.session.close()
            self.session = None

    async def fetch(self, url, method='GET', headers=None, body=None):
        """Perform a HTTP request and return decoded JSON data"""
        request_headers = self.prepare_request_headers(headers)
        url = self.proxy + url

        if self.verbose:
            self.log("\nfetch Request:", self.id, method, url, "RequestHeaders:", request_headers, "RequestBody:", body)
        self.logger.debug("%s %s, Request: %s %s", method, url, headers, body)

        request_body = body
        encoded_body = body.encode() if body else None
        self.open()
        session_method = getattr(self.session, method.lower())

        http_response = None
        http_status_code = None
        http_status_text = None
        json_response = None
        try:
            async with session_method(yarl.URL(url, encoded=True),
                                      data=encoded_body,
                                      headers=request_headers,
                                      timeout=(self.timeout / 1000),
                                      proxy=self.aiohttp_proxy) as response:
                http_response = await response.text(errors='replace')
                # CIMultiDictProxy
                raw_headers = response.headers
                headers = {}
                for header in raw_headers:
                    if header in headers:
                        headers[header] = headers[header] + ', ' + raw_headers[header]
                    else:
                        headers[header] = raw_headers[header]
                http_status_code = response.status
                http_status_text = response.reason
                http_response = self.on_rest_response(http_status_code, http_status_text, url, method, headers, http_response, request_headers, request_body)
                json_response = self.parse_json(http_response)
                if self.enableLastHttpResponse:
                    self.last_http_response = http_response
                if self.enableLastResponseHeaders:
                    self.last_response_headers = headers
                if self.enableLastJsonResponse:
                    self.last_json_response = json_response
                if self.verbose:
                    self.log("\nfetch Response:", self.id, method, url, http_status_code, "ResponseHeaders:", headers, "ResponseBody:", http_response)
                self.logger.debug("%s %s, Response: %s %s %s", method, url, http_status_code, headers, http_response)

        except socket.gaierror as e:
            details = ' '.join([self.id, method, url])
            raise ExchangeNotAvailable(details) from e

        except (concurrent.futures.TimeoutError, asyncio.TimeoutError) as e:
            details = ' '.join([self.id, method, url])
            raise RequestTimeout(details) from e

        except aiohttp.ClientConnectionError as e:
            details = ' '.join([self.id, method, url])
            raise ExchangeNotAvailable(details) from e

        except aiohttp.ClientError as e:  # base exception class
            details = ' '.join([self.id, method, url])
            raise ExchangeError(details) from e

        self.handle_errors(http_status_code, http_status_text, url, method, headers, http_response, json_response, request_headers, request_body)
        self.handle_http_status_code(http_status_code, http_status_text, url, method, http_response)
        if json_response is not None:
            return json_response
        if self.is_text_response(headers):
            return http_response
        return response.content

    async def load_markets_helper(self, reload=False, params={}):
        if not reload:
            if self.markets:
                if not self.markets_by_id:
                    return self.set_markets(self.markets)
                return self.markets
        currencies = None
        if self.has['fetchCurrencies'] is True:
            currencies = await self.fetch_currencies()
        markets = await self.fetch_markets(params)
        return self.set_markets(markets, currencies)

    async def load_markets(self, reload=False, params={}):
        if (reload and not self.reloading_markets) or not self.markets_loading:
            self.reloading_markets = True
            coroutine = self.load_markets_helper(reload, params)
            # coroutines can only be awaited once so we wrap it in a task
            self.markets_loading = asyncio.ensure_future(coroutine)
        try:
            result = await self.markets_loading
        except Exception as e:
            self.reloading_markets = False
            self.markets_loading = None
            raise e
        self.reloading_markets = False
        return result

    async def fetch_fees(self):
        trading = {}
        funding = {}
        if self.has['fetchTradingFees']:
            trading = await self.fetch_trading_fees()
        if self.has['fetchFundingFees']:
            funding = await self.fetch_funding_fees()
        return {
            'trading': trading,
            'funding': funding,
        }

    async def load_fees(self, reload=False):
        if not reload:
            if self.loaded_fees != Exchange.loaded_fees:
                return self.loaded_fees
        self.loaded_fees = self.deep_extend(self.loaded_fees, await self.fetch_fees())
        return self.loaded_fees

    async def fetch_markets(self, params={}):
        # markets are returned as a list
        # currencies are returned as a dict
        # this is for historical reasons
        # and may be changed for consistency later
        return self.to_array(self.markets)

    async def fetch_currencies(self, params={}):
        # markets are returned as a list
        # currencies are returned as a dict
        # this is for historical reasons
        # and may be changed for consistency later
        return self.currencies

    async def perform_order_book_request(self, market, limit=None, params={}):
        raise NotSupported(self.id + ' performOrderBookRequest() is not supported yet')

    async def fetch_order_book(self, symbol, limit=None, params={}):
        await self.load_markets()
        market = self.market(symbol)
        orderbook = await self.perform_order_book_request(market, limit, params)
        return self.parse_order_book(orderbook, market, limit, params)

    async def fetchOHLCVC(self, symbol, timeframe='1m', since=None, limit=None, params={}):
        return await self.fetch_ohlcvc(symbol, timeframe, since, limit, params)

    async def fetch_full_tickers(self, symbols=None, params={}):
        return await self.fetch_tickers(symbols, params)

    async def sleep(self, milliseconds):
        return await asyncio.sleep(milliseconds / 1000)

    async def spawn_async(self, method, *args):
        try:
            await method(*args)
        except Exception:
            # todo: handle spawned errors
            pass

    async def delay_async(self, timeout, method, *args):
        await self.sleep(timeout)
        try:
            await method(*args)
        except Exception:
            # todo: handle spawned errors
            pass

    def spawn(self, method, *args):
        asyncio.ensure_future(self.spawn_async(method, *args))

    #  -----------------------------------------------------------------------
    #  WS/PRO code

    @staticmethod
    def inflate(data):
        return inflate(data)

    @staticmethod
    def inflate64(data):
        return inflate64(data)

    @staticmethod
    def gunzip(data):
        return gunzip(data)

    def order_book(self, snapshot={}, depth=None):
        return OrderBook(snapshot, depth)

    def indexed_order_book(self, snapshot={}, depth=None):
        return IndexedOrderBook(snapshot, depth)

    def counted_order_book(self, snapshot={}, depth=None):
        return CountedOrderBook(snapshot, depth)

    def client(self, url):
        self.clients = self.clients or {}
        if url not in self.clients:
            on_message = self.handle_message
            on_error = self.on_error
            on_close = self.on_close
            on_connected = self.on_connected
            # decide client type here: aiohttp ws / websockets / signalr / socketio
            ws_options = self.safe_value(self.options, 'ws', {})
            options = self.extend(self.streaming, {
                'log': getattr(self, 'log'),
                'ping': getattr(self, 'ping', None),
                'verbose': self.verbose,
                'throttle': Throttler(self.tokenBucket, self.asyncio_loop),
                'asyncio_loop': self.asyncio_loop,
            }, ws_options)
            self.clients[url] = FastClient(url, on_message, on_error, on_close, on_connected, options)
        return self.clients[url]

    def delay(self, timeout, method, *args):
        asyncio.ensure_future(self.delay_async(timeout, method, *args))

    def handle_message(self, client, message):
        always = True
        if always:
            raise NotSupported(self.id + '.handle_message() not implemented yet')
        return {}

    def watch(self, url, message_hash, message=None, subscribe_hash=None, subscription=None):
        backoff_delay = 0
        client = self.client(url)
        future = client.future(message_hash)

        # base exchange self.open starts the aiohttp Session in an async context
        self.open()
        connected = client.connected if client.connected.done() \
            else asyncio.ensure_future(client.connect(self.session, backoff_delay))

        def after(fut):
            if subscribe_hash not in client.subscriptions:
                client.subscriptions[subscribe_hash] = subscription or True
                # todo: decouple signing from subscriptions
                options = self.safe_value(self.options, 'ws')
                cost = self.safe_value(options, 'cost', 1)
                if message:
                    async def send_message():
                        if self.enableRateLimit:
                            await client.throttle(cost)
                        try:
                            await client.send(message)
                        except ConnectionError as e:
                            future.reject(e)
                    asyncio.ensure_future(send_message())

        connected.add_done_callback(after)

        return future

    def on_connected(self, client, message=None):
        # for user hooks
        # print('Connected to', client.url)
        pass

    def on_error(self, client, error):
        if client.url in self.clients and self.clients[client.url].error:
            del self.clients[client.url]

    def on_close(self, client, error):
        if client.error:
            # connection closed due to an error
            pass
        else:
            # server disconnected a working connection
            if client.url in self.clients:
                del self.clients[client.url]

    async def ws_close(self):
        if self.clients:
            await asyncio.wait([asyncio.create_task(client.close()) for client in self.clients.values()], return_when=asyncio.ALL_COMPLETED)
            for url in self.clients.copy():
                del self.clients[url]
        await super(Exchange, self).close()

    def find_timeframe(self, timeframe, timeframes=None):
        timeframes = timeframes if timeframes else self.timeframes
        for key, value in timeframes.items():
            if value == timeframe:
                return key
        return None

    def format_scientific_notation_ftx(self, n):
        if n == 0:
            return '0e-00'
        return format(n, 'g')

    async def watch_ticker(self, symbol, params={}):
        raise NotSupported(self.id + '.watch_ticker() not implemented yet')

    async def watch_order_book(self, symbol, limit=None, params={}):
        raise NotSupported(self.id + '.watch_order_book() not implemented yet')

    async def watch_trades(self, symbol, since=None, limit=None, params={}):
        raise NotSupported(self.id + '.watch_trades() not implemented yet')

    async def watch_ohlcv(self, symbol, timeframe='1m', since=None, limit=None, params={}):
        raise NotSupported(self.id + '.watch_ohlcv() not implemented yet')

    async def watch_balance(self, params={}):
        raise NotSupported(self.id + '.watch_balance() not implemented yet')

    async def watch_orders(self, symbol=None, since=None, limit=None, params={}):
        raise NotSupported(self.id + '.watch_orders() not implemented yet')

    async def watch_my_trades(self, symbol=None, since=None, limit=None, params={}):
        raise NotSupported(self.id + '.watch_my_trades() not implemented yet')

    # ########################################################################
    # ########################################################################
    # ########################################################################
    # ########################################################################
    # ########                        ########                        ########
    # ########                        ########                        ########
    # ########                        ########                        ########
    # ########                        ########                        ########
    # ########        ########################        ########################
    # ########        ########################        ########################
    # ########        ########################        ########################
    # ########        ########################        ########################
    # ########                        ########                        ########
    # ########                        ########                        ########
    # ########                        ########                        ########
    # ########                        ########                        ########
    # ########################################################################
    # ########################################################################
    # ########################################################################
    # ########################################################################
    # ########        ########        ########                        ########
    # ########        ########        ########                        ########
    # ########        ########        ########                        ########
    # ########        ########        ########                        ########
    # ################        ########################        ################
    # ################        ########################        ################
    # ################        ########################        ################
    # ################        ########################        ################
    # ########        ########        ################        ################
    # ########        ########        ################        ################
    # ########        ########        ################        ################
    # ########        ########        ################        ################
    # ########################################################################
    # ########################################################################
    # ########################################################################
    # ########################################################################

    # METHODS BELOW THIS LINE ARE TRANSPILED FROM JAVASCRIPT TO PYTHON AND PHP

    def parse_to_int(self, number):
        # Solve Common intmisuse ex: int((since / str(1000)))
        # using a number which is not valid in ts
        stringifiedNumber = str(number)
        convertedNumber = float(stringifiedNumber)
        return int(convertedNumber)
        
    def get_default_options(self):
        return {
            'defaultNetworkCodeReplacements': {
                'ETH': {'ERC20': 'ETH'},
                'TRX': {'TRC20': 'TRX'},
                'CRO': {'CRC20': 'CRONOS'},
            },
        }

    def safe_ledger_entry(self, entry, currency=None):
        currency = self.safe_currency(None, currency)
        direction = self.safe_string(entry, 'direction')
        before = self.safe_string(entry, 'before')
        after = self.safe_string(entry, 'after')
        amount = self.safe_string(entry, 'amount')
        if amount is not None:
            if before is None and after is not None:
                before = Precise.string_sub(after, amount)
            elif before is not None and after is None:
                after = Precise.string_add(before, amount)
        if before is not None and after is not None:
            if direction is None:
                if Precise.string_gt(before, after):
                    direction = 'out'
                if Precise.string_gt(after, before):
                    direction = 'in'
        fee = self.safe_value(entry, 'fee')
        if fee is not None:
            fee['cost'] = self.safe_number(fee, 'cost')
        timestamp = self.safe_integer(entry, 'timestamp')
        return {
            'id': self.safe_string(entry, 'id'),
            'timestamp': timestamp,
            'datetime': self.iso8601(timestamp),
            'direction': direction,
            'account': self.safe_string(entry, 'account'),
            'referenceId': self.safe_string(entry, 'referenceId'),
            'referenceAccount': self.safe_string(entry, 'referenceAccount'),
            'type': self.safe_string(entry, 'type'),
            'currency': currency['code'],
            'amount': self.parse_number(amount),
            'before': self.parse_number(before),
            'after': self.parse_number(after),
            'status': self.safe_string(entry, 'status'),
            'fee': fee,
            'info': entry,
        }

    def set_markets(self, markets, currencies=None):
        values = []
        self.markets_by_id = {}
        # handle marketId conflicts
        # we insert spot markets first
        marketValues = self.sort_by(self.to_array(markets), 'spot', True)
        for i in range(0, len(marketValues)):
            value = marketValues[i]
            if value['id'] in self.markets_by_id:
                self.markets_by_id[value['id']].append(value)
            else:
                self.markets_by_id[value['id']] = [value]
            market = self.deep_extend(self.safe_market(), {
                'precision': self.precision,
                'limits': self.limits,
            }, self.fees['trading'], value)
            values.append(market)
        self.markets = self.index_by(values, 'symbol')
        marketsSortedBySymbol = self.keysort(self.markets)
        marketsSortedById = self.keysort(self.markets_by_id)
        self.symbols = list(marketsSortedBySymbol.keys())
        self.ids = list(marketsSortedById.keys())
        if currencies is not None:
            self.currencies = self.deep_extend(self.currencies, currencies)
        else:
            baseCurrencies = []
            quoteCurrencies = []
            for i in range(0, len(values)):
                market = values[i]
                defaultCurrencyPrecision = 8 if (self.precisionMode == DECIMAL_PLACES) else self.parse_number('1e-8')
                marketPrecision = self.safe_value(market, 'precision', {})
                if 'base' in market:
                    currencyPrecision = self.safe_value_2(marketPrecision, 'base', 'amount', defaultCurrencyPrecision)
                    currency = {
                        'id': self.safe_string_2(market, 'baseId', 'base'),
                        'numericId': self.safe_string(market, 'baseNumericId'),
                        'code': self.safe_string(market, 'base'),
                        'precision': currencyPrecision,
                    }
                    baseCurrencies.append(currency)
                if 'quote' in market:
                    currencyPrecision = self.safe_value_2(marketPrecision, 'quote', 'price', defaultCurrencyPrecision)
                    currency = {
                        'id': self.safe_string_2(market, 'quoteId', 'quote'),
                        'numericId': self.safe_string(market, 'quoteNumericId'),
                        'code': self.safe_string(market, 'quote'),
                        'precision': currencyPrecision,
                    }
                    quoteCurrencies.append(currency)
            baseCurrencies = self.sort_by(baseCurrencies, 'code')
            quoteCurrencies = self.sort_by(quoteCurrencies, 'code')
            self.baseCurrencies = self.index_by(baseCurrencies, 'code')
            self.quoteCurrencies = self.index_by(quoteCurrencies, 'code')
            allCurrencies = self.array_concat(baseCurrencies, quoteCurrencies)
            groupedCurrencies = self.group_by(allCurrencies, 'code')
            codes = list(groupedCurrencies.keys())
            resultingCurrencies = []
            for i in range(0, len(codes)):
                code = codes[i]
                groupedCurrenciesCode = self.safe_value(groupedCurrencies, code, [])
                highestPrecisionCurrency = self.safe_value(groupedCurrenciesCode, 0)
                for j in range(1, len(groupedCurrenciesCode)):
                    currentCurrency = groupedCurrenciesCode[j]
                    if self.precisionMode == TICK_SIZE:
                        highestPrecisionCurrency = currentCurrency if (currentCurrency['precision'] < highestPrecisionCurrency['precision']) else highestPrecisionCurrency
                    else:
                        highestPrecisionCurrency = currentCurrency if (currentCurrency['precision'] > highestPrecisionCurrency['precision']) else highestPrecisionCurrency
                resultingCurrencies.append(highestPrecisionCurrency)
            sortedCurrencies = self.sort_by(resultingCurrencies, 'code')
            self.currencies = self.deep_extend(self.currencies, self.index_by(sortedCurrencies, 'code'))
        self.currencies_by_id = self.index_by(self.currencies, 'id')
        currenciesSortedByCode = self.keysort(self.currencies)
        self.codes = list(currenciesSortedByCode.keys())
        return self.markets

    def safe_balance(self, balance):
        balances = self.omit(balance, ['info', 'timestamp', 'datetime', 'free', 'used', 'total'])
        codes = list(balances.keys())
        balance['free'] = {}
        balance['used'] = {}
        balance['total'] = {}
        debtBalance = {}
        for i in range(0, len(codes)):
            code = codes[i]
            total = self.safe_string(balance[code], 'total')
            free = self.safe_string(balance[code], 'free')
            used = self.safe_string(balance[code], 'used')
            debt = self.safe_string(balance[code], 'debt')
            if (total is None) and (free is not None) and (used is not None):
                total = Precise.string_add(free, used)
            if (free is None) and (total is not None) and (used is not None):
                free = Precise.string_sub(total, used)
            if (used is None) and (total is not None) and (free is not None):
                used = Precise.string_sub(total, free)
            balance[code]['free'] = self.parse_number(free)
            balance[code]['used'] = self.parse_number(used)
            balance[code]['total'] = self.parse_number(total)
            balance['free'][code] = balance[code]['free']
            balance['used'][code] = balance[code]['used']
            balance['total'][code] = balance[code]['total']
            if debt is not None:
                balance[code]['debt'] = self.parse_number(debt)
                debtBalance[code] = balance[code]['debt']
        debtBalanceArray = list(debtBalance.keys())
        length = len(debtBalanceArray)
        if length:
            balance['debt'] = debtBalance
        return balance

    def safe_order(self, order, market=None):
        # parses numbers
        # it is important pass the trades rawTrades
        amount = self.omit_zero(self.safe_string(order, 'amount'))
        remaining = self.safe_string(order, 'remaining')
        filled = self.safe_string(order, 'filled')
        cost = self.safe_string(order, 'cost')
        average = self.omit_zero(self.safe_string(order, 'average'))
        price = self.omit_zero(self.safe_string(order, 'price'))
        lastTradeTimeTimestamp = self.safe_integer(order, 'lastTradeTimestamp')
        symbol = self.safe_string(order, 'symbol')
        side = self.safe_string(order, 'side')
        parseFilled = (filled is None)
        parseCost = (cost is None)
        parseLastTradeTimeTimestamp = (lastTradeTimeTimestamp is None)
        fee = self.safe_value(order, 'fee')
        parseFee = (fee is None)
        parseFees = self.safe_value(order, 'fees') is None
        parseSymbol = symbol is None
        parseSide = side is None
        shouldParseFees = parseFee or parseFees
        fees = self.safe_value(order, 'fees', [])
        trades = []
        if parseFilled or parseCost or shouldParseFees:
            rawTrades = self.safe_value(order, 'trades', trades)
            oldNumber = self.number
            # we parse trades here!
            self.number = str
            trades = self.parse_trades(rawTrades, market)
            self.number = oldNumber
            tradesLength = 0
            isArray = isinstance(trades, list)
            if isArray:
                tradesLength = len(trades)
            if isArray and (tradesLength > 0):
                # move properties that are defined in trades up into the order
                if order['symbol'] is None:
                    order['symbol'] = trades[0]['symbol']
                if order['side'] is None:
                    order['side'] = trades[0]['side']
                if order['type'] is None:
                    order['type'] = trades[0]['type']
                if order['id'] is None:
                    order['id'] = trades[0]['order']
                if parseFilled:
                    filled = '0'
                if parseCost:
                    cost = '0'
                for i in range(0, len(trades)):
                    trade = trades[i]
                    tradeAmount = self.safe_string(trade, 'amount')
                    if parseFilled and (tradeAmount is not None):
                        filled = Precise.string_add(filled, tradeAmount)
                    tradeCost = self.safe_string(trade, 'cost')
                    if parseCost and (tradeCost is not None):
                        cost = Precise.string_add(cost, tradeCost)
                    if parseSymbol:
                        symbol = self.safe_string(trade, 'symbol')
                    if parseSide:
                        side = self.safe_string(trade, 'side')
                    tradeTimestamp = self.safe_value(trade, 'timestamp')
                    if parseLastTradeTimeTimestamp and (tradeTimestamp is not None):
                        if lastTradeTimeTimestamp is None:
                            lastTradeTimeTimestamp = tradeTimestamp
                        else:
                            lastTradeTimeTimestamp = max(lastTradeTimeTimestamp, tradeTimestamp)
                    if shouldParseFees:
                        tradeFees = self.safe_value(trade, 'fees')
                        if tradeFees is not None:
                            for j in range(0, len(tradeFees)):
                                tradeFee = tradeFees[j]
                                fees.append(self.extend({}, tradeFee))
                        else:
                            tradeFee = self.safe_value(trade, 'fee')
                            if tradeFee is not None:
                                fees.append(self.extend({}, tradeFee))
        if shouldParseFees:
            reducedFees = self.reduce_fees_by_currency(fees) if self.reduceFees else fees
            reducedLength = len(reducedFees)
            for i in range(0, reducedLength):
                reducedFees[i]['cost'] = self.safe_number(reducedFees[i], 'cost')
                if 'rate' in reducedFees[i]:
                    reducedFees[i]['rate'] = self.safe_number(reducedFees[i], 'rate')
            if not parseFee and (reducedLength == 0):
                fee['cost'] = self.safe_number(fee, 'cost')
                if 'rate' in fee:
                    fee['rate'] = self.safe_number(fee, 'rate')
                reducedFees.append(fee)
            order['fees'] = reducedFees
            if parseFee and (reducedLength == 1):
                order['fee'] = reducedFees[0]
        if amount is None:
            # ensure amount = filled + remaining
            if filled is not None and remaining is not None:
                amount = Precise.string_add(filled, remaining)
            elif self.safe_string(order, 'status') == 'closed':
                amount = filled
        if filled is None:
            if amount is not None and remaining is not None:
                filled = Precise.string_sub(amount, remaining)
        if remaining is None:
            if amount is not None and filled is not None:
                remaining = Precise.string_sub(amount, filled)
        # ensure that the average field is calculated correctly
        inverse = self.safe_value(market, 'inverse', False)
        contractSize = self.number_to_string(self.safe_value(market, 'contractSize', 1))
        # inverse
        # price = filled * contract size / cost
        #
        # linear
        # price = cost / (filled * contract size)
        if average is None:
            if (filled is not None) and (cost is not None) and Precise.string_gt(filled, '0'):
                filledTimesContractSize = Precise.string_mul(filled, contractSize)
                if inverse:
                    average = Precise.string_div(filledTimesContractSize, cost)
                else:
                    average = Precise.string_div(cost, filledTimesContractSize)
        # similarly
        # inverse
        # cost = filled * contract size / price
        #
        # linear
        # cost = filled * contract size * price
        costPriceExists = (average is not None) or (price is not None)
        if parseCost and (filled is not None) and costPriceExists:
            multiplyPrice = None
            if average is None:
                multiplyPrice = price
            else:
                multiplyPrice = average
            # contract trading
            filledTimesContractSize = Precise.string_mul(filled, contractSize)
            if inverse:
                cost = Precise.string_div(filledTimesContractSize, multiplyPrice)
            else:
                cost = Precise.string_mul(filledTimesContractSize, multiplyPrice)
        # support for market orders
        orderType = self.safe_value(order, 'type')
        emptyPrice = (price is None) or Precise.string_equals(price, '0')
        if emptyPrice and (orderType == 'market'):
            price = average
        # we have trades with string values at self point so we will mutate them
        for i in range(0, len(trades)):
            entry = trades[i]
            entry['amount'] = self.safe_number(entry, 'amount')
            entry['price'] = self.safe_number(entry, 'price')
            entry['cost'] = self.safe_number(entry, 'cost')
            fee = self.safe_value(entry, 'fee', {})
            fee['cost'] = self.safe_number(fee, 'cost')
            if 'rate' in fee:
                fee['rate'] = self.safe_number(fee, 'rate')
            entry['fee'] = fee
        timeInForce = self.safe_string(order, 'timeInForce')
        postOnly = self.safe_value(order, 'postOnly')
        # timeInForceHandling
        if timeInForce is None:
            if self.safe_string(order, 'type') == 'market':
                timeInForce = 'IOC'
            # allow postOnly override
            if postOnly:
                timeInForce = 'PO'
        elif postOnly is None:
            # timeInForce is not None here
            postOnly = timeInForce == 'PO'
        return self.extend(order, {
            'symbol': symbol,
            'side': side,
            'lastTradeTimestamp': lastTradeTimeTimestamp,
            'price': self.parse_number(price),
            'amount': self.parse_number(amount),
            'cost': self.parse_number(cost),
            'average': self.parse_number(average),
            'filled': self.parse_number(filled),
            'remaining': self.parse_number(remaining),
            'timeInForce': timeInForce,
            'postOnly': postOnly,
            'trades': trades,
        })

    def parse_orders(self, orders, market=None, since=None, limit=None, params={}):
        #
        # the value of orders is either a dict or a list
        #
        # dict
        #
        #     {
        #         'id1': {...},
        #         'id2': {...},
        #         'id3': {...},
        #         ...
        #     }
        #
        # list
        #
        #     [
        #         {'id': 'id1', ...},
        #         {'id': 'id2', ...},
        #         {'id': 'id3', ...},
        #         ...
        #     ]
        #
        results = []
        if isinstance(orders, list):
            for i in range(0, len(orders)):
                order = self.extend(self.parse_order(orders[i], market), params)
                results.append(order)
        else:
            ids = list(orders.keys())
            for i in range(0, len(ids)):
                id = ids[i]
                order = self.extend(self.parse_order(self.extend({'id': id}, orders[id]), market), params)
                results.append(order)
        results = self.sort_by(results, 'timestamp')
        symbol = market['symbol'] if (market is not None) else None
        tail = since is None
        return self.filter_by_symbol_since_limit(results, symbol, since, limit, tail)

    def calculate_fee(self, symbol, type, side, amount, price, takerOrMaker='taker', params={}):
        if type == 'market' and takerOrMaker == 'maker':
            raise ArgumentsRequired(self.id + ' calculateFee() - you have provided incompatible arguments - "market" type order can not be "maker". Change either the "type" or the "takerOrMaker" argument to calculate the fee.')
        market = self.markets[symbol]
        feeSide = self.safe_string(market, 'feeSide', 'quote')
        key = 'quote'
        cost = None
        amountString = self.number_to_string(amount)
        priceString = self.number_to_string(price)
        if feeSide == 'quote':
            # the fee is always in quote currency
            cost = Precise.string_mul(amountString, priceString)
        elif feeSide == 'base':
            # the fee is always in base currency
            cost = amountString
        elif feeSide == 'get':
            # the fee is always in the currency you get
            cost = amountString
            if side == 'sell':
                cost = Precise.string_mul(cost, priceString)
            else:
                key = 'base'
        elif feeSide == 'give':
            # the fee is always in the currency you give
            cost = amountString
            if side == 'buy':
                cost = Precise.string_mul(cost, priceString)
            else:
                key = 'base'
        # for derivatives, the fee is in 'settle' currency
        if not market['spot']:
            key = 'settle'
        # even if `takerOrMaker` argument was set to 'maker', for 'market' orders we should forcefully override it to 'taker'
        if type == 'market':
            takerOrMaker = 'taker'
        rate = self.safe_string(market, takerOrMaker)
        if cost is not None:
            cost = Precise.string_mul(cost, rate)
        return {
            'type': takerOrMaker,
            'currency': market[key],
            'rate': self.parse_number(rate),
            'cost': self.parse_number(cost),
        }

    def safe_trade(self, trade, market=None):
        amount = self.safe_string(trade, 'amount')
        price = self.safe_string(trade, 'price')
        cost = self.safe_string(trade, 'cost')
        if cost is None:
            # contract trading
            contractSize = self.safe_string(market, 'contractSize')
            multiplyPrice = price
            if contractSize is not None:
                inverse = self.safe_value(market, 'inverse', False)
                if inverse:
                    multiplyPrice = Precise.string_div('1', price)
                multiplyPrice = Precise.string_mul(multiplyPrice, contractSize)
            cost = Precise.string_mul(multiplyPrice, amount)
        parseFee = self.safe_value(trade, 'fee') is None
        parseFees = self.safe_value(trade, 'fees') is None
        shouldParseFees = parseFee or parseFees
        fees = []
        fee = self.safe_value(trade, 'fee')
        if shouldParseFees:
            reducedFees = self.reduce_fees_by_currency(fees) if self.reduceFees else fees
            reducedLength = len(reducedFees)
            for i in range(0, reducedLength):
                reducedFees[i]['cost'] = self.safe_number(reducedFees[i], 'cost')
                if 'rate' in reducedFees[i]:
                    reducedFees[i]['rate'] = self.safe_number(reducedFees[i], 'rate')
            if not parseFee and (reducedLength == 0):
                fee['cost'] = self.safe_number(fee, 'cost')
                if 'rate' in fee:
                    fee['rate'] = self.safe_number(fee, 'rate')
                reducedFees.append(fee)
            if parseFees:
                trade['fees'] = reducedFees
            if parseFee and (reducedLength == 1):
                trade['fee'] = reducedFees[0]
            tradeFee = self.safe_value(trade, 'fee')
            if tradeFee is not None:
                tradeFee['cost'] = self.safe_number(tradeFee, 'cost')
                if 'rate' in tradeFee:
                    tradeFee['rate'] = self.safe_number(tradeFee, 'rate')
                trade['fee'] = tradeFee
        trade['amount'] = self.parse_number(amount)
        trade['price'] = self.parse_number(price)
        trade['cost'] = self.parse_number(cost)
        return trade

    def reduce_fees_by_currency(self, fees):
        #
        # self function takes a list of fee structures having the following format
        #
        #     string = True
        #
        #     [
        #         {'currency': 'BTC', 'cost': '0.1'},
        #         {'currency': 'BTC', 'cost': '0.2'  },
        #         {'currency': 'BTC', 'cost': '0.2', 'rate': '0.00123'},
        #         {'currency': 'BTC', 'cost': '0.4', 'rate': '0.00123'},
        #         {'currency': 'BTC', 'cost': '0.5', 'rate': '0.00456'},
        #         {'currency': 'USDT', 'cost': '12.3456'},
        #     ]
        #
        #     string = False
        #
        #     [
        #         {'currency': 'BTC', 'cost': 0.1},
        #         {'currency': 'BTC', 'cost': 0.2},
        #         {'currency': 'BTC', 'cost': 0.2, 'rate': 0.00123},
        #         {'currency': 'BTC', 'cost': 0.4, 'rate': 0.00123},
        #         {'currency': 'BTC', 'cost': 0.5, 'rate': 0.00456},
        #         {'currency': 'USDT', 'cost': 12.3456},
        #     ]
        #
        # and returns a reduced fee list, where fees are summed per currency and rate(if any)
        #
        #     string = True
        #
        #     [
        #         {'currency': 'BTC', 'cost': '0.3'  },
        #         {'currency': 'BTC', 'cost': '0.6', 'rate': '0.00123'},
        #         {'currency': 'BTC', 'cost': '0.5', 'rate': '0.00456'},
        #         {'currency': 'USDT', 'cost': '12.3456'},
        #     ]
        #
        #     string  = False
        #
        #     [
        #         {'currency': 'BTC', 'cost': 0.3  },
        #         {'currency': 'BTC', 'cost': 0.6, 'rate': 0.00123},
        #         {'currency': 'BTC', 'cost': 0.5, 'rate': 0.00456},
        #         {'currency': 'USDT', 'cost': 12.3456},
        #     ]
        #
        reduced = {}
        for i in range(0, len(fees)):
            fee = fees[i]
            feeCurrencyCode = self.safe_string(fee, 'currency')
            if feeCurrencyCode is not None:
                rate = self.safe_string(fee, 'rate')
                cost = self.safe_value(fee, 'cost')
                if Precise.string_eq(cost, '0'):
                    # omit zero cost fees
                    continue
                if not (feeCurrencyCode in reduced):
                    reduced[feeCurrencyCode] = {}
                rateKey = '' if (rate is None) else rate
                if rateKey in reduced[feeCurrencyCode]:
                    reduced[feeCurrencyCode][rateKey]['cost'] = Precise.string_add(reduced[feeCurrencyCode][rateKey]['cost'], cost)
                else:
                    reduced[feeCurrencyCode][rateKey] = {
                        'currency': feeCurrencyCode,
                        'cost': cost,
                    }
                    if rate is not None:
                        reduced[feeCurrencyCode][rateKey]['rate'] = rate
        result = []
        feeValues = list(reduced.values())
        for i in range(0, len(feeValues)):
            reducedFeeValues = list(feeValues[i].values())
            result = self.array_concat(result, reducedFeeValues)
        return result

    def safe_ticker(self, ticker, market=None):
        open = self.safe_value(ticker, 'open')
        close = self.safe_value(ticker, 'close')
        last = self.safe_value(ticker, 'last')
        change = self.safe_value(ticker, 'change')
        percentage = self.safe_value(ticker, 'percentage')
        average = self.safe_value(ticker, 'average')
        vwap = self.safe_value(ticker, 'vwap')
        baseVolume = self.safe_value(ticker, 'baseVolume')
        quoteVolume = self.safe_value(ticker, 'quoteVolume')
        if vwap is None:
            vwap = Precise.string_div(quoteVolume, baseVolume)
        if (last is not None) and (close is None):
            close = last
        elif (last is None) and (close is not None):
            last = close
        if (last is not None) and (open is not None):
            if change is None:
                change = Precise.string_sub(last, open)
            if average is None:
                average = Precise.string_div(Precise.string_add(last, open), '2')
        if (percentage is None) and (change is not None) and (open is not None) and Precise.string_gt(open, '0'):
            percentage = Precise.string_mul(Precise.string_div(change, open), '100')
        if (change is None) and (percentage is not None) and (open is not None):
            change = Precise.string_div(Precise.string_mul(percentage, open), '100')
        if (open is None) and (last is not None) and (change is not None):
            open = Precise.string_sub(last, change)
        # timestamp and symbol operations don't belong in safeTicker
        # they should be done in the derived classes
        return self.extend(ticker, {
            'bid': self.safe_number(ticker, 'bid'),
            'bidVolume': self.safe_number(ticker, 'bidVolume'),
            'ask': self.safe_number(ticker, 'ask'),
            'askVolume': self.safe_number(ticker, 'askVolume'),
            'high': self.safe_number(ticker, 'high'),
            'low': self.safe_number(ticker, 'low'),
            'open': self.parse_number(open),
            'close': self.parse_number(close),
            'last': self.parse_number(last),
            'change': self.parse_number(change),
            'percentage': self.parse_number(percentage),
            'average': self.parse_number(average),
            'vwap': self.parse_number(vwap),
            'baseVolume': self.parse_number(baseVolume),
            'quoteVolume': self.parse_number(quoteVolume),
            'previousClose': self.safe_number(ticker, 'previousClose'),
        })

    async def fetch_ohlcv(self, symbol, timeframe='1m', since=None, limit=None, params={}):
        if not self.has['fetchTrades']:
            raise NotSupported(self.id + ' fetchOHLCV() is not supported yet')
        await self.load_markets()
        trades = await self.fetchTrades(symbol, since, limit, params)
        ohlcvc = self.build_ohlcvc(trades, timeframe, since, limit)
        result = []
        for i in range(0, len(ohlcvc)):
            result.append([
                self.safe_integer(ohlcvc[i], 0),
                self.safe_number(ohlcvc[i], 1),
                self.safe_number(ohlcvc[i], 2),
                self.safe_number(ohlcvc[i], 3),
                self.safe_number(ohlcvc[i], 4),
                self.safe_number(ohlcvc[i], 5),
            ])
        return result

    def convert_trading_view_to_ohlcv(self, ohlcvs, timestamp='t', open='o', high='h', low='l', close='c', volume='v', ms=False):
        result = []
        timestamps = self.safe_value(ohlcvs, timestamp, [])
        opens = self.safe_value(ohlcvs, open, [])
        highs = self.safe_value(ohlcvs, high, [])
        lows = self.safe_value(ohlcvs, low, [])
        closes = self.safe_value(ohlcvs, close, [])
        volumes = self.safe_value(ohlcvs, volume, [])
        for i in range(0, len(timestamps)):
            result.append([
                self.safe_integer(timestamps, i) if ms else self.safe_timestamp(timestamps, i),
                self.safe_value(opens, i),
                self.safe_value(highs, i),
                self.safe_value(lows, i),
                self.safe_value(closes, i),
                self.safe_value(volumes, i),
            ])
        return result

    def convert_ohlcv_to_trading_view(self, ohlcvs, timestamp='t', open='o', high='h', low='l', close='c', volume='v', ms=False):
        result = {}
        result[timestamp] = []
        result[open] = []
        result[high] = []
        result[low] = []
        result[close] = []
        result[volume] = []
        for i in range(0, len(ohlcvs)):
            ts = ohlcvs[i][0] if ms else self.parseToInt(ohlcvs[i][0] / 1000)
            result[timestamp].append(ts)
            result[open].append(ohlcvs[i][1])
            result[high].append(ohlcvs[i][2])
            result[low].append(ohlcvs[i][3])
            result[close].append(ohlcvs[i][4])
            result[volume].append(ohlcvs[i][5])
        return result

    def market_ids(self, symbols):
        if symbols is None:
            return symbols
        result = []
        for i in range(0, len(symbols)):
            result.append(self.market_id(symbols[i]))
        return result

    def market_symbols(self, symbols):
        if symbols is None:
            return symbols
        result = []
        for i in range(0, len(symbols)):
            result.append(self.symbol(symbols[i]))
        return result

    def market_codes(self, codes):
        if codes is None:
            return codes
        result = []
        for i in range(0, len(codes)):
            result.append(self.common_currency_code(codes[i]))
        return result

    def parse_bids_asks(self, bidasks, priceKey=0, amountKey=1):
        bidasks = self.to_array(bidasks)
        result = []
        for i in range(0, len(bidasks)):
            result.append(self.parse_bid_ask(bidasks[i], priceKey, amountKey))
        return result

    async def fetch_l2_order_book(self, symbol, limit=None, params={}):
        orderbook = await self.fetch_order_book(symbol, limit, params)
        return self.extend(orderbook, {
            'asks': self.sort_by(self.aggregate(orderbook['asks']), 0),
            'bids': self.sort_by(self.aggregate(orderbook['bids']), 0, True),
        })

    def filter_by_symbol(self, objects, symbol=None):
        if symbol is None:
            return objects
        result = []
        for i in range(0, len(objects)):
            objectSymbol = self.safe_string(objects[i], 'symbol')
            if objectSymbol == symbol:
                result.append(objects[i])
        return result

    def parse_ohlcv(self, ohlcv, market=None):
        if isinstance(ohlcv, list):
            return [
                self.safe_integer(ohlcv, 0),  # timestamp
                self.safe_number(ohlcv, 1),  # open
                self.safe_number(ohlcv, 2),  # high
                self.safe_number(ohlcv, 3),  # low
                self.safe_number(ohlcv, 4),  # close
                self.safe_number(ohlcv, 5),  # volume
            ]
        return ohlcv

    def get_network(self, network, code):
        network = network.upper()
        aliases = {
            'ETHEREUM': 'ETH',
            'ETHER': 'ETH',
            'ERC20': 'ETH',
            'ETH': 'ETH',
            'TRC20': 'TRX',
            'TRON': 'TRX',
            'TRX': 'TRX',
            'BEP20': 'BSC',
            'BSC': 'BSC',
            'HRC20': 'HT',
            'HECO': 'HT',
            'SPL': 'SOL',
            'SOL': 'SOL',
            'TERRA': 'LUNA',
            'LUNA': 'LUNA',
            'POLYGON': 'MATIC',
            'MATIC': 'MATIC',
            'EOS': 'EOS',
            'WAVES': 'WAVES',
            'AVALANCHE': 'AVAX',
            'AVAX': 'AVAX',
            'QTUM': 'QTUM',
            'CHZ': 'CHZ',
            'NEO': 'NEO',
            'ONT': 'ONT',
            'RON': 'RON',
        }
        if network == code:
            return network
        elif network in aliases:
            return aliases[network]
        else:
            raise NotSupported(self.id + ' network ' + network + ' is not yet supported')

    def network_code_to_id(self, networkCode, currencyCode=None):
        """
         * @ignore
        tries to convert the provided networkCode(which is expected to be an unified network code) to a network id. In order to achieve self, derived class needs to have 'options->networks' defined.
        :param str networkCode: unified network code
        :param str|None currencyCode: unified currency code, but self argument is not required by default, unless there is an exchange(like huobi) that needs an override of the method to be able to pass currencyCode argument additionally
        :returns [str|None]: exchange-specific network id
        """
        networkIdsByCodes = self.safe_value(self.options, 'networks', {})
        networkId = self.safe_string(networkIdsByCodes, networkCode)
        # for example, if 'ETH' is passed for networkCode, but 'ETH' key not defined in `options->networks` object
        if networkId is None:
            if currencyCode is None:
                # if currencyCode was not provided, then we just set passed value to networkId
                networkId = networkCode
            else:
                # if currencyCode was provided, then we try to find if that currencyCode has a replacement(i.e. ERC20 for ETH)
                defaultNetworkCodeReplacements = self.safe_value(self.options, 'defaultNetworkCodeReplacements', {})
                if currencyCode in defaultNetworkCodeReplacements:
                    # if there is a replacement for the passed networkCode, then we use it to find network-id in `options->networks` object
                    replacementObject = defaultNetworkCodeReplacements[currencyCode]  # i.e. {'ERC20': 'ETH'}
                    keys = list(replacementObject.keys())
                    for i in range(0, len(keys)):
                        key = keys[i]
                        value = replacementObject[key]
                        # if value matches to provided unified networkCode, then we use it's key to find network-id in `options->networks` object
                        if value == networkCode:
                            networkId = self.safe_string(networkIdsByCodes, key)
                            break
                # if it wasn't found, we just set the provided value to network-id
                if networkId is None:
                    networkId = networkCode
        return networkId

    def network_id_to_code(self, networkId, currencyCode=None):
        """
         * @ignore
        tries to convert the provided exchange-specific networkId to an unified network Code. In order to achieve self, derived class needs to have 'options->networksById' defined.
        :param str networkId: unified network code
        :param str|None currencyCode: unified currency code, but self argument is not required by default, unless there is an exchange(like huobi) that needs an override of the method to be able to pass currencyCode argument additionally
        :returns [str|None]: unified network code
        """
        networkCodesByIds = self.safe_value(self.options, 'networksById', {})
        networkCode = self.safe_string(networkCodesByIds, networkId, networkId)
        # replace mainnet network-codes(i.e. ERC20->ETH)
        if currencyCode is not None:
            defaultNetworkCodeReplacements = self.safe_value(self.options, 'defaultNetworkCodeReplacements', {})
            if currencyCode in defaultNetworkCodeReplacements:
                replacementObject = self.safe_value(defaultNetworkCodeReplacements, currencyCode, {})
                networkCode = self.safe_string(replacementObject, networkCode, networkCode)
        return networkCode

    def network_codes_to_ids(self, networkCodes=None):
        """
         * @ignore
        tries to convert the provided networkCode(which is expected to be an unified network code) to a network id. In order to achieve self, derived class needs to have 'options->networks' defined.
        :param [str]|None networkCodes: unified network codes
        :returns [str|None]: exchange-specific network ids
        """
        if networkCodes is None:
            return None
        ids = []
        for i in range(0, len(networkCodes)):
            networkCode = networkCodes[i]
            ids.append(self.networkCodeToId(networkCode))
        return ids

    def handle_network_code_and_params(self, params):
        networkCodeInParams = self.safe_string_2(params, 'networkCode', 'network')
        if networkCodeInParams is not None:
            params = self.omit(params, ['networkCode', 'network'])
        # if it was not defined by user, we should not set it from 'defaultNetworks', because handleNetworkCodeAndParams is for only request-side and thus we do not fill it with anything. We can only use 'defaultNetworks' after parsing response-side
        return [networkCodeInParams, params]

    def default_network_code(self, currencyCode):
        defaultNetworkCode = None
        defaultNetworks = self.safe_value(self.options, 'defaultNetworks', {})
        if currencyCode in defaultNetworks:
            # if currency had set its network in "defaultNetworks", use it
            defaultNetworkCode = defaultNetworks[currencyCode]
        else:
            # otherwise, try to use the global-scope 'defaultNetwork' value(even if that network is not supported by currency, it doesn't make any problem, self will be just used "at first" if currency supports self network at all)
            defaultNetwork = self.safe_value(self.options, 'defaultNetwork')
            if defaultNetwork is not None:
                defaultNetworkCode = defaultNetwork
        return defaultNetworkCode

    def select_network_code_from_unified_networks(self, currencyCode, networkCode, indexedNetworkEntries):
        return self.selectNetworkKeyFromNetworks(currencyCode, networkCode, indexedNetworkEntries, True)

    def select_network_id_from_raw_networks(self, currencyCode, networkCode, indexedNetworkEntries):
        return self.selectNetworkKeyFromNetworks(currencyCode, networkCode, indexedNetworkEntries, False)

    def select_network_key_from_networks(self, currencyCode, networkCode, indexedNetworkEntries, isIndexedByUnifiedNetworkCode=False):
        # self method is used against raw & unparse network entries, which are just indexed by network id
        chosenNetworkId = None
        availableNetworkIds = list(indexedNetworkEntries.keys())
        responseNetworksLength = len(availableNetworkIds)
        if networkCode is not None:
            if responseNetworksLength == 0:
                raise NotSupported(self.id + ' - ' + networkCode + ' network did not return any result for ' + currencyCode)
            else:
                # if networkCode was provided by user, we should check it after response, as the referenced exchange doesn't support network-code during request
                networkId = networkCode if isIndexedByUnifiedNetworkCode else self.networkCodeToId(networkCode, currencyCode)
                if networkId in indexedNetworkEntries:
                    chosenNetworkId = networkId
                else:
                    raise NotSupported(self.id + ' - ' + networkId + ' network was not found for ' + currencyCode + ', use one of ' + ', '.join(availableNetworkIds))
        else:
            if responseNetworksLength == 0:
                raise NotSupported(self.id + ' - no networks were returned for ' + currencyCode)
            else:
                # if networkCode was not provided by user, then we try to use the default network(if it was defined in "defaultNetworks"), otherwise, we just return the first network entry
                defaultNetworkCode = self.defaultNetworkCode(currencyCode)
                defaultNetworkId = defaultNetworkCode if isIndexedByUnifiedNetworkCode else self.networkCodeToId(defaultNetworkCode, currencyCode)
                chosenNetworkId = defaultNetworkId if (defaultNetworkId in indexedNetworkEntries) else availableNetworkIds[0]
        return chosenNetworkId

    def safe_number_2(self, dictionary, key1, key2, d=None):
        value = self.safe_string_2(dictionary, key1, key2)
        return self.parse_number(value, d)

    def parse_order_book(self, orderbook, symbol, timestamp=None, bidsKey='bids', asksKey='asks', priceKey=0, amountKey=1):
        bids = self.parse_bids_asks(self.safe_value(orderbook, bidsKey, []), priceKey, amountKey)
        asks = self.parse_bids_asks(self.safe_value(orderbook, asksKey, []), priceKey, amountKey)
        return {
            'symbol': symbol,
            'bids': self.sort_by(bids, 0, True),
            'asks': self.sort_by(asks, 0),
            'timestamp': timestamp,
            'datetime': self.iso8601(timestamp),
            'nonce': None,
        }

    def parse_ohlcvs(self, ohlcvs, market=None, timeframe='1m', since=None, limit=None):
        results = []
        for i in range(0, len(ohlcvs)):
            results.append(self.parse_ohlcv(ohlcvs[i], market))
        sorted = self.sort_by(results, 0)
        tail = (since is None)
        return self.filter_by_since_limit(sorted, since, limit, 0, tail)

    def parse_leverage_tiers(self, response, symbols=None, marketIdKey=None):
        # marketIdKey should only be None when response is a dictionary
        symbols = self.market_symbols(symbols)
        tiers = {}
        for i in range(0, len(response)):
            item = response[i]
            id = self.safe_string(item, marketIdKey)
            market = self.safe_market(id)
            symbol = market['symbol']
            contract = self.safe_value(market, 'contract', False)
            if contract and ((symbols is None) or self.in_array(symbol, symbols)):
                tiers[symbol] = self.parse_market_leverage_tiers(item, market)
        return tiers

    async def load_trading_limits(self, symbols=None, reload=False, params={}):
        if self.has['fetchTradingLimits']:
            if reload or not ('limitsLoaded' in self.options):
                response = await self.fetch_trading_limits(symbols)
                for i in range(0, len(symbols)):
                    symbol = symbols[i]
                    self.markets[symbol] = self.deep_extend(self.markets[symbol], response[symbol])
                self.options['limitsLoaded'] = self.milliseconds()
        return self.markets

    def parse_positions(self, positions, symbols=None, params={}):
        symbols = self.market_symbols(symbols)
        positions = self.to_array(positions)
        result = []
        for i in range(0, len(positions)):
            position = self.extend(self.parse_position(positions[i], None), params)
            result.append(position)
        return self.filter_by_array(result, 'symbol', symbols, False)

    def parse_accounts(self, accounts, params={}):
        accounts = self.to_array(accounts)
        result = []
        for i in range(0, len(accounts)):
            account = self.extend(self.parse_account(accounts[i]), params)
            result.append(account)
        return result

    def parse_trades(self, trades, market=None, since=None, limit=None, params={}):
        trades = self.to_array(trades)
        result = []
        for i in range(0, len(trades)):
            trade = self.extend(self.parse_trade(trades[i], market), params)
            result.append(trade)
        result = self.sort_by_2(result, 'timestamp', 'id')
        symbol = market['symbol'] if (market is not None) else None
        tail = (since is None)
        return self.filter_by_symbol_since_limit(result, symbol, since, limit, tail)

    def parse_transactions(self, transactions, currency=None, since=None, limit=None, params={}):
        transactions = self.to_array(transactions)
        result = []
        for i in range(0, len(transactions)):
            transaction = self.extend(self.parse_transaction(transactions[i], currency), params)
            result.append(transaction)
        result = self.sort_by(result, 'timestamp')
        code = currency['code'] if (currency is not None) else None
        tail = (since is None)
        return self.filter_by_currency_since_limit(result, code, since, limit, tail)

    def parse_transfers(self, transfers, currency=None, since=None, limit=None, params={}):
        transfers = self.to_array(transfers)
        result = []
        for i in range(0, len(transfers)):
            transfer = self.extend(self.parse_transfer(transfers[i], currency), params)
            result.append(transfer)
        result = self.sort_by(result, 'timestamp')
        code = currency['code'] if (currency is not None) else None
        tail = (since is None)
        return self.filter_by_currency_since_limit(result, code, since, limit, tail)

    def parse_ledger(self, data, currency=None, since=None, limit=None, params={}):
        result = []
        arrayData = self.to_array(data)
        for i in range(0, len(arrayData)):
            itemOrItems = self.parse_ledger_entry(arrayData[i], currency)
            if isinstance(itemOrItems, list):
                for j in range(0, len(itemOrItems)):
                    result.append(self.extend(itemOrItems[j], params))
            else:
                result.append(self.extend(itemOrItems, params))
        result = self.sort_by(result, 'timestamp')
        code = currency['code'] if (currency is not None) else None
        tail = (since is None)
        return self.filter_by_currency_since_limit(result, code, since, limit, tail)

    def nonce(self):
        return self.seconds()

    def set_headers(self, headers):
        return headers

    def market_id(self, symbol):
        market = self.market(symbol)
        if market is not None:
            return market['id']
        return symbol

    def symbol(self, symbol):
        market = self.market(symbol)
        return self.safe_string(market, 'symbol', symbol)

    def resolve_path(self, path, params):
        return [
            self.implode_params(path, params),
            self.omit(params, self.extract_params(path)),
        ]

    def filter_by_array(self, objects, key, values=None, indexed=True):
        objects = self.to_array(objects)
        # return all of them if no values were passed
        if values is None or not values:
            return self.index_by(objects, key) if indexed else objects
        results = []
        for i in range(0, len(objects)):
            if self.in_array(objects[i][key], values):
                results.append(objects[i])
        return self.index_by(results, key) if indexed else results

    async def fetch2(self, path, api='public', method='GET', params={}, headers=None, body=None, config={}, context={}):
        if self.enableRateLimit:
            cost = self.calculate_rate_limiter_cost(api, method, path, params, config, context)
            await self.throttle(cost)
        self.lastRestRequestTimestamp = self.milliseconds()
        request = self.sign(path, api, method, params, headers, body)
        return await self.fetch(request['url'], request['method'], request['headers'], request['body'])

    async def request(self, path, api='public', method='GET', params={}, headers=None, body=None, config={}, context={}):
        return await self.fetch2(path, api, method, params, headers, body, config, context)

    async def load_accounts(self, reload=False, params={}):
        if reload:
            self.accounts = await self.fetch_accounts(params)
        else:
            if self.accounts:
                return self.accounts
            else:
                self.accounts = await self.fetch_accounts(params)
        self.accountsById = self.index_by(self.accounts, 'id')
        return self.accounts

    async def fetch_ohlcvc(self, symbol, timeframe='1m', since=None, limit=None, params={}):
        if not self.has['fetchTrades']:
            raise NotSupported(self.id + ' fetchOHLCV() is not supported yet')
        await self.load_markets()
        trades = await self.fetchTrades(symbol, since, limit, params)
        return self.build_ohlcvc(trades, timeframe, since, limit)

    def parse_trading_view_ohlcv(self, ohlcvs, market=None, timeframe='1m', since=None, limit=None):
        result = self.convert_trading_view_to_ohlcv(ohlcvs)
        return self.parse_ohlcvs(result, market, timeframe, since, limit)

    async def edit_limit_buy_order(self, id, symbol, amount, price=None, params={}):
        return await self.edit_limit_order(id, symbol, 'buy', amount, price, params)

    async def edit_limit_sell_order(self, id, symbol, amount, price=None, params={}):
        return await self.edit_limit_order(id, symbol, 'sell', amount, price, params)

    async def edit_limit_order(self, id, symbol, side, amount, price=None, params={}):
        return await self.edit_order(id, symbol, 'limit', side, amount, price, params)

    async def edit_order(self, id, symbol, type, side, amount, price=None, params={}):
        await self.cancelOrder(id, symbol)
        return await self.create_order(symbol, type, side, amount, price, params)

    async def fetch_permissions(self, params={}):
        raise NotSupported(self.id + ' fetchPermissions() is not supported yet')

    async def fetch_position(self, symbol, params={}):
        raise NotSupported(self.id + ' fetchPosition() is not supported yet')

    async def fetch_positions(self, symbols=None, params={}):
        raise NotSupported(self.id + ' fetchPositions() is not supported yet')

    async def fetch_positions_risk(self, symbols=None, params={}):
        raise NotSupported(self.id + ' fetchPositionsRisk() is not supported yet')

    async def fetch_bids_asks(self, symbols=None, params={}):
        raise NotSupported(self.id + ' fetchBidsAsks() is not supported yet')

    def parse_bid_ask(self, bidask, priceKey=0, amountKey=1):
        price = self.safe_number(bidask, priceKey)
        amount = self.safe_number(bidask, amountKey)
        return [price, amount]

    def safe_currency(self, currencyId, currency=None):
        if (currencyId is None) and (currency is not None):
            return currency
        if (self.currencies_by_id is not None) and (currencyId in self.currencies_by_id) and (self.currencies_by_id[currencyId] is not None):
            return self.currencies_by_id[currencyId]
        code = currencyId
        if currencyId is not None:
            code = self.common_currency_code(currencyId.upper())
        return {
            'id': currencyId,
            'code': code,
        }

    def safe_market(self, marketId=None, market=None, delimiter=None, marketType=None):
        result = {
            'id': marketId,
            'symbol': marketId,
            'base': None,
            'quote': None,
            'baseId': None,
            'quoteId': None,
            'active': None,
            'type': None,
            'linear': None,
            'inverse': None,
            'spot': False,
            'swap': False,
            'future': False,
            'option': False,
            'margin': False,
            'contract': False,
            'contractSize': None,
            'expiry': None,
            'expiryDatetime': None,
            'optionType': None,
            'strike': None,
            'settle': None,
            'settleId': None,
            'precision': {
                'amount': None,
                'price': None,
            },
            'limits': {
                'amount': {
                    'min': None,
                    'max': None,
                },
                'price': {
                    'min': None,
                    'max': None,
                },
                'cost': {
                    'min': None,
                    'max': None,
                },
            },
            'info': None,
        }
        if marketId is not None:
            if (self.markets_by_id is not None) and (marketId in self.markets_by_id):
                markets = self.markets_by_id[marketId]
                length = len(markets)
                if length == 1:
                    return markets[0]
                else:
                    if marketType is None:
                        raise ArgumentsRequired(self.id + ' safeMarket() requires a fourth argument for ' + marketId + ' to disambiguate between different markets with the same market id')
                    for i in range(0, len(markets)):
                        market = markets[i]
                        if market[marketType]:
                            return market
            elif delimiter is not None:
                parts = marketId.split(delimiter)
                partsLength = len(parts)
                if partsLength == 2:
                    result['baseId'] = self.safe_string(parts, 0)
                    result['quoteId'] = self.safe_string(parts, 1)
                    result['base'] = self.safe_currency_code(result['baseId'])
                    result['quote'] = self.safe_currency_code(result['quoteId'])
                    result['symbol'] = result['base'] + '/' + result['quote']
                    return result
                else:
                    return result
        if market is not None:
            return market
        return result

    def check_required_credentials(self, error=True):
        keys = list(self.requiredCredentials.keys())
        for i in range(0, len(keys)):
            key = keys[i]
            if self.requiredCredentials[key] and not getattr(self, key):
                if error:
                    raise AuthenticationError(self.id + ' requires "' + key + '" credential')
                else:
                    return False
        return True

    def oath(self):
        if self.twofa is not None:
            return self.totp(self.twofa)
        else:
            raise ExchangeError(self.id + ' exchange.twofa has not been set for 2FA Two-Factor Authentication')

    async def fetch_balance(self, params={}):
        raise NotSupported(self.id + ' fetchBalance() is not supported yet')

    async def fetch_partial_balance(self, part, params={}):
        balance = await self.fetch_balance(params)
        return balance[part]

    async def fetch_free_balance(self, params={}):
        return await self.fetch_partial_balance('free', params)

    async def fetch_used_balance(self, params={}):
        return await self.fetch_partial_balance('used', params)

    async def fetch_total_balance(self, params={}):
        return await self.fetch_partial_balance('total', params)

    async def fetch_status(self, params={}):
        if self.has['fetchTime']:
            time = await self.fetchTime(params)
            self.status = self.extend(self.status, {
                'updated': time,
            })
        return self.status

    async def fetch_funding_fee(self, code, params={}):
        warnOnFetchFundingFee = self.safe_value(self.options, 'warnOnFetchFundingFee', True)
        if warnOnFetchFundingFee:
            raise NotSupported(self.id + ' fetchFundingFee() method is deprecated, it will be removed in July 2022, please, use fetchTransactionFee() or set exchange.options["warnOnFetchFundingFee"] = False to suppress self warning')
        return await self.fetch_transaction_fee(code, params)

    async def fetch_funding_fees(self, codes=None, params={}):
        warnOnFetchFundingFees = self.safe_value(self.options, 'warnOnFetchFundingFees', True)
        if warnOnFetchFundingFees:
            raise NotSupported(self.id + ' fetchFundingFees() method is deprecated, it will be removed in July 2022. Please, use fetchTransactionFees() or set exchange.options["warnOnFetchFundingFees"] = False to suppress self warning')
        return await self.fetch_transaction_fees(codes, params)

    async def fetch_transaction_fee(self, code, params={}):
        if not self.has['fetchTransactionFees']:
            raise NotSupported(self.id + ' fetchTransactionFee() is not supported yet')
        return await self.fetch_transaction_fees([code], params)

    async def fetch_transaction_fees(self, codes=None, params={}):
        raise NotSupported(self.id + ' fetchTransactionFees() is not supported yet')
        # eslint-disable-next-line
        return None

    async def fetch_deposit_withdraw_fee(self, code, params={}):
        if not self.has['fetchDepositWithdrawFees']:
            raise NotSupported(self.id + ' fetchDepositWithdrawFee() is not supported yet')
        fees = await self.fetchDepositWithdrawFees([code], params)
        return self.safe_value(fees, code)

    def get_supported_mapping(self, key, mapping={}):
        if key in mapping:
            return mapping[key]
        else:
            raise NotSupported(self.id + ' ' + key + ' does not have a value in mapping')

    async def fetch_borrow_rate(self, code, params={}):
        await self.load_markets()
        if not self.has['fetchBorrowRates']:
            raise NotSupported(self.id + ' fetchBorrowRate() is not supported yet')
        borrowRates = await self.fetch_borrow_rates(params)
        rate = self.safe_value(borrowRates, code)
        if rate is None:
            raise ExchangeError(self.id + ' fetchBorrowRate() could not find the borrow rate for currency code ' + code)
        return rate

    def handle_option_and_params(self, params, methodName, optionName, defaultValue=None):
        # This method can be used to obtain method specific properties, i.e: self.handleOptionAndParams(params, 'fetchPosition', 'marginMode', 'isolated')
        defaultOptionName = 'default' + self.capitalize(optionName)  # we also need to check the 'defaultXyzWhatever'
        # check if params contain the key
        value = self.safe_string_2(params, optionName, defaultOptionName)
        if value is not None:
            params = self.omit(params, [optionName, defaultOptionName])
        else:
            # check if exchange has properties for self method
            exchangeWideMethodOptions = self.safe_value(self.options, methodName)
            if exchangeWideMethodOptions is not None:
                # check if the option is defined in self method's props
                value = self.safe_string_2(exchangeWideMethodOptions, optionName, defaultOptionName)
            if value is None:
                # if it's still None, check if global exchange-wide option exists
                value = self.safe_string_2(self.options, optionName, defaultOptionName)
            # if it's still None, use the default value
            value = value if (value is not None) else defaultValue
        return [value, params]

    def handle_market_type_and_params(self, methodName, market=None, params={}):
        defaultType = self.safe_string_2(self.options, 'defaultType', 'type', 'spot')
        methodOptions = self.safe_value(self.options, methodName)
        methodType = defaultType
        if methodOptions is not None:
            if isinstance(methodOptions, str):
                methodType = methodOptions
            else:
                methodType = self.safe_string_2(methodOptions, 'defaultType', 'type', methodType)
        marketType = methodType if (market is None) else market['type']
        type = self.safe_string_2(params, 'defaultType', 'type', marketType)
        params = self.omit(params, ['defaultType', 'type'])
        return [type, params]

    def handle_sub_type_and_params(self, methodName, market=None, params={}, defaultValue='linear'):
        subType = None
        # if set in params, it takes precedence
        subTypeInParams = self.safe_string_2(params, 'subType', 'defaultSubType')
        # avoid omitting if it's not present
        if subTypeInParams is not None:
            subType = subTypeInParams
            params = self.omit(params, ['subType', 'defaultSubType'])
        else:
            # at first, check from market object
            if market is not None:
                if market['linear']:
                    subType = 'linear'
                elif market['inverse']:
                    subType = 'inverse'
            # if it was not defined in market object
            if subType is None:
                values = self.handleOptionAndParams(None, methodName, 'subType', defaultValue)  # no need to re-test params here
                subType = values[0]
        return [subType, params]

    def handle_margin_mode_and_params(self, methodName, params={}, defaultValue=None):
        """
         * @ignore
        :param dict params: extra parameters specific to the exchange api endpoint
        :returns [str|None, dict]: the marginMode in lowercase as specified by params["marginMode"], params["defaultMarginMode"] self.options["marginMode"] or self.options["defaultMarginMode"]
        """
        return self.handleOptionAndParams(params, methodName, 'marginMode', defaultValue)

    def throw_exactly_matched_exception(self, exact, string, message):
        if string in exact:
            raise exact[string](message)

    def throw_broadly_matched_exception(self, broad, string, message):
        broadKey = self.find_broadly_matched_key(broad, string)
        if broadKey is not None:
            raise broad[broadKey](message)

    def find_broadly_matched_key(self, broad, string):
        # a helper for matching error strings exactly vs broadly
        keys = list(broad.keys())
        for i in range(0, len(keys)):
            key = keys[i]
            if string is not None:  # #issues/12698
                if string.find(key) >= 0:
                    return key
        return None

    def handle_errors(self, statusCode, statusText, url, method, responseHeaders, responseBody, response, requestHeaders, requestBody):
        # it is a stub method that must be overrided in the derived exchange classes
        # raise NotSupported(self.id + ' handleErrors() not implemented yet')
        return None

    def calculate_rate_limiter_cost(self, api, method, path, params, config={}, context={}):
        return self.safe_value(config, 'cost', 1)

    async def fetch_ticker(self, symbol, params={}):
        if self.has['fetchTickers']:
            tickers = await self.fetch_tickers([symbol], params)
            ticker = self.safe_value(tickers, symbol)
            if ticker is None:
                raise NullResponse(self.id + ' fetchTickers() could not find a ticker for ' + symbol)
            else:
                return ticker
        else:
            raise NotSupported(self.id + ' fetchTicker() is not supported yet')

    async def fetch_tickers(self, symbols=None, params={}):
        raise NotSupported(self.id + ' fetchTickers() is not supported yet')

    async def fetch_order(self, id, symbol=None, params={}):
        raise NotSupported(self.id + ' fetchOrder() is not supported yet')

    async def fetch_order_status(self, id, symbol=None, params={}):
        order = await self.fetch_order(id, symbol, params)
        return order['status']

    async def fetch_unified_order(self, order, params={}):
        return await self.fetch_order(self.safe_value(order, 'id'), self.safe_value(order, 'symbol'), params)

    async def create_order(self, symbol, type, side, amount, price=None, params={}):
        raise NotSupported(self.id + ' createOrder() is not supported yet')

    async def cancel_order(self, id, symbol=None, params={}):
        raise NotSupported(self.id + ' cancelOrder() is not supported yet')

    async def cancel_unified_order(self, order, params={}):
        return self.cancelOrder(self.safe_value(order, 'id'), self.safe_value(order, 'symbol'), params)

    async def fetch_orders(self, symbol=None, since=None, limit=None, params={}):
        raise NotSupported(self.id + ' fetchOrders() is not supported yet')

    async def fetch_open_orders(self, symbol=None, since=None, limit=None, params={}):
        raise NotSupported(self.id + ' fetchOpenOrders() is not supported yet')

    async def fetch_closed_orders(self, symbol=None, since=None, limit=None, params={}):
        raise NotSupported(self.id + ' fetchClosedOrders() is not supported yet')

    async def fetch_my_trades(self, symbol=None, since=None, limit=None, params={}):
        raise NotSupported(self.id + ' fetchMyTrades() is not supported yet')

    async def fetch_transactions(self, symbol=None, since=None, limit=None, params={}):
        raise NotSupported(self.id + ' fetchTransactions() is not supported yet')

    async def fetch_deposits(self, symbol=None, since=None, limit=None, params={}):
        raise NotSupported(self.id + ' fetchDeposits() is not supported yet')

    async def fetch_withdrawals(self, symbol=None, since=None, limit=None, params={}):
        raise NotSupported(self.id + ' fetchWithdrawals() is not supported yet')

    async def fetch_deposit_address(self, code, params={}):
        if self.has['fetchDepositAddresses']:
            depositAddresses = await self.fetchDepositAddresses([code], params)
            depositAddress = self.safe_value(depositAddresses, code)
            if depositAddress is None:
                raise InvalidAddress(self.id + ' fetchDepositAddress() could not find a deposit address for ' + code + ', make sure you have created a corresponding deposit address in your wallet on the exchange website')
            else:
                return depositAddress
        else:
            raise NotSupported(self.id + ' fetchDepositAddress() is not supported yet')

    def account(self):
        return {
            'free': None,
            'used': None,
            'total': None,
        }

    def common_currency_code(self, currency):
        if not self.substituteCommonCurrencyCodes:
            return currency
        return self.safe_string(self.commonCurrencies, currency, currency)

    def currency(self, code):
        if self.currencies is None:
            raise ExchangeError(self.id + ' currencies not loaded')
        if isinstance(code, str):
            if code in self.currencies:
                return self.currencies[code]
            elif code in self.currencies_by_id:
                return self.currencies_by_id[code]
        raise ExchangeError(self.id + ' does not have currency code ' + code)

    def market(self, symbol):
        if self.markets is None:
            raise ExchangeError(self.id + ' markets not loaded')
        if isinstance(symbol, str):
            if symbol in self.markets:
                return self.markets[symbol]
            elif symbol in self.markets_by_id:
                markets = self.markets_by_id[symbol]
                defaultType = self.safe_string_2(self.options, 'defaultType', 'defaultSubType', 'spot')
                for i in range(0, len(markets)):
                    market = markets[i]
                    if market[defaultType]:
                        return market
                return markets[0]
        raise BadSymbol(self.id + ' does not have market symbol ' + symbol)

    def handle_withdraw_tag_and_params(self, tag, params):
        if isinstance(tag, dict):
            params = self.extend(tag, params)
            tag = None
        if tag is None:
            tag = self.safe_string(params, 'tag')
            if tag is not None:
                params = self.omit(params, 'tag')
        return [tag, params]

    async def create_limit_order(self, symbol, side, amount, price, params={}):
        return await self.create_order(symbol, 'limit', side, amount, price, params)

    async def create_market_order(self, symbol, side, amount, price=None, params={}):
        return await self.create_order(symbol, 'market', side, amount, price, params)

    async def create_limit_buy_order(self, symbol, amount, price, params={}):
        return await self.create_order(symbol, 'limit', 'buy', amount, price, params)

    async def create_limit_sell_order(self, symbol, amount, price, params={}):
        return await self.create_order(symbol, 'limit', 'sell', amount, price, params)

    async def create_market_buy_order(self, symbol, amount, params={}):
        return await self.create_order(symbol, 'market', 'buy', amount, None, params)

    async def create_market_sell_order(self, symbol, amount, params={}):
        return await self.create_order(symbol, 'market', 'sell', amount, None, params)

    def cost_to_precision(self, symbol, cost):
        market = self.market(symbol)
        return self.decimal_to_precision(cost, TRUNCATE, market['precision']['price'], self.precisionMode, self.paddingMode)

    def price_to_precision(self, symbol, price):
        market = self.market(symbol)
        result = self.decimal_to_precision(price, ROUND, market['precision']['price'], self.precisionMode, self.paddingMode)
        if result == '0':
            raise ArgumentsRequired(self.id + ' price of ' + market['symbol'] + ' must be greater than minimum price precision of ' + self.number_to_string(market['precision']['price']))
        return result

    def amount_to_precision(self, symbol, amount):
        market = self.market(symbol)
        result = self.decimal_to_precision(amount, TRUNCATE, market['precision']['amount'], self.precisionMode, self.paddingMode)
        if result == '0':
            raise ArgumentsRequired(self.id + ' amount of ' + market['symbol'] + ' must be greater than minimum amount precision of ' + self.number_to_string(market['precision']['amount']))
        return result

    def fee_to_precision(self, symbol, fee):
        market = self.market(symbol)
        return self.decimal_to_precision(fee, ROUND, market['precision']['price'], self.precisionMode, self.paddingMode)

    def currency_to_precision(self, code, fee, networkCode=None):
        currency = self.currencies[code]
        precision = self.safe_value(currency, 'precision')
        if networkCode is not None:
            networks = self.safe_value(currency, 'networks', {})
            networkItem = self.safe_value(networks, networkCode, {})
            precision = self.safe_value(networkItem, 'precision', precision)
        if precision is None:
            return fee
        else:
            return self.decimal_to_precision(fee, ROUND, precision, self.precisionMode, self.paddingMode)

    def safe_number(self, obj, key, defaultNumber=None):
        value = self.safe_string(obj, key)
        return self.parse_number(value, defaultNumber)

    def safe_number_n(self, object, arr, defaultNumber=None):
        value = self.safe_string_n(object, arr)
        return self.parse_number(value, defaultNumber)

    def parse_precision(self, precision):
        if precision is None:
            return None
        return '1e' + Precise.string_neg(precision)

    async def load_time_difference(self, params={}):
        serverTime = await self.fetchTime(params)
        after = self.milliseconds()
        self.options['timeDifference'] = after - serverTime
        return self.options['timeDifference']

    def implode_hostname(self, url):
        return self.implode_params(url, {'hostname': self.hostname})

    async def fetch_market_leverage_tiers(self, symbol, params={}):
        if self.has['fetchLeverageTiers']:
            market = await self.market(symbol)
            if not market['contract']:
                raise BadSymbol(self.id + ' fetchMarketLeverageTiers() supports contract markets only')
            tiers = await self.fetch_leverage_tiers([symbol])
            return self.safe_value(tiers, symbol)
        else:
            raise NotSupported(self.id + ' fetchMarketLeverageTiers() is not supported yet')

    async def create_post_only_order(self, symbol, type, side, amount, price, params={}):
        if not self.has['createPostOnlyOrder']:
            raise NotSupported(self.id + 'createPostOnlyOrder() is not supported yet')
        query = self.extend(params, {'postOnly': True})
        return await self.create_order(symbol, type, side, amount, price, query)

    async def create_reduce_only_order(self, symbol, type, side, amount, price, params={}):
        if not self.has['createReduceOnlyOrder']:
            raise NotSupported(self.id + 'createReduceOnlyOrder() is not supported yet')
        query = self.extend(params, {'reduceOnly': True})
        return await self.create_order(symbol, type, side, amount, price, query)

    async def create_stop_order(self, symbol, type, side, amount, price=None, stopPrice=None, params={}):
        if not self.has['createStopOrder']:
            raise NotSupported(self.id + ' createStopOrder() is not supported yet')
        if stopPrice is None:
            raise ArgumentsRequired(self.id + ' create_stop_order() requires a stopPrice argument')
        query = self.extend(params, {'stopPrice': stopPrice})
        return await self.create_order(symbol, type, side, amount, price, query)

    async def create_stop_limit_order(self, symbol, side, amount, price, stopPrice, params={}):
        if not self.has['createStopLimitOrder']:
            raise NotSupported(self.id + ' createStopLimitOrder() is not supported yet')
        query = self.extend(params, {'stopPrice': stopPrice})
        return await self.create_order(symbol, 'limit', side, amount, price, query)

    async def create_stop_market_order(self, symbol, side, amount, stopPrice, params={}):
        if not self.has['createStopMarketOrder']:
            raise NotSupported(self.id + ' createStopMarketOrder() is not supported yet')
        query = self.extend(params, {'stopPrice': stopPrice})
        return await self.create_order(symbol, 'market', side, amount, None, query)

    def safe_currency_code(self, currencyId, currency=None):
        currency = self.safe_currency(currencyId, currency)
        return currency['code']

    def filter_by_symbol_since_limit(self, array, symbol=None, since=None, limit=None, tail=False):
        return self.filter_by_value_since_limit(array, 'symbol', symbol, since, limit, 'timestamp', tail)

    def filter_by_currency_since_limit(self, array, code=None, since=None, limit=None, tail=False):
        return self.filter_by_value_since_limit(array, 'currency', code, since, limit, 'timestamp', tail)

    def parse_tickers(self, tickers, symbols=None, params={}):
        #
        # the value of tickers is either a dict or a list
        #
        # dict
        #
        #     {
        #         'marketId1': {...},
        #         'marketId2': {...},
        #         'marketId3': {...},
        #         ...
        #     }
        #
        # list
        #
        #     [
        #         {'market': 'marketId1', ...},
        #         {'market': 'marketId2', ...},
        #         {'market': 'marketId3', ...},
        #         ...
        #     ]
        #
        results = []
        if isinstance(tickers, list):
            for i in range(0, len(tickers)):
                ticker = self.extend(self.parse_ticker(tickers[i]), params)
                results.append(ticker)
        else:
            marketIds = list(tickers.keys())
            for i in range(0, len(marketIds)):
                marketId = marketIds[i]
                market = self.safe_market(marketId)
                ticker = self.extend(self.parse_ticker(tickers[marketId], market), params)
                results.append(ticker)
        symbols = self.market_symbols(symbols)
        return self.filter_by_array(results, 'symbol', symbols)

    def parse_deposit_addresses(self, addresses, codes=None, indexed=True, params={}):
        result = None
        for i in range(0, len(addresses)):
            address = self.extend(self.parse_deposit_address(addresses[i]), params)
            result.append(address)
        if codes is not None:
            result = self.filter_by_array(result, 'currency', codes, False)
        result = self.index_by(result, 'currency') if indexed else result
        return result

    def parse_borrow_interests(self, response, market=None):
        interests = []
        for i in range(0, len(response)):
            row = response[i]
            interests.append(self.parse_borrow_interest(row, market))
        return interests

    def parse_funding_rate_histories(self, response, market=None, since=None, limit=None):
        rates = []
        for i in range(0, len(response)):
            entry = response[i]
            rates.append(self.parse_funding_rate_history(entry, market))
        sorted = self.sort_by(rates, 'timestamp')
        symbol = None if (market is None) else market['symbol']
        return self.filter_by_symbol_since_limit(sorted, symbol, since, limit)

<<<<<<< HEAD
    def safe_symbol(self, marketId, market=None, delimiter=None):
        safeMarket = self.safe_market(marketId, market, delimiter)
        return safeMarket['symbol']
=======
    def safe_symbol(self, marketId, market=None, delimiter=None, marketType=None):
        market = self.safe_market(marketId, market, delimiter, marketType)
        return market['symbol']
>>>>>>> ad6fd984

    def parse_funding_rate(self, contract, market=None):
        raise NotSupported(self.id + ' parseFundingRate() is not supported yet')

    def parse_funding_rates(self, response, market=None):
        result = {}
        for i in range(0, len(response)):
            parsed = self.parse_funding_rate(response[i], market)
            result[parsed['symbol']] = parsed
        return result

    def is_trigger_order(self, params):
        isTrigger = self.safe_value_2(params, 'trigger', 'stop')
        if isTrigger:
            params = self.omit(params, ['trigger', 'stop'])
        return [isTrigger, params]

    def is_post_only(self, isMarketOrder, exchangeSpecificParam, params={}):
        """
         * @ignore
        :param str type: Order type
        :param boolean exchangeSpecificParam: exchange specific postOnly
        :param dict params: exchange specific params
        :returns boolean: True if a post only order, False otherwise
        """
        timeInForce = self.safe_string_upper(params, 'timeInForce')
        postOnly = self.safe_value_2(params, 'postOnly', 'post_only', False)
        # we assume timeInForce is uppercase from safeStringUpper(params, 'timeInForce')
        ioc = timeInForce == 'IOC'
        fok = timeInForce == 'FOK'
        timeInForcePostOnly = timeInForce == 'PO'
        postOnly = postOnly or timeInForcePostOnly or exchangeSpecificParam
        if postOnly:
            if ioc or fok:
                raise InvalidOrder(self.id + ' postOnly orders cannot have timeInForce equal to ' + timeInForce)
            elif isMarketOrder:
                raise InvalidOrder(self.id + ' market orders cannot be postOnly')
            else:
                return True
        else:
            return False

    async def fetch_trading_fees(self, params={}):
        raise NotSupported(self.id + ' fetchTradingFees() is not supported yet')

    async def fetch_trading_fee(self, symbol, params={}):
        if not self.has['fetchTradingFees']:
            raise NotSupported(self.id + ' fetchTradingFee() is not supported yet')
        return await self.fetch_trading_fees(params)

    def parse_open_interest(self, interest, market=None):
        raise NotSupported(self.id + ' parseOpenInterest() is not supported yet')

    def parse_open_interests(self, response, market=None, since=None, limit=None):
        interests = []
        for i in range(0, len(response)):
            entry = response[i]
            interest = self.parse_open_interest(entry, market)
            interests.append(interest)
        sorted = self.sort_by(interests, 'timestamp')
        symbol = self.safe_string(market, 'symbol')
        return self.filter_by_symbol_since_limit(sorted, symbol, since, limit)

    async def fetch_funding_rate(self, symbol, params={}):
        if self.has['fetchFundingRates']:
            await self.load_markets()
            market = self.market(symbol)
            if not market['contract']:
                raise BadSymbol(self.id + ' fetchFundingRate() supports contract markets only')
            rates = await self.fetchFundingRates([symbol], params)
            rate = self.safe_value(rates, symbol)
            if rate is None:
                raise NullResponse(self.id + ' fetchFundingRate() returned no data for ' + symbol)
            else:
                return rate
        else:
            raise NotSupported(self.id + ' fetchFundingRate() is not supported yet')

    async def fetch_mark_ohlcv(self, symbol, timeframe='1m', since=None, limit=None, params={}):
        """
        fetches historical mark price candlestick data containing the open, high, low, and close price of a market
        :param str symbol: unified symbol of the market to fetch OHLCV data for
        :param str timeframe: the length of time each candle represents
        :param int|None since: timestamp in ms of the earliest candle to fetch
        :param int|None limit: the maximum amount of candles to fetch
        :param dict params: extra parameters specific to the exchange api endpoint
        :returns [[int|float]]: A list of candles ordered, open, high, low, close, None
        """
        if self.has['fetchMarkOHLCV']:
            request = {
                'price': 'mark',
            }
            return await self.fetch_ohlcv(symbol, timeframe, since, limit, self.extend(request, params))
        else:
            raise NotSupported(self.id + ' fetchMarkOHLCV() is not supported yet')

    async def fetch_index_ohlcv(self, symbol, timeframe='1m', since=None, limit=None, params={}):
        """
        fetches historical index price candlestick data containing the open, high, low, and close price of a market
        :param str symbol: unified symbol of the market to fetch OHLCV data for
        :param str timeframe: the length of time each candle represents
        :param int|None since: timestamp in ms of the earliest candle to fetch
        :param int|None limit: the maximum amount of candles to fetch
        :param dict params: extra parameters specific to the exchange api endpoint
        :returns [[int|float]]: A list of candles ordered, open, high, low, close, None
        """
        if self.has['fetchIndexOHLCV']:
            request = {
                'price': 'index',
            }
            return await self.fetch_ohlcv(symbol, timeframe, since, limit, self.extend(request, params))
        else:
            raise NotSupported(self.id + ' fetchIndexOHLCV() is not supported yet')

    async def fetch_premium_index_ohlcv(self, symbol, timeframe='1m', since=None, limit=None, params={}):
        """
        fetches historical premium index price candlestick data containing the open, high, low, and close price of a market
        :param str symbol: unified symbol of the market to fetch OHLCV data for
        :param str timeframe: the length of time each candle represents
        :param int|None since: timestamp in ms of the earliest candle to fetch
        :param int|None limit: the maximum amount of candles to fetch
        :param dict params: extra parameters specific to the exchange api endpoint
        :returns [[int|float]]: A list of candles ordered, open, high, low, close, None
        """
        if self.has['fetchPremiumIndexOHLCV']:
            request = {
                'price': 'premiumIndex',
            }
            return await self.fetch_ohlcv(symbol, timeframe, since, limit, self.extend(request, params))
        else:
            raise NotSupported(self.id + ' fetchPremiumIndexOHLCV() is not supported yet')

    def handle_time_in_force(self, params={}):
        """
         * @ignore
         * * Must add timeInForce to self.options to use self method
        :return string returns: the exchange specific value for timeInForce
        """
        timeInForce = self.safe_string_upper(params, 'timeInForce')  # supported values GTC, IOC, PO
        if timeInForce is not None:
            exchangeValue = self.safe_string(self.options['timeInForce'], timeInForce)
            if exchangeValue is None:
                raise ExchangeError(self.id + ' does not support timeInForce "' + timeInForce + '"')
            return exchangeValue
        return None

    def convert_type_to_account(self, account):
        """
         * @ignore
         * * Must add accountsByType to self.options to use self method
        :param str account: key for account name in self.options['accountsByType']
        :returns: the exchange specific account name or the isolated margin id for transfers
        """
        accountsByType = self.safe_value(self.options, 'accountsByType', {})
        lowercaseAccount = account.lower()
        if lowercaseAccount in accountsByType:
            return accountsByType[lowercaseAccount]
        elif (account in self.markets) or (account in self.markets_by_id):
            market = self.market(account)
            return market['id']
        else:
            return account

    def check_required_argument(self, methodName, argument, argumentName, options=[]):
        """
         * @ignore
        :param str argument: the argument to check
        :param str argumentName: the name of the argument to check
        :param str methodName: the name of the method that the argument is being checked for
        :param [str] options: a list of options that the argument can be
        :returns None:
        """
        if (argument is None) or ((len(options) > 0) and (not(self.in_array(argument, options)))):
            messageOptions = ', '.join(options)
            message = self.id + ' ' + methodName + '() requires a ' + argumentName + ' argument'
            if messageOptions != '':
                message += ', one of ' + '(' + messageOptions + ')'
            raise ArgumentsRequired(message)

    def check_required_margin_argument(self, methodName, symbol, marginMode):
        """
         * @ignore
        :param str symbol: unified symbol of the market
        :param str methodName: name of the method that requires a symbol
        :param str marginMode: is either 'isolated' or 'cross'
        """
        if (marginMode == 'isolated') and (symbol is None):
            raise ArgumentsRequired(self.id + ' ' + methodName + '() requires a symbol argument for isolated margin')
        elif (marginMode == 'cross') and (symbol is not None):
            raise ArgumentsRequired(self.id + ' ' + methodName + '() cannot have a symbol argument for cross margin')

    def check_required_symbol(self, methodName, symbol):
        """
         * @ignore
        :param str symbol: unified symbol of the market
        :param str methodName: name of the method that requires a symbol
        """
        self.checkRequiredArgument(methodName, symbol, 'symbol')

    def parse_deposit_withdraw_fees(self, response, codes=None, currencyIdKey=None):
        """
         * @ignore
        :param [object]|dict response: unparsed response from the exchange
        :param [str]|None codes: the unified currency codes to fetch transactions fees for, returns all currencies when None
        :param str|None currencyIdKey: *should only be None when response is a dictionary* the object key that corresponds to the currency id
        :returns dict: objects with withdraw and deposit fees, indexed by currency codes
        """
        depositWithdrawFees = {}
        codes = self.marketCodes(codes)
        isArray = isinstance(response, list)
        responseKeys = response
        if not isArray:
            responseKeys = list(response.keys())
        for i in range(0, len(responseKeys)):
            entry = responseKeys[i]
            dictionary = entry if isArray else response[entry]
            currencyId = self.safe_string(dictionary, currencyIdKey) if isArray else entry
            currency = self.safe_value(self.currencies_by_id, currencyId)
            code = self.safe_string(currency, 'code', currencyId)
            if (codes is None) or (self.in_array(code, codes)):
                depositWithdrawFees[code] = self.parseDepositWithdrawFee(dictionary, currency)
        return depositWithdrawFees

    def deposit_withdraw_fee(self, info):
        return {
            'info': info,
            'withdraw': {
                'fee': None,
                'percentage': None,
            },
            'deposit': {
                'fee': None,
                'percentage': None,
            },
            'networks': {},
        }

    def assign_default_deposit_withdraw_fees(self, fee, currency=None):
        """
         * @ignore
        Takes a depositWithdrawFee structure and assigns the default values for withdraw and deposit
        :param dict fee: A deposit withdraw fee structure
        :param dict currency: A currency structure, the response from self.currency()
        :returns dict: A deposit withdraw fee structure
        """
        networkKeys = list(fee['networks'].keys())
        numNetworks = len(networkKeys)
        if numNetworks == 1:
            fee['withdraw'] = fee['networks'][networkKeys[0]]['withdraw']
            fee['deposit'] = fee['networks'][networkKeys[0]]['deposit']
            return fee
        currencyCode = self.safe_string(currency, 'code')
        for i in range(0, numNetworks):
            network = networkKeys[i]
            if network == currencyCode:
                fee['withdraw'] = fee['networks'][networkKeys[i]]['withdraw']
                fee['deposit'] = fee['networks'][networkKeys[i]]['deposit']
        return fee<|MERGE_RESOLUTION|>--- conflicted
+++ resolved
@@ -2105,15 +2105,9 @@
         symbol = None if (market is None) else market['symbol']
         return self.filter_by_symbol_since_limit(sorted, symbol, since, limit)
 
-<<<<<<< HEAD
-    def safe_symbol(self, marketId, market=None, delimiter=None):
-        safeMarket = self.safe_market(marketId, market, delimiter)
-        return safeMarket['symbol']
-=======
     def safe_symbol(self, marketId, market=None, delimiter=None, marketType=None):
         market = self.safe_market(marketId, market, delimiter, marketType)
         return market['symbol']
->>>>>>> ad6fd984
 
     def parse_funding_rate(self, contract, market=None):
         raise NotSupported(self.id + ' parseFundingRate() is not supported yet')
