# -*- coding: utf-8 -*-

# -----------------------------------------------------------------------------

__version__ = '1.87.2'

# -----------------------------------------------------------------------------

import asyncio
import concurrent.futures
import socket
import certifi
import aiohttp
import ssl
import sys
import yarl

# -----------------------------------------------------------------------------

from ccxt.async_support.base.throttler import Throttler

# -----------------------------------------------------------------------------

from ccxt.base.errors import AuthenticationError
from ccxt.base.errors import ExchangeError
from ccxt.base.errors import ExchangeNotAvailable
from ccxt.base.errors import RequestTimeout
from ccxt.base.errors import NotSupported
from ccxt.base.errors import BadSymbol
from ccxt.base.errors import NullResponse
from ccxt.base.errors import InvalidOrder
from ccxt.base.decimal_to_precision import TRUNCATE, ROUND

# -----------------------------------------------------------------------------

from ccxt.base.exchange import Exchange as BaseExchange, ArgumentsRequired
from ccxt.base.precise import Precise

# -----------------------------------------------------------------------------

__all__ = [
    'BaseExchange',
    'Exchange',
]

# -----------------------------------------------------------------------------


class Exchange(BaseExchange):
    synchronous = False

    def __init__(self, config={}):
        if 'asyncio_loop' in config:
            self.asyncio_loop = config['asyncio_loop']
        self.aiohttp_trust_env = config.get('aiohttp_trust_env', self.aiohttp_trust_env)
        self.verify = config.get('verify', self.verify)
        self.own_session = 'session' not in config
        self.cafile = config.get('cafile', certifi.where())
        super(Exchange, self).__init__(config)
        self.throttle = None
        self.init_rest_rate_limiter()
        self.markets_loading = None
        self.reloading_markets = False

    def init_rest_rate_limiter(self):
        self.throttle = Throttler(self.tokenBucket, self.asyncio_loop)

    def __del__(self):
        if self.session is not None:
            self.logger.warning(self.id + " requires to release all resources with an explicit call to the .close() coroutine. If you are using the exchange instance with async coroutines, add `await exchange.close()` to your code into a place when you're done with the exchange and don't need the exchange instance anymore (at the end of your async coroutine).")

    if sys.version_info >= (3, 5):
        async def __aenter__(self):
            self.open()
            return self

        async def __aexit__(self, exc_type, exc, tb):
            await self.close()

    def open(self):
        if self.asyncio_loop is None:
            if sys.version_info >= (3, 7):
                self.asyncio_loop = asyncio.get_running_loop()
            else:
                self.asyncio_loop = asyncio.get_event_loop()
            self.throttle.loop = self.asyncio_loop
        if self.own_session and self.session is None:
            # Create our SSL context object with our CA cert file
            context = ssl.create_default_context(cafile=self.cafile) if self.verify else self.verify
            # Pass this SSL context to aiohttp and create a TCPConnector
            connector = aiohttp.TCPConnector(ssl=context, loop=self.asyncio_loop, enable_cleanup_closed=True)
            self.session = aiohttp.ClientSession(loop=self.asyncio_loop, connector=connector, trust_env=self.aiohttp_trust_env)

    async def close(self):
        if self.session is not None:
            if self.own_session:
                await self.session.close()
            self.session = None

    async def fetch(self, url, method='GET', headers=None, body=None):
        """Perform a HTTP request and return decoded JSON data"""
        request_headers = self.prepare_request_headers(headers)
        url = self.proxy + url

        if self.verbose:
            self.log("\nfetch Request:", self.id, method, url, "RequestHeaders:", request_headers, "RequestBody:", body)
        self.logger.debug("%s %s, Request: %s %s", method, url, headers, body)

        request_body = body
        encoded_body = body.encode() if body else None
        self.open()
        session_method = getattr(self.session, method.lower())

        http_response = None
        http_status_code = None
        http_status_text = None
        json_response = None
        try:
            async with session_method(yarl.URL(url, encoded=True),
                                      data=encoded_body,
                                      headers=request_headers,
                                      timeout=(self.timeout / 1000),
                                      proxy=self.aiohttp_proxy) as response:
                http_response = await response.text(errors='replace')
                # CIMultiDictProxy
                raw_headers = response.headers
                headers = {}
                for header in raw_headers:
                    if header in headers:
                        headers[header] = headers[header] + ', ' + raw_headers[header]
                    else:
                        headers[header] = raw_headers[header]
                http_status_code = response.status
                http_status_text = response.reason
                http_response = self.on_rest_response(http_status_code, http_status_text, url, method, headers, http_response, request_headers, request_body)
                json_response = self.parse_json(http_response)
                if self.enableLastHttpResponse:
                    self.last_http_response = http_response
                if self.enableLastResponseHeaders:
                    self.last_response_headers = headers
                if self.enableLastJsonResponse:
                    self.last_json_response = json_response
                if self.verbose:
                    self.log("\nfetch Response:", self.id, method, url, http_status_code, "ResponseHeaders:", headers, "ResponseBody:", http_response)
                self.logger.debug("%s %s, Response: %s %s %s", method, url, http_status_code, headers, http_response)

        except socket.gaierror as e:
            details = ' '.join([self.id, method, url])
            raise ExchangeNotAvailable(details) from e

        except (concurrent.futures.TimeoutError, asyncio.TimeoutError) as e:
            details = ' '.join([self.id, method, url])
            raise RequestTimeout(details) from e

        except aiohttp.ClientConnectionError as e:
            details = ' '.join([self.id, method, url])
            raise ExchangeNotAvailable(details) from e

        except aiohttp.ClientError as e:  # base exception class
            details = ' '.join([self.id, method, url])
            raise ExchangeError(details) from e

        self.handle_errors(http_status_code, http_status_text, url, method, headers, http_response, json_response, request_headers, request_body)
        self.handle_http_status_code(http_status_code, http_status_text, url, method, http_response)
        if json_response is not None:
            return json_response
        if self.is_text_response(headers):
            return http_response
        return response.content

    async def load_markets_helper(self, reload=False, params={}):
        if not reload:
            if self.markets:
                if not self.markets_by_id:
                    return self.set_markets(self.markets)
                return self.markets
        currencies = None
        if self.has['fetchCurrencies'] is True:
            currencies = await self.fetch_currencies()
        markets = await self.fetch_markets(params)
        return self.set_markets(markets, currencies)

    async def load_markets(self, reload=False, params={}):
        if (reload and not self.reloading_markets) or not self.markets_loading:
            self.reloading_markets = True
            coroutine = self.load_markets_helper(reload, params)
            # coroutines can only be awaited once so we wrap it in a task
            self.markets_loading = asyncio.ensure_future(coroutine)
        try:
            result = await self.markets_loading
        except Exception as e:
            self.reloading_markets = False
            self.markets_loading = None
            raise e
        self.reloading_markets = False
        return result

    async def fetch_fees(self):
        trading = {}
        funding = {}
        if self.has['fetchTradingFees']:
            trading = await self.fetch_trading_fees()
        if self.has['fetchFundingFees']:
            funding = await self.fetch_funding_fees()
        return {
            'trading': trading,
            'funding': funding,
        }

    async def load_fees(self, reload=False):
        if not reload:
            if self.loaded_fees != Exchange.loaded_fees:
                return self.loaded_fees
        self.loaded_fees = self.deep_extend(self.loaded_fees, await self.fetch_fees())
        return self.loaded_fees

    async def fetch_markets(self, params={}):
        # markets are returned as a list
        # currencies are returned as a dict
        # this is for historical reasons
        # and may be changed for consistency later
        return self.to_array(self.markets)

    async def fetch_currencies(self, params={}):
        # markets are returned as a list
        # currencies are returned as a dict
        # this is for historical reasons
        # and may be changed for consistency later
        return self.currencies

    async def perform_order_book_request(self, market, limit=None, params={}):
        raise NotSupported(self.id + ' performOrderBookRequest() is not supported yet')

    async def fetch_order_book(self, symbol, limit=None, params={}):
        await self.load_markets()
        market = self.market(symbol)
        orderbook = await self.perform_order_book_request(market, limit, params)
        return self.parse_order_book(orderbook, market, limit, params)

    async def fetchOHLCVC(self, symbol, timeframe='1m', since=None, limit=None, params={}):
        return await self.fetch_ohlcvc(symbol, timeframe, since, limit, params)

    async def fetch_full_tickers(self, symbols=None, params={}):
        return await self.fetch_tickers(symbols, params)

    async def sleep(self, milliseconds):
        return await asyncio.sleep(milliseconds / 1000)

    # METHODS BELOW THIS LINE ARE TRANSPILED FROM JAVASCRIPT TO PYTHON AND PHP

<<<<<<< HEAD
    def parse_orders(self, orders, market=None, since=None, limit=None, params={}):
        #
        # the value of orders is either a dict or a list
        #
        # dict
        #
        #     {
        #         'id1': {...},
        #         'id2': {...},
        #         'id3': {...},
        #         ...
        #     }
        #
        # list
        #
        #     [
        #         {'id': 'id1', ...},
        #         {'id': 'id2', ...},
        #         {'id': 'id3', ...},
        #         ...
        #     ]
        #
        results = []
        if isinstance(orders, list):
            for i in range(0, len(orders)):
                order = self.extend(self.parse_order(orders[i], market), params)
                results.append(order)
        else:
            ids = list(orders.keys())
            for i in range(0, len(ids)):
                id = ids[i]
                order = self.extend(self.parse_order(self.extend({'id': id}, orders[id]), market), params)
                results.append(order)
        results = self.sort_by(results, 'timestamp')
        symbol = market['symbol'] if (market is not None) else None
        tail = since is None
        return self.filter_by_symbol_since_limit(results, symbol, since, limit, tail)

    def calculate_fee(self, symbol, type, side, amount, price, takerOrMaker='taker', params={}):
        market = self.markets[symbol]
        feeSide = self.safe_string(market, 'feeSide', 'quote')
        key = 'quote'
        cost = None
        if feeSide == 'quote':
            # the fee is always in quote currency
            cost = amount * price
        elif feeSide == 'base':
            # the fee is always in base currency
            cost = amount
        elif feeSide == 'get':
            # the fee is always in the currency you get
            cost = amount
            if side == 'sell':
                cost *= price
            else:
                key = 'base'
        elif feeSide == 'give':
            # the fee is always in the currency you give
            cost = amount
            if side == 'buy':
                cost *= price
            else:
                key = 'base'
        rate = market[takerOrMaker]
        if cost is not None:
            cost *= rate
        return {
            'type': takerOrMaker,
            'currency': market[key],
            'rate': rate,
            'cost': cost,
        }

=======
>>>>>>> d6ef6ecf
    def safe_order(self, order, market=None):
        # parses numbers as strings
        # it is important pass the trades as unparsed rawTrades
        amount = self.omitZero(self.safe_string(order, 'amount'))
        remaining = self.safe_string(order, 'remaining')
        filled = self.safe_string(order, 'filled')
        cost = self.safe_string(order, 'cost')
        average = self.omitZero(self.safe_string(order, 'average'))
        price = self.omitZero(self.safe_string(order, 'price'))
        lastTradeTimeTimestamp = self.safe_integer(order, 'lastTradeTimestamp')
        parseFilled = (filled is None)
        parseCost = (cost is None)
        parseLastTradeTimeTimestamp = (lastTradeTimeTimestamp is None)
        fee = self.safe_value(order, 'fee')
        parseFee = (fee is None)
        parseFees = self.safe_value(order, 'fees') is None
        shouldParseFees = parseFee or parseFees
        fees = self.safe_value(order, 'fees', [])
        trades = []
        if parseFilled or parseCost or shouldParseFees:
            rawTrades = self.safe_value(order, 'trades', trades)
            oldNumber = self.number
            # we parse trades as strings here!
            self.number = String
            trades = self.parse_trades(rawTrades, market, None, None, {
                'symbol': order['symbol'],
                'side': order['side'],
                'type': order['type'],
                'order': order['id'],
            })
            self.number = oldNumber
            if isinstance(trades, list) and len(trades):
                # move properties that are defined in trades up into the order
                if order['symbol'] is None:
                    order['symbol'] = trades[0]['symbol']
                if order['side'] is None:
                    order['side'] = trades[0]['side']
                if order['type'] is None:
                    order['type'] = trades[0]['type']
                if order['id'] is None:
                    order['id'] = trades[0]['order']
                if parseFilled:
                    filled = '0'
                if parseCost:
                    cost = '0'
                for i in range(0, len(trades)):
                    trade = trades[i]
                    tradeAmount = self.safe_string(trade, 'amount')
                    if parseFilled and (tradeAmount is not None):
                        filled = Precise.string_add(filled, tradeAmount)
                    tradeCost = self.safe_string(trade, 'cost')
                    if parseCost and (tradeCost is not None):
                        cost = Precise.string_add(cost, tradeCost)
                    tradeTimestamp = self.safe_value(trade, 'timestamp')
                    if parseLastTradeTimeTimestamp and (tradeTimestamp is not None):
                        if lastTradeTimeTimestamp is None:
                            lastTradeTimeTimestamp = tradeTimestamp
                        else:
                            lastTradeTimeTimestamp = max(lastTradeTimeTimestamp, tradeTimestamp)
                    if shouldParseFees:
                        tradeFees = self.safe_value(trade, 'fees')
                        if tradeFees is not None:
                            for j in range(0, len(tradeFees)):
                                tradeFee = tradeFees[j]
                                fees.append(self.extend({}, tradeFee))
                        else:
                            tradeFee = self.safe_value(trade, 'fee')
                            if tradeFee is not None:
                                fees.append(self.extend({}, tradeFee))
        if shouldParseFees:
            reducedFees = self.reduce_fees_by_currency(fees, True) if self.reduceFees else fees
            reducedLength = len(reducedFees)
            for i in range(0, reducedLength):
                reducedFees[i]['cost'] = self.safe_number(reducedFees[i], 'cost')
                if 'rate' in reducedFees[i]:
                    reducedFees[i]['rate'] = self.safe_number(reducedFees[i], 'rate')
            if not parseFee and (reducedLength == 0):
                fee['cost'] = self.safe_number(fee, 'cost')
                if 'rate' in fee:
                    fee['rate'] = self.safe_number(fee, 'rate')
                reducedFees.append(fee)
            if parseFees:
                order['fees'] = reducedFees
            if parseFee and (reducedLength == 1):
                order['fee'] = reducedFees[0]
        if amount is None:
            # ensure amount = filled + remaining
            if filled is not None and remaining is not None:
                amount = Precise.string_add(filled, remaining)
            elif self.safe_string(order, 'status') == 'closed':
                amount = filled
        if filled is None:
            if amount is not None and remaining is not None:
                filled = Precise.string_sub(amount, remaining)
        if remaining is None:
            if amount is not None and filled is not None:
                remaining = Precise.string_sub(amount, filled)
        # ensure that the average field is calculated correctly
        if average is None:
            if (filled is not None) and (cost is not None) and Precise.string_gt(filled, '0'):
                average = Precise.string_div(cost, filled)
        # also ensure the cost field is calculated correctly
        costPriceExists = (average is not None) or (price is not None)
        if parseCost and (filled is not None) and costPriceExists:
            multiplyPrice = None
            if average is None:
                multiplyPrice = price
            else:
                multiplyPrice = average
            # contract trading
            contractSize = self.safe_string(market, 'contractSize')
            if contractSize is not None:
                inverse = self.safe_value(market, 'inverse', False)
                if inverse:
                    multiplyPrice = Precise.string_div('1', multiplyPrice)
                multiplyPrice = Precise.string_mul(multiplyPrice, contractSize)
            cost = Precise.string_mul(multiplyPrice, filled)
        # support for market orders
        orderType = self.safe_value(order, 'type')
        emptyPrice = (price is None) or Precise.string_equals(price, '0')
        if emptyPrice and (orderType == 'market'):
            price = average
        # we have trades with string values at self point so we will mutate them
        for i in range(0, len(trades)):
            entry = trades[i]
            entry['amount'] = self.safe_number(entry, 'amount')
            entry['price'] = self.safe_number(entry, 'price')
            entry['cost'] = self.safe_number(entry, 'cost')
            fee = self.safe_value(entry, 'fee', {})
            fee['cost'] = self.safe_number(fee, 'cost')
            if 'rate' in fee:
                fee['rate'] = self.safe_number(fee, 'rate')
            entry['fee'] = fee
        # timeInForceHandling
        timeInForce = self.safe_string(order, 'timeInForce')
        if timeInForce is None:
            if self.safe_string(order, 'type') == 'market':
                timeInForce = 'IOC'
            # allow postOnly override
            if self.safe_value(order, 'postOnly', False):
                timeInForce = 'PO'
        return self.extend(order, {
            'lastTradeTimestamp': lastTradeTimeTimestamp,
            'price': self.parse_number(price),
            'amount': self.parse_number(amount),
            'cost': self.parse_number(cost),
            'average': self.parse_number(average),
            'filled': self.parse_number(filled),
            'remaining': self.parse_number(remaining),
            'timeInForce': timeInForce,
            'trades': trades,
        })

    def safe_trade(self, trade, market=None):
        amount = self.safe_string(trade, 'amount')
        price = self.safe_string(trade, 'price')
        cost = self.safe_string(trade, 'cost')
        if cost is None:
            # contract trading
            contractSize = self.safe_string(market, 'contractSize')
            multiplyPrice = price
            if contractSize is not None:
                inverse = self.safe_value(market, 'inverse', False)
                if inverse:
                    multiplyPrice = Precise.string_div('1', price)
                multiplyPrice = Precise.string_mul(multiplyPrice, contractSize)
            cost = Precise.string_mul(multiplyPrice, amount)
        parseFee = self.safe_value(trade, 'fee') is None
        parseFees = self.safe_value(trade, 'fees') is None
        shouldParseFees = parseFee or parseFees
        fees = self.safe_value(trade, 'fees', [])
        if shouldParseFees:
            tradeFees = self.safe_value(trade, 'fees')
            if tradeFees is not None:
                for j in range(0, len(tradeFees)):
                    tradeFee = tradeFees[j]
                    fees.append(self.extend({}, tradeFee))
            else:
                tradeFee = self.safe_value(trade, 'fee')
                if tradeFee is not None:
                    fees.append(self.extend({}, tradeFee))
        fee = self.safe_value(trade, 'fee')
        if shouldParseFees:
            reducedFees = self.reduce_fees_by_currency(fees, True) if self.reduceFees else fees
            reducedLength = len(reducedFees)
            for i in range(0, reducedLength):
                reducedFees[i]['cost'] = self.safe_number(reducedFees[i], 'cost')
                if 'rate' in reducedFees[i]:
                    reducedFees[i]['rate'] = self.safe_number(reducedFees[i], 'rate')
            if not parseFee and (reducedLength == 0):
                fee['cost'] = self.safe_number(fee, 'cost')
                if 'rate' in fee:
                    fee['rate'] = self.safe_number(fee, 'rate')
                reducedFees.append(fee)
            if parseFees:
                trade['fees'] = reducedFees
            if parseFee and (reducedLength == 1):
                trade['fee'] = reducedFees[0]
            tradeFee = self.safe_value(trade, 'fee')
            if tradeFee is not None:
                tradeFee['cost'] = self.safe_number(tradeFee, 'cost')
                if 'rate' in tradeFee:
                    tradeFee['rate'] = self.safe_number(tradeFee, 'rate')
                trade['fee'] = tradeFee
        trade['amount'] = self.parse_number(amount)
        trade['price'] = self.parse_number(price)
        trade['cost'] = self.parse_number(cost)
        return trade

    def reduce_fees_by_currency(self, fees, string=False):
        #
        # self function takes a list of fee structures having the following format
        #
        #     string = True
        #
        #     [
        #         {'currency': 'BTC', 'cost': '0.1'},
        #         {'currency': 'BTC', 'cost': '0.2'  },
        #         {'currency': 'BTC', 'cost': '0.2', 'rate': '0.00123'},
        #         {'currency': 'BTC', 'cost': '0.4', 'rate': '0.00123'},
        #         {'currency': 'BTC', 'cost': '0.5', 'rate': '0.00456'},
        #         {'currency': 'USDT', 'cost': '12.3456'},
        #     ]
        #
        #     string = False
        #
        #     [
        #         {'currency': 'BTC', 'cost': 0.1},
        #         {'currency': 'BTC', 'cost': 0.2},
        #         {'currency': 'BTC', 'cost': 0.2, 'rate': 0.00123},
        #         {'currency': 'BTC', 'cost': 0.4, 'rate': 0.00123},
        #         {'currency': 'BTC', 'cost': 0.5, 'rate': 0.00456},
        #         {'currency': 'USDT', 'cost': 12.3456},
        #     ]
        #
        # and returns a reduced fee list, where fees are summed per currency and rate(if any)
        #
        #     string = True
        #
        #     [
        #         {'currency': 'BTC', 'cost': '0.3'  },
        #         {'currency': 'BTC', 'cost': '0.6', 'rate': '0.00123'},
        #         {'currency': 'BTC', 'cost': '0.5', 'rate': '0.00456'},
        #         {'currency': 'USDT', 'cost': '12.3456'},
        #     ]
        #
        #     string  = False
        #
        #     [
        #         {'currency': 'BTC', 'cost': 0.3  },
        #         {'currency': 'BTC', 'cost': 0.6, 'rate': 0.00123},
        #         {'currency': 'BTC', 'cost': 0.5, 'rate': 0.00456},
        #         {'currency': 'USDT', 'cost': 12.3456},
        #     ]
        #
        reduced = {}
        for i in range(0, len(fees)):
            fee = fees[i]
            feeCurrencyCode = self.safe_string(fee, 'currency')
            if feeCurrencyCode is not None:
                rate = self.safe_string(fee, 'rate')
                cost = self.safe_value(fee, 'cost')
                if not (feeCurrencyCode in reduced):
                    reduced[feeCurrencyCode] = {}
                rateKey = '' if (rate is None) else rate
                if rateKey in reduced[feeCurrencyCode]:
                    if string:
                        reduced[feeCurrencyCode][rateKey]['cost'] = Precise.string_add(reduced[feeCurrencyCode][rateKey]['cost'], cost)
                    else:
                        reduced[feeCurrencyCode][rateKey]['cost'] = self.sum(reduced[feeCurrencyCode][rateKey]['cost'], cost)
                else:
                    reduced[feeCurrencyCode][rateKey] = {
                        'currency': feeCurrencyCode,
                        'cost': cost if string else self.parse_number(cost),
                    }
                    if rate is not None:
                        reduced[feeCurrencyCode][rateKey]['rate'] = rate if string else self.parse_number(rate)
        result = []
        feeValues = list(reduced.values())
        for i in range(0, len(feeValues)):
            reducedFeeValues = list(feeValues[i].values())
            result = self.array_concat(result, reducedFeeValues)
        return result

    def safe_ticker(self, ticker, market=None):
        open = self.safe_value(ticker, 'open')
        close = self.safe_value(ticker, 'close')
        last = self.safe_value(ticker, 'last')
        change = self.safe_value(ticker, 'change')
        percentage = self.safe_value(ticker, 'percentage')
        average = self.safe_value(ticker, 'average')
        vwap = self.safe_value(ticker, 'vwap')
        baseVolume = self.safe_value(ticker, 'baseVolume')
        quoteVolume = self.safe_value(ticker, 'quoteVolume')
        if vwap is None:
            vwap = Precise.string_div(quoteVolume, baseVolume)
        if (last is not None) and (close is None):
            close = last
        elif (last is None) and (close is not None):
            last = close
        if (last is not None) and (open is not None):
            if change is None:
                change = Precise.string_sub(last, open)
            if average is None:
                average = Precise.string_div(Precise.string_add(last, open), '2')
        if (percentage is None) and (change is not None) and (open is not None) and Precise.string_gt(open, '0'):
            percentage = Precise.string_mul(Precise.string_div(change, open), '100')
        if (change is None) and (percentage is not None) and (open is not None):
            change = Precise.string_div(Precise.string_mul(percentage, open), '100')
        if (open is None) and (last is not None) and (change is not None):
            open = Precise.string_sub(last, change)
        # timestamp and symbol operations don't belong in safeTicker
        # they should be done in the derived classes
        return self.extend(ticker, {
            'bid': self.safe_number(ticker, 'bid'),
            'bidVolume': self.safe_number(ticker, 'bidVolume'),
            'ask': self.safe_number(ticker, 'ask'),
            'askVolume': self.safe_number(ticker, 'askVolume'),
            'high': self.safe_number(ticker, 'high'),
            'low': self.safe_number(ticker, 'low'),
            'open': self.parse_number(open),
            'close': self.parse_number(close),
            'last': self.parse_number(last),
            'change': self.parse_number(change),
            'percentage': self.parse_number(percentage),
            'average': self.parse_number(average),
            'vwap': self.parse_number(vwap),
            'baseVolume': self.parse_number(baseVolume),
            'quoteVolume': self.parse_number(quoteVolume),
            'previousClose': self.safe_number(ticker, 'previousClose'),
        })

    async def fetch_ohlcv(self, symbol, timeframe='1m', since=None, limit=None, params={}):
        if not self.has['fetchTrades']:
            raise NotSupported(self.id + ' fetchOHLCV() is not supported yet')
        await self.load_markets()
        trades = await self.fetchTrades(symbol, since, limit, params)
        ohlcvc = self.build_ohlcvc(trades, timeframe, since, limit)
        result = []
        for i in range(0, len(ohlcvc)):
            result.append([
                self.safe_integer(ohlcvc[i], 0),
                self.safe_number(ohlcvc[i], 1),
                self.safe_number(ohlcvc[i], 2),
                self.safe_number(ohlcvc[i], 3),
                self.safe_number(ohlcvc[i], 4),
                self.safe_number(ohlcvc[i], 5),
            ])
        return result

    def convert_trading_view_to_ohlcv(self, ohlcvs, timestamp='t', open='o', high='h', low='l', close='c', volume='v', ms=False):
        result = []
        timestamps = self.safe_value(ohlcvs, timestamp, [])
        opens = self.safe_value(ohlcvs, open, [])
        highs = self.safe_value(ohlcvs, high, [])
        lows = self.safe_value(ohlcvs, low, [])
        closes = self.safe_value(ohlcvs, close, [])
        volumes = self.safe_value(ohlcvs, volume, [])
        for i in range(0, len(timestamps)):
            result.append([
                self.safe_integer(timestamps, i) if ms else self.safe_timestamp(timestamps, i),
                self.safe_value(opens, i),
                self.safe_value(highs, i),
                self.safe_value(lows, i),
                self.safe_value(closes, i),
                self.safe_value(volumes, i),
            ])
        return result

    def convert_ohlcv_to_trading_view(self, ohlcvs, timestamp='t', open='o', high='h', low='l', close='c', volume='v', ms=False):
        result = {}
        result[timestamp] = []
        result[open] = []
        result[high] = []
        result[low] = []
        result[close] = []
        result[volume] = []
        for i in range(0, len(ohlcvs)):
            ts = ohlcvs[i][0] if ms else int(ohlcvs[i][0] / 1000)
            result[timestamp].append(ts)
            result[open].append(ohlcvs[i][1])
            result[high].append(ohlcvs[i][2])
            result[low].append(ohlcvs[i][3])
            result[close].append(ohlcvs[i][4])
            result[volume].append(ohlcvs[i][5])
        return result

    def market_ids(self, symbols):
        result = []
        for i in range(0, len(symbols)):
            result.append(self.market_id(symbols[i]))
        return result

    def market_symbols(self, symbols):
        if symbols is None:
            return symbols
        result = []
        for i in range(0, len(symbols)):
            result.append(self.symbol(symbols[i]))
        return result

    def parse_bids_asks(self, bidasks, priceKey=0, amountKey=1):
        bidasks = self.to_array(bidasks)
        result = []
        for i in range(0, len(bidasks)):
            result.append(self.parse_bid_ask(bidasks[i], priceKey, amountKey))
        return result

    async def fetch_l2_order_book(self, symbol, limit=None, params={}):
        orderbook = await self.fetch_order_book(symbol, limit, params)
        return self.extend(orderbook, {
            'asks': self.sort_by(self.aggregate(orderbook['asks']), 0),
            'bids': self.sort_by(self.aggregate(orderbook['bids']), 0, True),
        })

    def filter_by_symbol(self, objects, symbol=None):
        if symbol is None:
            return objects
        result = []
        for i in range(0, len(objects)):
            objectSymbol = self.safe_string(objects[i], 'symbol')
            if objectSymbol == symbol:
                result.append(objects[i])
        return result

    def parse_ohlcv(self, ohlcv, market=None):
        if isinstance(ohlcv, list):
            return [
                self.safe_integer(ohlcv, 0),  # timestamp
                self.safe_number(ohlcv, 1),  # open
                self.safe_number(ohlcv, 2),  # high
                self.safe_number(ohlcv, 3),  # low
                self.safe_number(ohlcv, 4),  # close
                self.safe_number(ohlcv, 5),  # volume
            ]
        return ohlcv

    def get_network(self, network, code):
        network = network.upper()
        aliases = {
            'ETHEREUM': 'ETH',
            'ETHER': 'ETH',
            'ERC20': 'ETH',
            'ETH': 'ETH',
            'TRC20': 'TRX',
            'TRON': 'TRX',
            'TRX': 'TRX',
            'BEP20': 'BSC',
            'BSC': 'BSC',
            'HRC20': 'HT',
            'HECO': 'HT',
            'SPL': 'SOL',
            'SOL': 'SOL',
            'TERRA': 'LUNA',
            'LUNA': 'LUNA',
            'POLYGON': 'MATIC',
            'MATIC': 'MATIC',
            'EOS': 'EOS',
            'WAVES': 'WAVES',
            'AVALANCHE': 'AVAX',
            'AVAX': 'AVAX',
            'QTUM': 'QTUM',
            'CHZ': 'CHZ',
            'NEO': 'NEO',
            'ONT': 'ONT',
            'RON': 'RON',
        }
        if network == code:
            return network
        elif network in aliases:
            return aliases[network]
        else:
            raise NotSupported(self.id + ' network ' + network + ' is not yet supported')

    def safe_number_2(self, dictionary, key1, key2, d=None):
        value = self.safe_string_2(dictionary, key1, key2)
        return self.parse_number(value, d)

    def parse_order_book(self, orderbook, symbol, timestamp=None, bidsKey='bids', asksKey='asks', priceKey=0, amountKey=1):
        bids = self.parse_bids_asks(self.safe_value(orderbook, bidsKey, []), priceKey, amountKey)
        asks = self.parse_bids_asks(self.safe_value(orderbook, asksKey, []), priceKey, amountKey)
        return {
            'symbol': symbol,
            'bids': self.sort_by(bids, 0, True),
            'asks': self.sort_by(asks, 0),
            'timestamp': timestamp,
            'datetime': self.iso8601(timestamp),
            'nonce': None,
        }

    def parse_ohlcvs(self, ohlcvs, market=None, timeframe='1m', since=None, limit=None):
        results = []
        for i in range(0, len(ohlcvs)):
            results.append(self.parse_ohlcv(ohlcvs[i], market))
        sorted = self.sort_by(results, 0)
        tail = (since is None)
        return self.filter_by_since_limit(sorted, since, limit, 0, tail)

    def parse_leverage_tiers(self, response, symbols=None, marketIdKey=None):
        # marketIdKey should only be None when response is a dictionary
        symbols = self.market_symbols(symbols)
        tiers = {}
        for i in range(0, len(response)):
            item = response[i]
            id = self.safe_string(item, marketIdKey)
            market = self.safe_market(id)
            symbol = market['symbol']
            contract = self.safe_value(market, 'contract', False)
            if contract and ((symbols is None) or self.in_array(symbol, symbols)):
                tiers[symbol] = self.parse_market_leverage_tiers(item, market)
        return tiers

    async def load_trading_limits(self, symbols=None, reload=False, params={}):
        if self.has['fetchTradingLimits']:
            if reload or not ('limitsLoaded' in self.options):
                response = await self.fetch_trading_limits(symbols)
                for i in range(0, len(symbols)):
                    symbol = symbols[i]
                    self.markets[symbol] = self.deep_extend(self.markets[symbol], response[symbol])
                self.options['limitsLoaded'] = self.milliseconds()
        return self.markets

    def parse_positions(self, positions, symbols=None, params={}):
        symbols = self.market_symbols(symbols)
        positions = self.to_array(positions)
        result = []
        for i in range(0, len(positions)):
            position = self.extend(self.parse_position(positions[i], None), params)
            result.append(position)
        return self.filter_by_array(result, 'symbol', symbols, False)

    def parse_accounts(self, accounts, params={}):
        accounts = self.to_array(accounts)
        result = []
        for i in range(0, len(accounts)):
            account = self.extend(self.parse_account(accounts[i]), params)
            result.append(account)
        return result

    def parse_trades(self, trades, market=None, since=None, limit=None, params={}):
        trades = self.to_array(trades)
        result = []
        for i in range(0, len(trades)):
            trade = self.extend(self.parse_trade(trades[i], market), params)
            result.append(trade)
        result = self.sort_by_2(result, 'timestamp', 'id')
        symbol = market['symbol'] if (market is not None) else None
        tail = since is None
        return self.filter_by_symbol_since_limit(result, symbol, since, limit, tail)

    def parse_transactions(self, transactions, currency=None, since=None, limit=None, params={}):
        transactions = self.to_array(transactions)
        result = []
        for i in range(0, len(transactions)):
            transaction = self.extend(self.parse_transaction(transactions[i], currency), params)
            result.append(transaction)
        result = self.sort_by(result, 'timestamp')
        code = currency['code'] if (currency is not None) else None
        tail = since is None
        return self.filter_by_currency_since_limit(result, code, since, limit, tail)

    def parse_transfers(self, transfers, currency=None, since=None, limit=None, params={}):
        transfers = self.to_array(transfers)
        result = []
        for i in range(0, len(transfers)):
            transfer = self.extend(self.parse_transfer(transfers[i], currency), params)
            result.append(transfer)
        result = self.sort_by(result, 'timestamp')
        code = currency['code'] if (currency is not None) else None
        tail = since is None
        return self.filter_by_currency_since_limit(result, code, since, limit, tail)

    def parse_ledger(self, data, currency=None, since=None, limit=None, params={}):
        result = []
        array = self.to_array(data)
        for i in range(0, len(array)):
            itemOrItems = self.parse_ledger_entry(array[i], currency)
            if isinstance(itemOrItems, list):
                for j in range(0, len(itemOrItems)):
                    result.append(self.extend(itemOrItems[j], params))
            else:
                result.append(self.extend(itemOrItems, params))
        result = self.sort_by(result, 'timestamp')
        code = currency['code'] if (currency is not None) else None
        tail = (since is None)
        return self.filter_by_currency_since_limit(result, code, since, limit, tail)

    def nonce(self):
        return self.seconds()

    def set_headers(self, headers):
        return headers

    def market_id(self, symbol):
        market = self.market(symbol)
        if market is not None:
            return market['id']
        return symbol

    def symbol(self, symbol):
        market = self.market(symbol)
        return self.safe_string(market, 'symbol', symbol)

    def resolve_path(self, path, params):
        return [
            self.implode_params(path, params),
            self.omit(params, self.extract_params(path)),
        ]

    def filter_by_array(self, objects, key, values=None, indexed=True):
        objects = self.to_array(objects)
        # return all of them if no values were passed
        if values is None or not values:
            return self.index_by(objects, key) if indexed else objects
        results = []
        for i in range(0, len(objects)):
            if self.in_array(objects[i][key], values):
                results.append(objects[i])
        return self.index_by(results, key) if indexed else results

    async def fetch2(self, path, api='public', method='GET', params={}, headers=None, body=None, config={}, context={}):
        if self.enableRateLimit:
            cost = self.calculate_rate_limiter_cost(api, method, path, params, config, context)
            await self.throttle(cost)
        request = self.sign(path, api, method, params, headers, body)
        return await self.fetch(request['url'], request['method'], request['headers'], request['body'])

    async def request(self, path, api='public', method='GET', params={}, headers=None, body=None, config={}, context={}):
        return await self.fetch2(path, api, method, params, headers, body, config, context)

    async def load_accounts(self, reload=False, params={}):
        if reload:
            self.accounts = await self.fetch_accounts(params)
        else:
            if self.accounts:
                return self.accounts
            else:
                self.accounts = await self.fetch_accounts(params)
        self.accountsById = self.index_by(self.accounts, 'id')
        return self.accounts

    async def fetch_ohlcvc(self, symbol, timeframe='1m', since=None, limit=None, params={}):
        if not self.has['fetchTrades']:
            raise NotSupported(self.id + ' fetchOHLCV() is not supported yet')
        await self.load_markets()
        trades = await self.fetchTrades(symbol, since, limit, params)
        return self.build_ohlcvc(trades, timeframe, since, limit)

    def parse_trading_view_ohlcv(self, ohlcvs, market=None, timeframe='1m', since=None, limit=None):
        result = self.convert_trading_view_to_ohlcv(ohlcvs)
        return self.parse_ohlcvs(result, market, timeframe, since, limit)

    async def edit_limit_buy_order(self, id, symbol, amount, price=None, params={}):
        return await self.edit_limit_order(id, symbol, 'buy', amount, price, params)

    async def edit_limit_sell_order(self, id, symbol, amount, price=None, params={}):
        return await self.edit_limit_order(id, symbol, 'sell', amount, price, params)

    async def edit_limit_order(self, id, symbol, side, amount, price=None, params={}):
        return await self.edit_order(id, symbol, 'limit', side, amount, price, params)

    async def edit_order(self, id, symbol, type, side, amount, price=None, params={}):
        await self.cancelOrder(id, symbol)
        return await self.create_order(symbol, type, side, amount, price, params)

    async def fetch_permissions(self, params={}):
        raise NotSupported(self.id + ' fetchPermissions() is not supported yet')

    async def fetch_bids_asks(self, symbols=None, params={}):
        raise NotSupported(self.id + ' fetchBidsAsks() is not supported yet')

    def parse_bid_ask(self, bidask, priceKey=0, amountKey=1):
        price = self.safe_number(bidask, priceKey)
        amount = self.safe_number(bidask, amountKey)
        return [price, amount]

    def safe_currency(self, currencyId, currency=None):
        if (currencyId is None) and (currency is not None):
            return currency
        if (self.currencies_by_id is not None) and (currencyId in self.currencies_by_id):
            return self.currencies_by_id[currencyId]
        code = currencyId
        if currencyId is not None:
            code = self.common_currency_code(currencyId.upper())
        return {
            'id': currencyId,
            'code': code,
        }

    def safe_market(self, marketId, market=None, delimiter=None):
        if marketId is not None:
            if (self.markets_by_id is not None) and (marketId in self.markets_by_id):
                market = self.markets_by_id[marketId]
            elif delimiter is not None:
                parts = marketId.split(delimiter)
                partsLength = len(parts)
                if partsLength == 2:
                    baseId = self.safe_string(parts, 0)
                    quoteId = self.safe_string(parts, 1)
                    base = self.safe_currency_code(baseId)
                    quote = self.safe_currency_code(quoteId)
                    symbol = base + '/' + quote
                    return {
                        'id': marketId,
                        'symbol': symbol,
                        'base': base,
                        'quote': quote,
                        'baseId': baseId,
                        'quoteId': quoteId,
                    }
                else:
                    return {
                        'id': marketId,
                        'symbol': marketId,
                        'base': None,
                        'quote': None,
                        'baseId': None,
                        'quoteId': None,
                    }
        if market is not None:
            return market
        return {
            'id': marketId,
            'symbol': marketId,
            'base': None,
            'quote': None,
            'baseId': None,
            'quoteId': None,
        }

    def check_required_credentials(self, error=True):
        keys = list(self.requiredCredentials.keys())
        for i in range(0, len(keys)):
            key = keys[i]
            if self.requiredCredentials[key] and not getattr(self, key):
                if error:
                    raise AuthenticationError(self.id + ' requires "' + key + '" credential')
                else:
                    return error
        return True

    def oath(self):
        if self.twofa is not None:
            return self.totp(self.twofa)
        else:
            raise ExchangeError(self.id + ' exchange.twofa has not been set for 2FA Two-Factor Authentication')

    async def fetch_balance(self, params={}):
        raise NotSupported(self.id + ' fetchBalance() is not supported yet')

    async def fetch_partial_balance(self, part, params={}):
        balance = await self.fetch_balance(params)
        return balance[part]

    async def fetch_free_balance(self, params={}):
        return await self.fetch_partial_balance('free', params)

    async def fetch_used_balance(self, params={}):
        return await self.fetch_partial_balance('used', params)

    async def fetch_total_balance(self, params={}):
        return await self.fetch_partial_balance('total', params)

    async def fetch_status(self, params={}):
        if self.has['fetchTime']:
            time = await self.fetchTime(params)
            self.status = self.extend(self.status, {
                'updated': time,
            })
        return self.status

    async def fetch_funding_fee(self, code, params={}):
        warnOnFetchFundingFee = self.safe_value(self.options, 'warnOnFetchFundingFee', True)
        if warnOnFetchFundingFee:
            raise NotSupported(self.id + ' fetchFundingFee() method is deprecated, it will be removed in July 2022, please, use fetchTransactionFee() or set exchange.options["warnOnFetchFundingFee"] = False to suppress self warning')
        return self.fetch_transaction_fee(code, params)

    async def fetch_funding_fees(self, codes=None, params={}):
        warnOnFetchFundingFees = self.safe_value(self.options, 'warnOnFetchFundingFees', True)
        if warnOnFetchFundingFees:
            raise NotSupported(self.id + ' fetchFundingFees() method is deprecated, it will be removed in July 2022. Please, use fetchTransactionFees() or set exchange.options["warnOnFetchFundingFees"] = False to suppress self warning')
        return self.fetch_transaction_fees(codes, params)

    async def fetch_transaction_fee(self, code, params={}):
        if not self.has['fetchTransactionFees']:
            raise NotSupported(self.id + ' fetchTransactionFee() is not supported yet')
        return self.fetch_transaction_fees([code], params)

    async def fetch_transaction_fees(self, codes=None, params={}):
        raise NotSupported(self.id + ' fetchTransactionFees() is not supported yet')

    def get_supported_mapping(self, key, mapping={}):
        if key in mapping:
            return mapping[key]
        else:
            raise NotSupported(self.id + ' ' + key + ' does not have a value in mapping')

    async def fetch_borrow_rate(self, code, params={}):
        await self.load_markets()
        if not self.has['fetchBorrowRates']:
            raise NotSupported(self.id + ' fetchBorrowRate() is not supported yet')
        borrowRates = await self.fetch_borrow_rates(params)
        rate = self.safe_value(borrowRates, code)
        if rate is None:
            raise ExchangeError(self.id + ' fetchBorrowRate() could not find the borrow rate for currency code ' + code)
        return rate

    def handle_market_type_and_params(self, methodName, market=None, params={}):
        defaultType = self.safe_string_2(self.options, 'defaultType', 'type', 'spot')
        methodOptions = self.safe_value(self.options, methodName)
        methodType = defaultType
        if methodOptions is not None:
            if isinstance(methodOptions, str):
                methodType = methodOptions
            else:
                methodType = self.safe_string_2(methodOptions, 'defaultType', 'type', methodType)
        marketType = methodType if (market is None) else market['type']
        type = self.safe_string_2(params, 'defaultType', 'type', marketType)
        params = self.omit(params, ['defaultType', 'type'])
        return [type, params]

    def throw_exactly_matched_exception(self, exact, string, message):
        if string in exact:
            raise exact[string](message)

    def throw_broadly_matched_exception(self, broad, string, message):
        broadKey = self.find_broadly_matched_key(broad, string)
        if broadKey is not None:
            raise broad[broadKey](message)

    def find_broadly_matched_key(self, broad, string):
        # a helper for matching error strings exactly vs broadly
        keys = list(broad.keys())
        for i in range(0, len(keys)):
            key = keys[i]
            if string.find(key) >= 0:
                return key
        return None

    def handle_errors(self, statusCode, statusText, url, method, responseHeaders, responseBody, response, requestHeaders, requestBody):
        # it is a stub method that must be overrided in the derived exchange classes
        # raise NotSupported(self.id + ' handleErrors() not implemented yet')
        pass

    def calculate_rate_limiter_cost(self, api, method, path, params, config={}, context={}):
        return self.safe_value(config, 'cost', 1)

    async def fetch_ticker(self, symbol, params={}):
        if self.has['fetchTickers']:
            tickers = await self.fetch_tickers([symbol], params)
            ticker = self.safe_value(tickers, symbol)
            if ticker is None:
                raise NullResponse(self.id + ' fetchTickers() could not find a ticker for ' + symbol)
            else:
                return ticker
        else:
            raise NotSupported(self.id + ' fetchTicker() is not supported yet')

    async def fetch_tickers(self, symbols=None, params={}):
        raise NotSupported(self.id + ' fetchTickers() is not supported yet')

    async def fetch_order(self, id, symbol=None, params={}):
        raise NotSupported(self.id + ' fetchOrder() is not supported yet')

    async def fetch_order_status(self, id, symbol=None, params={}):
        order = await self.fetch_order(id, symbol, params)
        return order['status']

    async def fetch_unified_order(self, order, params={}):
        return await self.fetch_order(self.safe_value(order, 'id'), self.safe_value(order, 'symbol'), params)

    async def create_order(self, symbol, type, side, amount, price=None, params={}):
        raise NotSupported(self.id + ' createOrder() is not supported yet')

    async def cancel_order(self, id, symbol=None, params={}):
        raise NotSupported(self.id + ' cancelOrder() is not supported yet')

    async def cancel_unified_order(self, order, params={}):
        return self.cancelOrder(self.safe_value(order, 'id'), self.safe_value(order, 'symbol'), params)

    async def fetch_orders(self, symbol=None, since=None, limit=None, params={}):
        raise NotSupported(self.id + ' fetchOrders() is not supported yet')

    async def fetch_open_orders(self, symbol=None, since=None, limit=None, params={}):
        raise NotSupported(self.id + ' fetchOpenOrders() is not supported yet')

    async def fetch_closed_orders(self, symbol=None, since=None, limit=None, params={}):
        raise NotSupported(self.id + ' fetchClosedOrders() is not supported yet')

    async def fetch_my_trades(self, symbol=None, since=None, limit=None, params={}):
        raise NotSupported(self.id + ' fetchMyTrades() is not supported yet')

    async def fetch_transactions(self, symbol=None, since=None, limit=None, params={}):
        raise NotSupported(self.id + ' fetchTransactions() is not supported yet')

    async def fetch_deposits(self, symbol=None, since=None, limit=None, params={}):
        raise NotSupported(self.id + ' fetchDeposits() is not supported yet')

    async def fetch_withdrawals(self, symbol=None, since=None, limit=None, params={}):
        raise NotSupported(self.id + ' fetchWithdrawals() is not supported yet')

    async def fetch_deposit_address(self, code, params={}):
        if self.has['fetchDepositAddresses']:
            depositAddresses = await self.fetchDepositAddresses([code], params)
            depositAddress = self.safe_value(depositAddresses, code)
            if depositAddress is None:
                raise InvalidAddress(self.id + ' fetchDepositAddress() could not find a deposit address for ' + code + ', make sure you have created a corresponding deposit address in your wallet on the exchange website')
            else:
                return depositAddress
        else:
            raise NotSupported(self.id + ' fetchDepositAddress() is not supported yet')

    def account(self):
        return {
            'free': None,
            'used': None,
            'total': None,
        }

    def common_currency_code(self, currency):
        if not self.substituteCommonCurrencyCodes:
            return currency
        return self.safe_string(self.commonCurrencies, currency, currency)

    def currency(self, code):
        if self.currencies is None:
            raise ExchangeError(self.id + ' currencies not loaded')
        if isinstance(code, str):
            if code in self.currencies:
                return self.currencies[code]
            elif code in self.currencies_by_id:
                return self.currencies_by_id[code]
        raise ExchangeError(self.id + ' does not have currency code ' + code)

    def market(self, symbol):
        if self.markets is None:
            raise ExchangeError(self.id + ' markets not loaded')
        if self.markets_by_id is None:
            raise ExchangeError(self.id + ' markets not loaded')
        if isinstance(symbol, str):
            if symbol in self.markets:
                return self.markets[symbol]
            elif symbol in self.markets_by_id:
                return self.markets_by_id[symbol]
        raise BadSymbol(self.id + ' does not have market symbol ' + symbol)

    def handle_withdraw_tag_and_params(self, tag, params):
        if isinstance(tag, dict):
            params = self.extend(tag, params)
            tag = None
        if tag is None:
            tag = self.safe_string(params, 'tag')
            if tag is not None:
                params = self.omit(params, 'tag')
        return [tag, params]

    async def create_limit_order(self, symbol, side, amount, price, params={}):
        return await self.create_order(symbol, 'limit', side, amount, price, params)

    async def create_market_order(self, symbol, side, amount, price, params={}):
        return await self.create_order(symbol, 'market', side, amount, price, params)

    async def create_limit_buy_order(self, symbol, amount, price, params={}):
        return await self.create_order(symbol, 'limit', 'buy', amount, price, params)

    async def create_limit_sell_order(self, symbol, amount, price, params={}):
        return await self.create_order(symbol, 'limit', 'sell', amount, price, params)

    async def create_market_buy_order(self, symbol, amount, params={}):
        return await self.create_order(symbol, 'market', 'buy', amount, None, params)

    async def create_market_sell_order(self, symbol, amount, params={}):
        return await self.create_order(symbol, 'market', 'sell', amount, None, params)

    def cost_to_precision(self, symbol, cost):
        market = self.market(symbol)
        return self.decimal_to_precision(cost, TRUNCATE, market['precision']['price'], self.precisionMode, self.paddingMode)

    def price_to_precision(self, symbol, price):
        market = self.market(symbol)
        return self.decimal_to_precision(price, ROUND, market['precision']['price'], self.precisionMode, self.paddingMode)

    def amount_to_precision(self, symbol, amount):
        market = self.market(symbol)
        return self.decimal_to_precision(amount, TRUNCATE, market['precision']['amount'], self.precisionMode, self.paddingMode)

    def fee_to_precision(self, symbol, fee):
        market = self.market(symbol)
        return self.decimal_to_precision(fee, ROUND, market['precision']['price'], self.precisionMode, self.paddingMode)

    def currency_to_precision(self, code, fee, networkCode=None):
        currency = self.currencies[code]
        precision = self.safe_value(currency, 'precision')
        if networkCode is not None:
            networks = self.safe_value(currency, 'networks', {})
            networkItem = self.safe_value(networks, networkCode, {})
            precision = self.safe_value(networkItem, 'precision', precision)
        if precision is None:
            return fee
        else:
            return self.decimal_to_precision(fee, ROUND, precision, self.precisionMode, self.paddingMode)

    def safe_number(self, object, key, d=None):
        value = self.safe_string(object, key)
        return self.parse_number(value, d)

    def safe_number_n(self, object, arr, d=None):
        value = self.safe_string_n(object, arr)
        return self.parse_number(value, d)

    def parse_precision(self, precision):
        if precision is None:
            return None
        return '1e' + Precise.string_neg(precision)

    async def load_time_difference(self, params={}):
        serverTime = await self.fetchTime(params)
        after = self.milliseconds()
        self.options['timeDifference'] = after - serverTime
        return self.options['timeDifference']

    def implode_hostname(self, url):
        return self.implode_params(url, {'hostname': self.hostname})

    async def fetch_market_leverage_tiers(self, symbol, params={}):
        if self.has['fetchLeverageTiers']:
            market = await self.market(symbol)
            if not market['contract']:
                raise BadSymbol(self.id + ' fetchMarketLeverageTiers() supports contract markets only')
            tiers = await self.fetch_leverage_tiers([symbol])
            return self.safe_value(tiers, symbol)
        else:
            raise NotSupported(self.id + ' fetchMarketLeverageTiers() is not supported yet')

    async def create_post_only_order(self, symbol, type, side, amount, price, params={}):
        if not self.has['createPostOnlyOrder']:
            raise NotSupported(self.id + 'createPostOnlyOrder() is not supported yet')
        query = self.extend(params, {'postOnly': True})
        return await self.create_order(symbol, type, side, amount, price, query)

    async def create_reduce_only_order(self, symbol, type, side, amount, price, params={}):
        if not self.has['createReduceOnlyOrder']:
            raise NotSupported(self.id + 'createReduceOnlyOrder() is not supported yet')
        query = self.extend(params, {'reduceOnly': True})
        return await self.create_order(symbol, type, side, amount, price, query)

    async def create_stop_order(self, symbol, type, side, amount, price=None, stopPrice=None, params={}):
        if not self.has['createStopOrder']:
            raise NotSupported(self.id + ' createStopOrder() is not supported yet')
        if stopPrice is None:
            raise ArgumentsRequired(self.id + ' create_stop_order() requires a stopPrice argument')
        query = self.extend(params, {'stopPrice': stopPrice})
        return await self.create_order(symbol, type, side, amount, price, query)

    async def create_stop_limit_order(self, symbol, side, amount, price, stopPrice, params={}):
        if not self.has['createStopLimitOrder']:
            raise NotSupported(self.id + ' createStopLimitOrder() is not supported yet')
        query = self.extend(params, {'stopPrice': stopPrice})
        return await self.create_order(symbol, 'limit', side, amount, price, query)

    async def create_stop_market_order(self, symbol, side, amount, stopPrice, params={}):
        if not self.has['createStopMarketOrder']:
            raise NotSupported(self.id + ' createStopMarketOrder() is not supported yet')
        query = self.extend(params, {'stopPrice': stopPrice})
        return await self.create_order(symbol, 'market', side, amount, None, query)

    def safe_currency_code(self, currencyId, currency=None):
        currency = self.safe_currency(currencyId, currency)
        return currency['code']

    def filter_by_symbol_since_limit(self, array, symbol=None, since=None, limit=None, tail=False):
        return self.filter_by_value_since_limit(array, 'symbol', symbol, since, limit, 'timestamp', tail)

    def filter_by_currency_since_limit(self, array, code=None, since=None, limit=None, tail=False):
        return self.filter_by_value_since_limit(array, 'currency', code, since, limit, 'timestamp', tail)

    def parse_tickers(self, tickers, symbols=None, params={}):
        result = []
        tickers = self.to_array(tickers)
        for i in range(0, len(tickers)):
            result.append(self.extend(self.parse_ticker(tickers[i]), params))
        return self.filter_by_array(result, 'symbol', symbols)

    def parse_deposit_addresses(self, addresses, codes=None, indexed=True, params={}):
        result = []
        for i in range(0, len(addresses)):
            address = self.extend(self.parse_deposit_address(addresses[i]), params)
            result.append(address)
        if codes is not None:
            result = self.filter_by_array(result, 'currency', codes, False)
        result = self.index_by(result, 'currency') if indexed else result
        return result

    def parse_borrow_interests(self, response, market=None):
        interests = []
        for i in range(0, len(response)):
            row = response[i]
            interests.append(self.parse_borrow_interest(row, market))
        return interests

    def parse_funding_rate_histories(self, response, market=None, since=None, limit=None):
        rates = []
        for i in range(0, len(response)):
            entry = response[i]
            rates.append(self.parse_funding_rate_history(entry, market))
        sorted = self.sort_by(rates, 'timestamp')
        symbol = None if (market is None) else market['symbol']
        return self.filter_by_symbol_since_limit(sorted, symbol, since, limit)

    def safe_symbol(self, marketId, market=None, delimiter=None):
        market = self.safe_market(marketId, market, delimiter)
        return market['symbol']

    def parse_funding_rate(self, contract, market=None):
        raise NotSupported(self.id + ' parseFundingRate() is not supported yet')

    def parse_funding_rates(self, response, market=None):
        result = {}
        for i in range(0, len(response)):
            parsed = self.parse_funding_rate(response[i], market)
            result[parsed['symbol']] = parsed
        return result

    def is_post_only(self, isMarketOrder, exchangeSpecificParam, params={}):
        """
         * @ignore
        :param string type: Order type
        :param boolean exchangeSpecificParam: exchange specific postOnly
        :param dict params: exchange specific params
        :returns boolean: True if a post only order, False otherwise
        """
        timeInForce = self.safe_string_upper(params, 'timeInForce')
        postOnly = self.safe_value_2(params, 'postOnly', 'post_only', False)
        # we assume timeInForce is uppercase from safeStringUpper(params, 'timeInForce')
        ioc = timeInForce == 'IOC'
        fok = timeInForce == 'FOK'
        timeInForcePostOnly = timeInForce == 'PO'
        postOnly = postOnly or timeInForcePostOnly or exchangeSpecificParam
        if postOnly:
            if ioc or fok:
                raise InvalidOrder(self.id + ' postOnly orders cannot have timeInForce equal to ' + timeInForce)
            elif isMarketOrder:
                raise InvalidOrder(self.id + ' market orders cannot be postOnly')
            else:
                return True
        else:
            return False

    async def fetch_trading_fees(self, params={}):
        raise NotSupported(self.id + ' fetchTradingFees() is not supported yet')

    async def fetch_trading_fee(self, symbol, params={}):
        if not self.has['fetchTradingFees']:
            raise NotSupported(self.id + ' fetchTradingFee() is not supported yet')
        return await self.fetch_trading_fees(params)

    def parse_open_interest(self, interest, market=None):
        raise NotSupported(self.id + ' parseOpenInterest() is not supported yet')

    def parse_open_interests(self, response, market=None, since=None, limit=None):
        interests = []
        for i in range(0, len(response)):
            entry = response[i]
            interest = self.parse_open_interest(entry, market)
            interests.append(interest)
        sorted = self.sort_by(interests, 'timestamp')
        symbol = self.safe_string(market, 'symbol')
        return self.filter_by_symbol_since_limit(sorted, symbol, since, limit)

    async def fetch_funding_rate(self, symbol, params={}):
        if self.has['fetchFundingRates']:
            market = await self.market(symbol)
            if not market['contract']:
                raise BadSymbol(self.id + ' fetchFundingRate() supports contract markets only')
            rates = await self.fetchFundingRates([symbol], params)
            rate = self.safe_value(rates, symbol)
            if rate is None:
                raise NullResponse(self.id + ' fetchFundingRate() returned no data for ' + symbol)
            else:
                return rate
        else:
            raise NotSupported(self.id + ' fetchFundingRate() is not supported yet')

    async def fetch_mark_ohlcv(self, symbol, timeframe='1m', since=None, limit=None, params={}):
        """
        fetches historical mark price candlestick data containing the open, high, low, and close price of a market
        :param str symbol: unified symbol of the market to fetch OHLCV data for
        :param str timeframe: the length of time each candle represents
        :param int|None since: timestamp in ms of the earliest candle to fetch
        :param int|None limit: the maximum amount of candles to fetch
        :param dict params: extra parameters specific to the exchange api endpoint
        :returns [[int|float]]: A list of candles ordered as timestamp, open, high, low, close, None
        """
        if self.has['fetchMarkOHLCV']:
            request = {
                'price': 'mark',
            }
            return await self.fetch_ohlcv(symbol, timeframe, since, limit, self.extend(request, params))
        else:
            raise NotSupported(self.id + ' fetchMarkOHLCV() is not supported yet')

    async def fetch_index_ohlcv(self, symbol, timeframe='1m', since=None, limit=None, params={}):
        """
        fetches historical index price candlestick data containing the open, high, low, and close price of a market
        :param str symbol: unified symbol of the market to fetch OHLCV data for
        :param str timeframe: the length of time each candle represents
        :param int|None since: timestamp in ms of the earliest candle to fetch
        :param int|None limit: the maximum amount of candles to fetch
        :param dict params: extra parameters specific to the exchange api endpoint
        :returns [[int|float]]: A list of candles ordered as timestamp, open, high, low, close, None
        """
        if self.has['fetchIndexOHLCV']:
            request = {
                'price': 'index',
            }
            return await self.fetch_ohlcv(symbol, timeframe, since, limit, self.extend(request, params))
        else:
            raise NotSupported(self.id + ' fetchIndexOHLCV() is not supported yet')

    async def fetch_premium_index_ohlcv(self, symbol, timeframe='1m', since=None, limit=None, params={}):
        """
        fetches historical premium index price candlestick data containing the open, high, low, and close price of a market
        :param str symbol: unified symbol of the market to fetch OHLCV data for
        :param str timeframe: the length of time each candle represents
        :param int|None since: timestamp in ms of the earliest candle to fetch
        :param int|None limit: the maximum amount of candles to fetch
        :param dict params: extra parameters specific to the exchange api endpoint
        :returns [[int|float]]: A list of candles ordered as timestamp, open, high, low, close, None
        """
        if self.has['fetchPremiumIndexOHLCV']:
            request = {
                'price': 'premiumIndex',
            }
            return await self.fetch_ohlcv(symbol, timeframe, since, limit, self.extend(request, params))
        else:
            raise NotSupported(self.id + ' fetchPremiumIndexOHLCV() is not supported yet')<|MERGE_RESOLUTION|>--- conflicted
+++ resolved
@@ -248,82 +248,6 @@
 
     # METHODS BELOW THIS LINE ARE TRANSPILED FROM JAVASCRIPT TO PYTHON AND PHP
 
-<<<<<<< HEAD
-    def parse_orders(self, orders, market=None, since=None, limit=None, params={}):
-        #
-        # the value of orders is either a dict or a list
-        #
-        # dict
-        #
-        #     {
-        #         'id1': {...},
-        #         'id2': {...},
-        #         'id3': {...},
-        #         ...
-        #     }
-        #
-        # list
-        #
-        #     [
-        #         {'id': 'id1', ...},
-        #         {'id': 'id2', ...},
-        #         {'id': 'id3', ...},
-        #         ...
-        #     ]
-        #
-        results = []
-        if isinstance(orders, list):
-            for i in range(0, len(orders)):
-                order = self.extend(self.parse_order(orders[i], market), params)
-                results.append(order)
-        else:
-            ids = list(orders.keys())
-            for i in range(0, len(ids)):
-                id = ids[i]
-                order = self.extend(self.parse_order(self.extend({'id': id}, orders[id]), market), params)
-                results.append(order)
-        results = self.sort_by(results, 'timestamp')
-        symbol = market['symbol'] if (market is not None) else None
-        tail = since is None
-        return self.filter_by_symbol_since_limit(results, symbol, since, limit, tail)
-
-    def calculate_fee(self, symbol, type, side, amount, price, takerOrMaker='taker', params={}):
-        market = self.markets[symbol]
-        feeSide = self.safe_string(market, 'feeSide', 'quote')
-        key = 'quote'
-        cost = None
-        if feeSide == 'quote':
-            # the fee is always in quote currency
-            cost = amount * price
-        elif feeSide == 'base':
-            # the fee is always in base currency
-            cost = amount
-        elif feeSide == 'get':
-            # the fee is always in the currency you get
-            cost = amount
-            if side == 'sell':
-                cost *= price
-            else:
-                key = 'base'
-        elif feeSide == 'give':
-            # the fee is always in the currency you give
-            cost = amount
-            if side == 'buy':
-                cost *= price
-            else:
-                key = 'base'
-        rate = market[takerOrMaker]
-        if cost is not None:
-            cost *= rate
-        return {
-            'type': takerOrMaker,
-            'currency': market[key],
-            'rate': rate,
-            'cost': cost,
-        }
-
-=======
->>>>>>> d6ef6ecf
     def safe_order(self, order, market=None):
         # parses numbers as strings
         # it is important pass the trades as unparsed rawTrades
