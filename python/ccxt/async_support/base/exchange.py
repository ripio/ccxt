# -*- coding: utf-8 -*-

# -----------------------------------------------------------------------------

__version__ = '1.78.77'

# -----------------------------------------------------------------------------

import asyncio
import concurrent.futures
import socket
import certifi
import aiohttp
import ssl
import sys
import yarl
from typing import Coroutine

# -----------------------------------------------------------------------------

from ccxt.async_support.base.throttler import Throttler

# -----------------------------------------------------------------------------

from ccxt.base.errors import ExchangeError
from ccxt.base.errors import ExchangeNotAvailable
from ccxt.base.errors import RequestTimeout
from ccxt.base.errors import NotSupported
from ccxt.base.errors import BadSymbol
from ccxt.base.errors import BadRequest

# -----------------------------------------------------------------------------

from ccxt.base.exchange import Exchange as BaseExchange

# -----------------------------------------------------------------------------

__all__ = [
    'BaseExchange',
    'Exchange',
]

# -----------------------------------------------------------------------------


class Exchange(BaseExchange):
    synchronous = False

    def __init__(self, config={}):
        if 'asyncio_loop' in config:
            self.asyncio_loop = config['asyncio_loop']
        self.aiohttp_trust_env = config.get('aiohttp_trust_env', self.aiohttp_trust_env)
        self.verify = config.get('verify', self.verify)
        self.own_session = 'session' not in config
        self.cafile = config.get('cafile', certifi.where())
        super(Exchange, self).__init__(config)
        self.throttle = None
        self.init_rest_rate_limiter()
        self.markets_loading = None
        self.reloading_markets = False

    def init_rest_rate_limiter(self):
        self.throttle = Throttler(self.tokenBucket, self.asyncio_loop)

    def __del__(self):
        if self.session is not None:
            self.logger.warning(self.id + " requires to release all resources with an explicit call to the .close() coroutine. If you are using the exchange instance with async coroutines, add exchange.close() to your code into a place when you're done with the exchange and don't need the exchange instance anymore (at the end of your async coroutine).")

    if sys.version_info >= (3, 5):
        async def __aenter__(self):
            self.open()
            return self

        async def __aexit__(self, exc_type, exc, tb):
            await self.close()

    def open(self):
        if self.asyncio_loop is None:
            if sys.version_info >= (3, 7):
                self.asyncio_loop = asyncio.get_running_loop()
            else:
                self.asyncio_loop = asyncio.get_event_loop()
            self.throttle.loop = self.asyncio_loop
        if self.own_session and self.session is None:
            # Create our SSL context object with our CA cert file
            context = ssl.create_default_context(cafile=self.cafile) if self.verify else self.verify
            # Pass this SSL context to aiohttp and create a TCPConnector
            connector = aiohttp.TCPConnector(ssl=context, loop=self.asyncio_loop, enable_cleanup_closed=True)
            self.session = aiohttp.ClientSession(loop=self.asyncio_loop, connector=connector, trust_env=self.aiohttp_trust_env)

    async def close(self):
        if self.session is not None:
            if self.own_session:
                await self.session.close()
            self.session = None

    async def fetch2(self, path, api='public', method='GET', params={}, headers=None, body=None, config={}, context={}):
        """A better wrapper over request for deferred signing"""
        if self.enableRateLimit:
            cost = self.calculate_rate_limiter_cost(api, method, path, params, config, context)
            # insert cost into here...
            await self.throttle(cost)
        self.lastRestRequestTimestamp = self.milliseconds()
        request = self.sign(path, api, method, params, headers, body)
        return await self.fetch(request['url'], request['method'], request['headers'], request['body'])

    async def fetch(self, url, method='GET', headers=None, body=None):
        """Perform a HTTP request and return decoded JSON data"""
        request_headers = self.prepare_request_headers(headers)
        url = self.proxy + url

        if self.verbose:
            self.log("\nfetch Request:", self.id, method, url, "RequestHeaders:", request_headers, "RequestBody:", body)
        self.logger.debug("%s %s, Request: %s %s", method, url, headers, body)

        request_body = body
        encoded_body = body.encode() if body else None
        self.open()
        session_method = getattr(self.session, method.lower())

        http_response = None
        http_status_code = None
        http_status_text = None
        json_response = None
        try:
            async with session_method(yarl.URL(url, encoded=True),
                                      data=encoded_body,
                                      headers=request_headers,
                                      timeout=(self.timeout / 1000),
                                      proxy=self.aiohttp_proxy) as response:
                http_response = await response.text(errors='replace')
                # CIMultiDictProxy
                raw_headers = response.headers
                headers = {}
                for header in raw_headers:
                    if header in headers:
                        headers[header] = headers[header] + ', ' + raw_headers[header]
                    else:
                        headers[header] = raw_headers[header]
                http_status_code = response.status
                http_status_text = response.reason
                http_response = self.on_rest_response(http_status_code, http_status_text, url, method, headers, http_response, request_headers, request_body)
                json_response = self.parse_json(http_response)
                if self.enableLastHttpResponse:
                    self.last_http_response = http_response
                if self.enableLastResponseHeaders:
                    self.last_response_headers = headers
                if self.enableLastJsonResponse:
                    self.last_json_response = json_response
                if self.verbose:
                    self.log("\nfetch Response:", self.id, method, url, http_status_code, "ResponseHeaders:", headers, "ResponseBody:", http_response)
                self.logger.debug("%s %s, Response: %s %s %s", method, url, http_status_code, headers, http_response)

        except socket.gaierror as e:
            details = ' '.join([self.id, method, url])
            raise ExchangeNotAvailable(details) from e

        except (concurrent.futures.TimeoutError, asyncio.TimeoutError) as e:
            details = ' '.join([self.id, method, url])
            raise RequestTimeout(details) from e

        except aiohttp.ClientConnectionError as e:
            details = ' '.join([self.id, method, url])
            raise ExchangeNotAvailable(details) from e

        except aiohttp.ClientError as e:  # base exception class
            details = ' '.join([self.id, method, url])
            raise ExchangeError(details) from e

        self.handle_errors(http_status_code, http_status_text, url, method, headers, http_response, json_response, request_headers, request_body)
        self.handle_http_status_code(http_status_code, http_status_text, url, method, http_response)
        if json_response is not None:
            return json_response
        if self.is_text_response(headers):
            return http_response
        return response.content

    async def fetch_permissions(self, params={}):
        raise NotSupported(self.id + ' fetch_permissions() is not supported yet')

    async def load_markets_helper(self, reload=False, params={}):
        if not reload:
            if self.markets:
                if not self.markets_by_id:
                    return self.set_markets(self.markets)
                return self.markets
        currencies = None
        if self.has['fetchCurrencies'] is True:
            currencies = await self.fetch_currencies()
        markets = await self.fetch_markets(params)
        return self.set_markets(markets, currencies)

    async def load_markets(self, reload=False, params={}):
        if (reload and not self.reloading_markets) or not self.markets_loading:
            self.reloading_markets = True
            coroutine = self.load_markets_helper(reload, params)
            # coroutines can only be awaited once so we wrap it in a task
            self.markets_loading = asyncio.ensure_future(coroutine)
        try:
            result = await self.markets_loading
        except Exception as e:
            self.reloading_markets = False
            self.markets_loading = None
            raise e
        self.reloading_markets = False
        return result

    async def fetch_fees(self):
        trading = {}
        funding = {}
        if self.has['fetchTradingFees']:
            trading = await self.fetch_trading_fees()
        if self.has['fetchFundingFees']:
            funding = await self.fetch_funding_fees()
        return {
            'trading': trading,
            'funding': funding,
        }

    async def load_fees(self, reload=False):
        if not reload:
            if self.loaded_fees != Exchange.loaded_fees:
                return self.loaded_fees
        self.loaded_fees = self.deep_extend(self.loaded_fees, await self.fetch_fees())
        return self.loaded_fees

    async def fetch_markets(self, params={}):
        # markets are returned as a list
        # currencies are returned as a dict
        # this is for historical reasons
        # and may be changed for consistency later
        return self.to_array(self.markets)

    async def fetch_currencies(self, params={}):
        # markets are returned as a list
        # currencies are returned as a dict
        # this is for historical reasons
        # and may be changed for consistency later
        return self.currencies

    async def fetch_status(self, params={}):
        if self.has['fetchTime']:
            updated = await self.fetch_time(params)
            self.status['updated'] = updated
        return self.status

    async def fetch_order_status(self, id, symbol=None, params={}):
        order = await self.fetch_order(id, symbol, params)
        return order['status']

    async def fetch_partial_balance(self, part, params={}):
        balance = await self.fetch_balance(params)
        return balance[part]

    async def fetch_l2_order_book(self, symbol, limit=None, params={}):
        orderbook = await self.fetch_order_book(symbol, limit, params)
        return self.extend(orderbook, {
            'bids': self.sort_by(self.aggregate(orderbook['bids']), 0, True),
            'asks': self.sort_by(self.aggregate(orderbook['asks']), 0),
        })

    async def perform_order_book_request(self, market, limit=None, params={}):
        raise NotSupported(self.id + ' performOrderBookRequest() not supported yet')

    async def fetch_order_book(self, symbol, limit=None, params={}):
        await self.load_markets()
        market = self.market(symbol)
        orderbook = await self.perform_order_book_request(market, limit, params)
        return self.parse_order_book(orderbook, market, limit, params)

    async def fetch_ohlcvc(self, symbol, timeframe='1m', since=None, limit=None, params={}):
        if not self.has['fetchTrades']:
            raise NotSupported('fetch_ohlcv() not implemented yet')
        await self.load_markets()
        trades = await self.fetch_trades(symbol, since, limit, params)
        return self.build_ohlcvc(trades, timeframe, since, limit)

    async def fetchOHLCVC(self, symbol, timeframe='1m', since=None, limit=None, params={}):
        return await self.fetch_ohlcvc(symbol, timeframe, since, limit, params)

    async def fetch_ohlcv(self, symbol, timeframe='1m', since=None, limit=None, params={}):
        ohlcvs = await self.fetch_ohlcvc(symbol, timeframe, since, limit, params)
        return [ohlcv[0:-1] for ohlcv in ohlcvs]

    async def fetchOHLCV(self, symbol, timeframe='1m', since=None, limit=None, params={}):
        return await self.fetch_ohlcv(symbol, timeframe, since, limit, params)

    async def fetch_full_tickers(self, symbols=None, params={}):
        return await self.fetch_tickers(symbols, params)

    async def edit_order(self, id, symbol, *args):
        if not self.enableRateLimit:
            raise ExchangeError('updateOrder() requires enableRateLimit = true')
        await self.cancel_order(id, symbol)
        return await self.create_order(symbol, *args)

    async def fetch_balance(self, params={}):
        raise NotSupported(self.id + ' fetch_balance() not supported yet')

    async def create_order(self, symbol, type, side, amount, price=None, params={}):
        raise NotSupported(self.id + 'create_order() not supported yet')

    def create_limit_order(self, symbol, side, amount, price, params={}) -> Coroutine:
        return self.create_order(symbol, 'limit', side, amount, price, params)

    def create_market_order(self, symbol, side, amount, price=None, params={}) -> Coroutine:
        return self.create_order(symbol, 'market', side, amount, price, params)

    def create_limit_buy_order(self, symbol, amount, price, params={}) -> Coroutine:
        return self.create_order(symbol, 'limit', 'buy', amount, price, params)

    def create_limit_sell_order(self, symbol, amount, price, params={}) -> Coroutine:
        return self.create_order(symbol, 'limit', 'sell', amount, price, params)

    def create_market_buy_order(self, symbol, amount, params={}) -> Coroutine:
        return self.create_order(symbol, 'market', 'buy', amount, None, params)

    def create_market_sell_order(self, symbol, amount, params={}) -> Coroutine:
        return self.create_order(symbol, 'market', 'sell', amount, None, params)

    async def cancel_order(self, id, symbol=None, params={}):
        raise NotSupported(self.id + 'cancel_order() not supported yet')

    async def fetch_trading_fees(self, params={}):
        raise NotSupported(self.id + ' fetch_trading_fees() not supported yet')

    async def fetch_trading_fee(self, symbol, params={}):
        if not self.has['fetchTradingFees']:
            raise NotSupported(self.id + ' fetch_trading_fee() not supported yet')
        return await self.fetch_trading_fees(params)

    async def load_trading_limits(self, symbols=None, reload=False, params={}):
        if self.has['fetchTradingLimits']:
            if reload or not('limitsLoaded' in list(self.options.keys())):
                response = await self.fetch_trading_limits(symbols)
                for i in range(0, len(symbols)):
                    symbol = symbols[i]
                    self.markets[symbol] = self.deep_extend(self.markets[symbol], response[symbol])
                self.options['limitsLoaded'] = self.milliseconds()
        return self.markets

    async def load_accounts(self, reload=False, params={}):
        if reload:
            self.accounts = await self.fetch_accounts(params)
        else:
            if self.accounts:
                return self.accounts
            else:
                self.accounts = await self.fetch_accounts(params)
        self.accountsById = self.index_by(self.accounts, 'id')
        return self.accounts

    async def fetch_ticker(self, symbol, params={}):
        if self.has['fetchTickers']:
            tickers = await self.fetch_tickers([symbol], params)
            ticker = self.safe_value(tickers, symbol)
            if ticker is None:
                raise BadSymbol(self.id + ' fetchTickers could not find a ticker for ' + symbol)
            else:
                return ticker
        else:
            raise NotSupported(self.id + ' fetch_ticker() not supported yet')

    async def fetch_transactions(self, code=None, since=None, limit=None, params={}):
        raise NotSupported(self.id + ' fetch_transactions() is not supported yet')

    async def fetch_deposits(self, code=None, since=None, limit=None, params={}):
        raise NotSupported(self.id + ' fetch_deposits() is not supported yet')

    async def fetch_withdrawals(self, code=None, since=None, limit=None, params={}):
        raise NotSupported(self.id + ' fetch_withdrawals() is not supported yet')

    async def fetch_deposit_address(self, code, params={}):
        if self.has['fetchDepositAddresses']:
            deposit_addresses = await self.fetch_deposit_addresses([code], params)
            deposit_address = self.safe_value(deposit_addresses, code)
            if deposit_address is None:
                raise NotSupported(self.id + ' fetch_deposit_address could not find a deposit address for ' + code + ', make sure you have created a corresponding deposit address in your wallet on the exchange website')
            else:
                return deposit_address
        else:
            raise NotSupported(self.id + ' fetch_deposit_address() not supported yet')

    async def sleep(self, milliseconds):
        return await asyncio.sleep(milliseconds / 1000)

    async def load_time_difference(self, params={}):
        server_time = await self.fetch_time(params)
        after = self.milliseconds()
        self.options['timeDifference'] = after - server_time
        return self.options['timeDifference']

    async def fetch_market_leverage_tiers(self, symbol, params={}):
        if self.has['fetchLeverageTiers']:
            market = await self.market(symbol)
            if (not market['contract']):
                raise BadRequest(self.id + ' fetch_leverage_tiers() supports contract markets only')
            tiers = await self.fetch_leverage_tiers([symbol])
            return self.safe_value(tiers, symbol)
        else:
<<<<<<< HEAD
            raise NotSupported(self.id + 'fetch_market_leverage_tiers() is not supported yet')

    async def create_post_only_order(self, symbol, type, side, amount, price, params={}):
        if not self.has['createPostOnlyOrder']:
            raise NotSupported(self.id + 'create_post_only_order() is not supported yet')
        query = self.extend(params, {'postOnly': True})
        return await self.create_order(symbol, type, side, amount, price, query)
=======
            raise NotSupported(self.id + ' fetch_market_leverage_tiers() is not supported yet')
>>>>>>> 1ddf54c2
<|MERGE_RESOLUTION|>--- conflicted
+++ resolved
@@ -398,14 +398,10 @@
             tiers = await self.fetch_leverage_tiers([symbol])
             return self.safe_value(tiers, symbol)
         else:
-<<<<<<< HEAD
-            raise NotSupported(self.id + 'fetch_market_leverage_tiers() is not supported yet')
+            raise NotSupported(self.id + ' fetch_market_leverage_tiers() is not supported yet')
 
     async def create_post_only_order(self, symbol, type, side, amount, price, params={}):
         if not self.has['createPostOnlyOrder']:
             raise NotSupported(self.id + 'create_post_only_order() is not supported yet')
         query = self.extend(params, {'postOnly': True})
-        return await self.create_order(symbol, type, side, amount, price, query)
-=======
-            raise NotSupported(self.id + ' fetch_market_leverage_tiers() is not supported yet')
->>>>>>> 1ddf54c2
+        return await self.create_order(symbol, type, side, amount, price, query)