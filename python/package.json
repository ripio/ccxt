--- conflicted
+++ resolved
@@ -1,11 +1,6 @@
 {
-<<<<<<< HEAD
   "name": "ccxt",
   "version": "1.91.98",
-=======
-  "name": "ccxt-esm",
-  "version": "1.91.86",
->>>>>>> 526c93c0
   "description": "A JavaScript / Python / PHP cryptocurrency trading library with support for 130+ exchanges",
   "unpkg": "dist/ccxt.browser.mjs",
   "type": "module",
